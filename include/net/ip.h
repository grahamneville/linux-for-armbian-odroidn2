/*
 * INET		An implementation of the TCP/IP protocol suite for the LINUX
 *		operating system.  INET is implemented using the  BSD Socket
 *		interface as the means of communication with the user level.
 *
 *		Definitions for the IP module.
 *
 * Version:	@(#)ip.h	1.0.2	05/07/93
 *
 * Authors:	Ross Biro
 *		Fred N. van Kempen, <waltje@uWalt.NL.Mugnet.ORG>
 *		Alan Cox, <gw4pts@gw4pts.ampr.org>
 *
 * Changes:
 *		Mike McLagan    :       Routing by source
 *
 *		This program is free software; you can redistribute it and/or
 *		modify it under the terms of the GNU General Public License
 *		as published by the Free Software Foundation; either version
 *		2 of the License, or (at your option) any later version.
 */
#ifndef _IP_H
#define _IP_H

#include <linux/types.h>
#include <linux/ip.h>
#include <linux/in.h>
#include <linux/skbuff.h>

#include <net/inet_sock.h>
#include <net/route.h>
#include <net/snmp.h>
#include <net/flow.h>
#include <net/flow_dissector.h>

struct sock;

struct inet_skb_parm {
	int			iif;
	struct ip_options	opt;		/* Compiled IP options		*/
	u16			flags;

#define IPSKB_FORWARDED		BIT(0)
#define IPSKB_XFRM_TUNNEL_SIZE	BIT(1)
#define IPSKB_XFRM_TRANSFORMED	BIT(2)
#define IPSKB_FRAG_COMPLETE	BIT(3)
#define IPSKB_REROUTED		BIT(4)
#define IPSKB_DOREDIRECT	BIT(5)
#define IPSKB_FRAG_PMTU		BIT(6)
<<<<<<< HEAD
#define IPSKB_FRAG_SEGS		BIT(7)
#define IPSKB_L3SLAVE		BIT(8)
=======
#define IPSKB_L3SLAVE		BIT(7)
>>>>>>> a5de5b74

	u16			frag_max_size;
};

static inline bool ipv4_l3mdev_skb(u16 flags)
{
	return !!(flags & IPSKB_L3SLAVE);
}

static inline unsigned int ip_hdrlen(const struct sk_buff *skb)
{
	return ip_hdr(skb)->ihl * 4;
}

struct ipcm_cookie {
	struct sockcm_cookie	sockc;
	__be32			addr;
	int			oif;
	struct ip_options_rcu	*opt;
	__u8			tx_flags;
	__u8			ttl;
	__s16			tos;
	char			priority;
};

#define IPCB(skb) ((struct inet_skb_parm*)((skb)->cb))
#define PKTINFO_SKB_CB(skb) ((struct in_pktinfo *)((skb)->cb))

struct ip_ra_chain {
	struct ip_ra_chain __rcu *next;
	struct sock		*sk;
	union {
		void			(*destructor)(struct sock *);
		struct sock		*saved_sk;
	};
	struct rcu_head		rcu;
};

extern struct ip_ra_chain __rcu *ip_ra_chain;

/* IP flags. */
#define IP_CE		0x8000		/* Flag: "Congestion"		*/
#define IP_DF		0x4000		/* Flag: "Don't Fragment"	*/
#define IP_MF		0x2000		/* Flag: "More Fragments"	*/
#define IP_OFFSET	0x1FFF		/* "Fragment Offset" part	*/

#define IP_FRAG_TIME	(30 * HZ)		/* fragment lifetime	*/

struct msghdr;
struct net_device;
struct packet_type;
struct rtable;
struct sockaddr;

int igmp_mc_init(void);

/*
 *	Functions provided by ip.c
 */

int ip_build_and_send_pkt(struct sk_buff *skb, const struct sock *sk,
			  __be32 saddr, __be32 daddr,
			  struct ip_options_rcu *opt);
int ip_rcv(struct sk_buff *skb, struct net_device *dev, struct packet_type *pt,
	   struct net_device *orig_dev);
int ip_local_deliver(struct sk_buff *skb);
int ip_mr_input(struct sk_buff *skb);
int ip_output(struct net *net, struct sock *sk, struct sk_buff *skb);
int ip_mc_output(struct net *net, struct sock *sk, struct sk_buff *skb);
int ip_do_fragment(struct net *net, struct sock *sk, struct sk_buff *skb,
		   int (*output)(struct net *, struct sock *, struct sk_buff *));
void ip_send_check(struct iphdr *ip);
int __ip_local_out(struct net *net, struct sock *sk, struct sk_buff *skb);
int ip_local_out(struct net *net, struct sock *sk, struct sk_buff *skb);

int ip_queue_xmit(struct sock *sk, struct sk_buff *skb, struct flowi *fl);
void ip_init(void);
int ip_append_data(struct sock *sk, struct flowi4 *fl4,
		   int getfrag(void *from, char *to, int offset, int len,
			       int odd, struct sk_buff *skb),
		   void *from, int len, int protolen,
		   struct ipcm_cookie *ipc,
		   struct rtable **rt,
		   unsigned int flags);
int ip_generic_getfrag(void *from, char *to, int offset, int len, int odd,
		       struct sk_buff *skb);
ssize_t ip_append_page(struct sock *sk, struct flowi4 *fl4, struct page *page,
		       int offset, size_t size, int flags);
struct sk_buff *__ip_make_skb(struct sock *sk, struct flowi4 *fl4,
			      struct sk_buff_head *queue,
			      struct inet_cork *cork);
int ip_send_skb(struct net *net, struct sk_buff *skb);
int ip_push_pending_frames(struct sock *sk, struct flowi4 *fl4);
void ip_flush_pending_frames(struct sock *sk);
struct sk_buff *ip_make_skb(struct sock *sk, struct flowi4 *fl4,
			    int getfrag(void *from, char *to, int offset,
					int len, int odd, struct sk_buff *skb),
			    void *from, int length, int transhdrlen,
			    struct ipcm_cookie *ipc, struct rtable **rtp,
			    unsigned int flags);

static inline struct sk_buff *ip_finish_skb(struct sock *sk, struct flowi4 *fl4)
{
	return __ip_make_skb(sk, fl4, &sk->sk_write_queue, &inet_sk(sk)->cork.base);
}

static inline __u8 get_rttos(struct ipcm_cookie* ipc, struct inet_sock *inet)
{
	return (ipc->tos != -1) ? RT_TOS(ipc->tos) : RT_TOS(inet->tos);
}

static inline __u8 get_rtconn_flags(struct ipcm_cookie* ipc, struct sock* sk)
{
	return (ipc->tos != -1) ? RT_CONN_FLAGS_TOS(sk, ipc->tos) : RT_CONN_FLAGS(sk);
}

/* datagram.c */
int __ip4_datagram_connect(struct sock *sk, struct sockaddr *uaddr, int addr_len);
int ip4_datagram_connect(struct sock *sk, struct sockaddr *uaddr, int addr_len);

void ip4_datagram_release_cb(struct sock *sk);

struct ip_reply_arg {
	struct kvec iov[1];   
	int	    flags;
	__wsum 	    csum;
	int	    csumoffset; /* u16 offset of csum in iov[0].iov_base */
				/* -1 if not needed */ 
	int	    bound_dev_if;
	u8  	    tos;
}; 

#define IP_REPLY_ARG_NOSRCCHECK 1

static inline __u8 ip_reply_arg_flowi_flags(const struct ip_reply_arg *arg)
{
	return (arg->flags & IP_REPLY_ARG_NOSRCCHECK) ? FLOWI_FLAG_ANYSRC : 0;
}

void ip_send_unicast_reply(struct sock *sk, struct sk_buff *skb,
			   const struct ip_options *sopt,
			   __be32 daddr, __be32 saddr,
			   const struct ip_reply_arg *arg,
			   unsigned int len);

#define IP_INC_STATS(net, field)	SNMP_INC_STATS64((net)->mib.ip_statistics, field)
#define __IP_INC_STATS(net, field)	__SNMP_INC_STATS64((net)->mib.ip_statistics, field)
#define IP_ADD_STATS(net, field, val)	SNMP_ADD_STATS64((net)->mib.ip_statistics, field, val)
#define __IP_ADD_STATS(net, field, val) __SNMP_ADD_STATS64((net)->mib.ip_statistics, field, val)
#define IP_UPD_PO_STATS(net, field, val) SNMP_UPD_PO_STATS64((net)->mib.ip_statistics, field, val)
#define __IP_UPD_PO_STATS(net, field, val) __SNMP_UPD_PO_STATS64((net)->mib.ip_statistics, field, val)
#define NET_INC_STATS(net, field)	SNMP_INC_STATS((net)->mib.net_statistics, field)
#define __NET_INC_STATS(net, field)	__SNMP_INC_STATS((net)->mib.net_statistics, field)
#define NET_ADD_STATS(net, field, adnd)	SNMP_ADD_STATS((net)->mib.net_statistics, field, adnd)
#define __NET_ADD_STATS(net, field, adnd) __SNMP_ADD_STATS((net)->mib.net_statistics, field, adnd)

u64 snmp_get_cpu_field(void __percpu *mib, int cpu, int offct);
unsigned long snmp_fold_field(void __percpu *mib, int offt);
#if BITS_PER_LONG==32
u64 snmp_get_cpu_field64(void __percpu *mib, int cpu, int offct,
			 size_t syncp_offset);
u64 snmp_fold_field64(void __percpu *mib, int offt, size_t sync_off);
#else
static inline u64  snmp_get_cpu_field64(void __percpu *mib, int cpu, int offct,
					size_t syncp_offset)
{
	return snmp_get_cpu_field(mib, cpu, offct);

}

static inline u64 snmp_fold_field64(void __percpu *mib, int offt, size_t syncp_off)
{
	return snmp_fold_field(mib, offt);
}
#endif

#define snmp_get_cpu_field64_batch(buff64, stats_list, mib_statistic, offset) \
{ \
	int i, c; \
	for_each_possible_cpu(c) { \
		for (i = 0; stats_list[i].name; i++) \
			buff64[i] += snmp_get_cpu_field64( \
					mib_statistic, \
					c, stats_list[i].entry, \
					offset); \
	} \
}

#define snmp_get_cpu_field_batch(buff, stats_list, mib_statistic) \
{ \
	int i, c; \
	for_each_possible_cpu(c) { \
		for (i = 0; stats_list[i].name; i++) \
			buff[i] += snmp_get_cpu_field( \
						mib_statistic, \
						c, stats_list[i].entry); \
	} \
}

void inet_get_local_port_range(struct net *net, int *low, int *high);

#ifdef CONFIG_SYSCTL
static inline int inet_is_local_reserved_port(struct net *net, int port)
{
	if (!net->ipv4.sysctl_local_reserved_ports)
		return 0;
	return test_bit(port, net->ipv4.sysctl_local_reserved_ports);
}

static inline bool sysctl_dev_name_is_allowed(const char *name)
{
	return strcmp(name, "default") != 0  && strcmp(name, "all") != 0;
}

#else
static inline int inet_is_local_reserved_port(struct net *net, int port)
{
	return 0;
}
#endif

__be32 inet_current_timestamp(void);

/* From inetpeer.c */
extern int inet_peer_threshold;
extern int inet_peer_minttl;
extern int inet_peer_maxttl;

void ipfrag_init(void);

void ip_static_sysctl_init(void);

#define IP4_REPLY_MARK(net, mark) \
	((net)->ipv4.sysctl_fwmark_reflect ? (mark) : 0)

static inline bool ip_is_fragment(const struct iphdr *iph)
{
	return (iph->frag_off & htons(IP_MF | IP_OFFSET)) != 0;
}

#ifdef CONFIG_INET
#include <net/dst.h>

/* The function in 2.2 was invalid, producing wrong result for
 * check=0xFEFF. It was noticed by Arthur Skawina _year_ ago. --ANK(000625) */
static inline
int ip_decrease_ttl(struct iphdr *iph)
{
	u32 check = (__force u32)iph->check;
	check += (__force u32)htons(0x0100);
	iph->check = (__force __sum16)(check + (check>=0xFFFF));
	return --iph->ttl;
}

static inline
int ip_dont_fragment(const struct sock *sk, const struct dst_entry *dst)
{
	u8 pmtudisc = READ_ONCE(inet_sk(sk)->pmtudisc);

	return  pmtudisc == IP_PMTUDISC_DO ||
		(pmtudisc == IP_PMTUDISC_WANT &&
		 !(dst_metric_locked(dst, RTAX_MTU)));
}

static inline bool ip_sk_accept_pmtu(const struct sock *sk)
{
	return inet_sk(sk)->pmtudisc != IP_PMTUDISC_INTERFACE &&
	       inet_sk(sk)->pmtudisc != IP_PMTUDISC_OMIT;
}

static inline bool ip_sk_use_pmtu(const struct sock *sk)
{
	return inet_sk(sk)->pmtudisc < IP_PMTUDISC_PROBE;
}

static inline bool ip_sk_ignore_df(const struct sock *sk)
{
	return inet_sk(sk)->pmtudisc < IP_PMTUDISC_DO ||
	       inet_sk(sk)->pmtudisc == IP_PMTUDISC_OMIT;
}

static inline unsigned int ip_dst_mtu_maybe_forward(const struct dst_entry *dst,
						    bool forwarding)
{
	struct net *net = dev_net(dst->dev);

	if (net->ipv4.sysctl_ip_fwd_use_pmtu ||
	    dst_metric_locked(dst, RTAX_MTU) ||
	    !forwarding)
		return dst_mtu(dst);

	return min(dst->dev->mtu, IP_MAX_MTU);
}

static inline unsigned int ip_skb_dst_mtu(struct sock *sk,
					  const struct sk_buff *skb)
{
	if (!sk || !sk_fullsock(sk) || ip_sk_use_pmtu(sk)) {
		bool forwarding = IPCB(skb)->flags & IPSKB_FORWARDED;

		return ip_dst_mtu_maybe_forward(skb_dst(skb), forwarding);
	}

	return min(skb_dst(skb)->dev->mtu, IP_MAX_MTU);
}

u32 ip_idents_reserve(u32 hash, int segs);
void __ip_select_ident(struct net *net, struct iphdr *iph, int segs);

static inline void ip_select_ident_segs(struct net *net, struct sk_buff *skb,
					struct sock *sk, int segs)
{
	struct iphdr *iph = ip_hdr(skb);

	if ((iph->frag_off & htons(IP_DF)) && !skb->ignore_df) {
		/* This is only to work around buggy Windows95/2000
		 * VJ compression implementations.  If the ID field
		 * does not change, they drop every other packet in
		 * a TCP stream using header compression.
		 */
		if (sk && inet_sk(sk)->inet_daddr) {
			iph->id = htons(inet_sk(sk)->inet_id);
			inet_sk(sk)->inet_id += segs;
		} else {
			iph->id = 0;
		}
	} else {
		__ip_select_ident(net, iph, segs);
	}
}

static inline void ip_select_ident(struct net *net, struct sk_buff *skb,
				   struct sock *sk)
{
	ip_select_ident_segs(net, skb, sk, 1);
}

static inline __wsum inet_compute_pseudo(struct sk_buff *skb, int proto)
{
	return csum_tcpudp_nofold(ip_hdr(skb)->saddr, ip_hdr(skb)->daddr,
				  skb->len, proto, 0);
}

/* copy IPv4 saddr & daddr to flow_keys, possibly using 64bit load/store
 * Equivalent to :	flow->v4addrs.src = iph->saddr;
 *			flow->v4addrs.dst = iph->daddr;
 */
static inline void iph_to_flow_copy_v4addrs(struct flow_keys *flow,
					    const struct iphdr *iph)
{
	BUILD_BUG_ON(offsetof(typeof(flow->addrs), v4addrs.dst) !=
		     offsetof(typeof(flow->addrs), v4addrs.src) +
			      sizeof(flow->addrs.v4addrs.src));
	memcpy(&flow->addrs.v4addrs, &iph->saddr, sizeof(flow->addrs.v4addrs));
	flow->control.addr_type = FLOW_DISSECTOR_KEY_IPV4_ADDRS;
}

static inline __wsum inet_gro_compute_pseudo(struct sk_buff *skb, int proto)
{
	const struct iphdr *iph = skb_gro_network_header(skb);

	return csum_tcpudp_nofold(iph->saddr, iph->daddr,
				  skb_gro_len(skb), proto, 0);
}

/*
 *	Map a multicast IP onto multicast MAC for type ethernet.
 */

static inline void ip_eth_mc_map(__be32 naddr, char *buf)
{
	__u32 addr=ntohl(naddr);
	buf[0]=0x01;
	buf[1]=0x00;
	buf[2]=0x5e;
	buf[5]=addr&0xFF;
	addr>>=8;
	buf[4]=addr&0xFF;
	addr>>=8;
	buf[3]=addr&0x7F;
}

/*
 *	Map a multicast IP onto multicast MAC for type IP-over-InfiniBand.
 *	Leave P_Key as 0 to be filled in by driver.
 */

static inline void ip_ib_mc_map(__be32 naddr, const unsigned char *broadcast, char *buf)
{
	__u32 addr;
	unsigned char scope = broadcast[5] & 0xF;

	buf[0]  = 0;		/* Reserved */
	buf[1]  = 0xff;		/* Multicast QPN */
	buf[2]  = 0xff;
	buf[3]  = 0xff;
	addr    = ntohl(naddr);
	buf[4]  = 0xff;
	buf[5]  = 0x10 | scope;	/* scope from broadcast address */
	buf[6]  = 0x40;		/* IPv4 signature */
	buf[7]  = 0x1b;
	buf[8]  = broadcast[8];		/* P_Key */
	buf[9]  = broadcast[9];
	buf[10] = 0;
	buf[11] = 0;
	buf[12] = 0;
	buf[13] = 0;
	buf[14] = 0;
	buf[15] = 0;
	buf[19] = addr & 0xff;
	addr  >>= 8;
	buf[18] = addr & 0xff;
	addr  >>= 8;
	buf[17] = addr & 0xff;
	addr  >>= 8;
	buf[16] = addr & 0x0f;
}

static inline void ip_ipgre_mc_map(__be32 naddr, const unsigned char *broadcast, char *buf)
{
	if ((broadcast[0] | broadcast[1] | broadcast[2] | broadcast[3]) != 0)
		memcpy(buf, broadcast, 4);
	else
		memcpy(buf, &naddr, sizeof(naddr));
}

#if IS_ENABLED(CONFIG_IPV6)
#include <linux/ipv6.h>
#endif

static __inline__ void inet_reset_saddr(struct sock *sk)
{
	inet_sk(sk)->inet_rcv_saddr = inet_sk(sk)->inet_saddr = 0;
#if IS_ENABLED(CONFIG_IPV6)
	if (sk->sk_family == PF_INET6) {
		struct ipv6_pinfo *np = inet6_sk(sk);

		memset(&np->saddr, 0, sizeof(np->saddr));
		memset(&sk->sk_v6_rcv_saddr, 0, sizeof(sk->sk_v6_rcv_saddr));
	}
#endif
}

#endif

static inline unsigned int ipv4_addr_hash(__be32 ip)
{
	return (__force unsigned int) ip;
}

bool ip_call_ra_chain(struct sk_buff *skb);

/*
 *	Functions provided by ip_fragment.c
 */

enum ip_defrag_users {
	IP_DEFRAG_LOCAL_DELIVER,
	IP_DEFRAG_CALL_RA_CHAIN,
	IP_DEFRAG_CONNTRACK_IN,
	__IP_DEFRAG_CONNTRACK_IN_END	= IP_DEFRAG_CONNTRACK_IN + USHRT_MAX,
	IP_DEFRAG_CONNTRACK_OUT,
	__IP_DEFRAG_CONNTRACK_OUT_END	= IP_DEFRAG_CONNTRACK_OUT + USHRT_MAX,
	IP_DEFRAG_CONNTRACK_BRIDGE_IN,
	__IP_DEFRAG_CONNTRACK_BRIDGE_IN = IP_DEFRAG_CONNTRACK_BRIDGE_IN + USHRT_MAX,
	IP_DEFRAG_VS_IN,
	IP_DEFRAG_VS_OUT,
	IP_DEFRAG_VS_FWD,
	IP_DEFRAG_AF_PACKET,
	IP_DEFRAG_MACVLAN,
};

/* Return true if the value of 'user' is between 'lower_bond'
 * and 'upper_bond' inclusively.
 */
static inline bool ip_defrag_user_in_between(u32 user,
					     enum ip_defrag_users lower_bond,
					     enum ip_defrag_users upper_bond)
{
	return user >= lower_bond && user <= upper_bond;
}

int ip_defrag(struct net *net, struct sk_buff *skb, u32 user);
#ifdef CONFIG_INET
struct sk_buff *ip_check_defrag(struct net *net, struct sk_buff *skb, u32 user);
#else
static inline struct sk_buff *ip_check_defrag(struct net *net, struct sk_buff *skb, u32 user)
{
	return skb;
}
#endif
int ip_frag_mem(struct net *net);

/*
 *	Functions provided by ip_forward.c
 */
 
int ip_forward(struct sk_buff *skb);
 
/*
 *	Functions provided by ip_options.c
 */
 
void ip_options_build(struct sk_buff *skb, struct ip_options *opt,
		      __be32 daddr, struct rtable *rt, int is_frag);

int __ip_options_echo(struct ip_options *dopt, struct sk_buff *skb,
		      const struct ip_options *sopt);
static inline int ip_options_echo(struct ip_options *dopt, struct sk_buff *skb)
{
	return __ip_options_echo(dopt, skb, &IPCB(skb)->opt);
}

void ip_options_fragment(struct sk_buff *skb);
int ip_options_compile(struct net *net, struct ip_options *opt,
		       struct sk_buff *skb);
int ip_options_get(struct net *net, struct ip_options_rcu **optp,
		   unsigned char *data, int optlen);
int ip_options_get_from_user(struct net *net, struct ip_options_rcu **optp,
			     unsigned char __user *data, int optlen);
void ip_options_undo(struct ip_options *opt);
void ip_forward_options(struct sk_buff *skb);
int ip_options_rcv_srr(struct sk_buff *skb);

/*
 *	Functions provided by ip_sockglue.c
 */

void ipv4_pktinfo_prepare(const struct sock *sk, struct sk_buff *skb);
void ip_cmsg_recv_offset(struct msghdr *msg, struct sk_buff *skb, int tlen, int offset);
int ip_cmsg_send(struct sock *sk, struct msghdr *msg,
		 struct ipcm_cookie *ipc, bool allow_ipv6);
int ip_setsockopt(struct sock *sk, int level, int optname, char __user *optval,
		  unsigned int optlen);
int ip_getsockopt(struct sock *sk, int level, int optname, char __user *optval,
		  int __user *optlen);
int compat_ip_setsockopt(struct sock *sk, int level, int optname,
			 char __user *optval, unsigned int optlen);
int compat_ip_getsockopt(struct sock *sk, int level, int optname,
			 char __user *optval, int __user *optlen);
int ip_ra_control(struct sock *sk, unsigned char on,
		  void (*destructor)(struct sock *));

int ip_recv_error(struct sock *sk, struct msghdr *msg, int len, int *addr_len);
void ip_icmp_error(struct sock *sk, struct sk_buff *skb, int err, __be16 port,
		   u32 info, u8 *payload);
void ip_local_error(struct sock *sk, int err, __be32 daddr, __be16 dport,
		    u32 info);

static inline void ip_cmsg_recv(struct msghdr *msg, struct sk_buff *skb)
{
	ip_cmsg_recv_offset(msg, skb, 0, 0);
}

bool icmp_global_allow(void);
extern int sysctl_icmp_msgs_per_sec;
extern int sysctl_icmp_msgs_burst;

#ifdef CONFIG_PROC_FS
int ip_misc_proc_init(void);
#endif

#endif	/* _IP_H */<|MERGE_RESOLUTION|>--- conflicted
+++ resolved
@@ -47,12 +47,7 @@
 #define IPSKB_REROUTED		BIT(4)
 #define IPSKB_DOREDIRECT	BIT(5)
 #define IPSKB_FRAG_PMTU		BIT(6)
-<<<<<<< HEAD
-#define IPSKB_FRAG_SEGS		BIT(7)
-#define IPSKB_L3SLAVE		BIT(8)
-=======
 #define IPSKB_L3SLAVE		BIT(7)
->>>>>>> a5de5b74
 
 	u16			frag_max_size;
 };
