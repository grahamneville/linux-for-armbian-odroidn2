--- conflicted
+++ resolved
@@ -339,13 +339,9 @@
 #define AUDIT_FEATURE_BITMAP_ALL (AUDIT_FEATURE_BITMAP_BACKLOG_LIMIT | \
 				  AUDIT_FEATURE_BITMAP_BACKLOG_WAIT_TIME | \
 				  AUDIT_FEATURE_BITMAP_EXECUTABLE_PATH | \
-<<<<<<< HEAD
 				  AUDIT_FEATURE_BITMAP_EXCLUDE_EXTEND | \
-				  AUDIT_FEATURE_BITMAP_SESSIONID_FILTER)
-=======
 				  AUDIT_FEATURE_BITMAP_SESSIONID_FILTER | \
 				  AUDIT_FEATURE_BITMAP_LOST_RESET)
->>>>>>> fe8e52b9
 
 /* deprecated: AUDIT_VERSION_* */
 #define AUDIT_VERSION_LATEST 		AUDIT_FEATURE_BITMAP_ALL
