--- conflicted
+++ resolved
@@ -7148,13 +7148,9 @@
 F:	lib/842/
 
 IBM Power in-Nest Crypto Acceleration
-<<<<<<< HEAD
-M:	Paulo Flabiano Smorigo <pfsmorigo@linux.ibm.com>
-=======
 M:	Breno Leitão <leitao@debian.org>
 M:	Nayna Jain <nayna@linux.ibm.com>
 M:	Paulo Flabiano Smorigo <pfsmorigo@gmail.com>
->>>>>>> c79b411e
 L:	linux-crypto@vger.kernel.org
 S:	Supported
 F:	drivers/crypto/nx/Makefile
@@ -7218,13 +7214,9 @@
 F:	drivers/scsi/ibmvscsi_tgt/
 
 IBM Power VMX Cryptographic instructions
-<<<<<<< HEAD
-M:	Paulo Flabiano Smorigo <pfsmorigo@linux.ibm.com>
-=======
 M:	Breno Leitão <leitao@debian.org>
 M:	Nayna Jain <nayna@linux.ibm.com>
 M:	Paulo Flabiano Smorigo <pfsmorigo@gmail.com>
->>>>>>> c79b411e
 L:	linux-crypto@vger.kernel.org
 S:	Supported
 F:	drivers/crypto/vmx/Makefile
