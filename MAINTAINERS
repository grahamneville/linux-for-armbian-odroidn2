

	List of maintainers and how to submit kernel changes

Please try to follow the guidelines below.  This will make things
easier on the maintainers.  Not all of these guidelines matter for every
trivial patch so apply some common sense.

1.	Always _test_ your changes, however small, on at least 4 or
	5 people, preferably many more.

2.	Try to release a few ALPHA test versions to the net. Announce
	them onto the kernel channel and await results. This is especially
	important for device drivers, because often that's the only way
	you will find things like the fact version 3 firmware needs
	a magic fix you didn't know about, or some clown changed the
	chips on a board and not its name.  (Don't laugh!  Look at the
	SMC etherpower for that.)

3.	Make sure your changes compile correctly in multiple
	configurations. In particular check that changes work both as a
	module and built into the kernel.

4.	When you are happy with a change make it generally available for
	testing and await feedback.

5.	Make a patch available to the relevant maintainer in the list. Use
	'diff -u' to make the patch easy to merge. Be prepared to get your
	changes sent back with seemingly silly requests about formatting
	and variable names.  These aren't as silly as they seem. One
	job the maintainers (and especially Linus) do is to keep things
	looking the same. Sometimes this means that the clever hack in
	your driver to get around a problem actually needs to become a
	generalized kernel feature ready for next time.

	PLEASE check your patch with the automated style checker
	(scripts/checkpatch.pl) to catch trivial style violations.
	See Documentation/CodingStyle for guidance here.

	PLEASE CC: the maintainers and mailing lists that are generated
	by scripts/get_maintainer.pl.  The results returned by the
	script will be best if you have git installed and are making
	your changes in a branch derived from Linus' latest git tree.
	See Documentation/SubmittingPatches for details.

	PLEASE try to include any credit lines you want added with the
	patch. It avoids people being missed off by mistake and makes
	it easier to know who wants adding and who doesn't.

	PLEASE document known bugs. If it doesn't work for everything
	or does something very odd once a month document it.

	PLEASE remember that submissions must be made under the terms
	of the Linux Foundation certificate of contribution and should
	include a Signed-off-by: line.  The current version of this
	"Developer's Certificate of Origin" (DCO) is listed in the file
	Documentation/SubmittingPatches.

6.	Make sure you have the right to send any changes you make. If you
	do changes at work you may find your employer owns the patch
	not you.

7.	When sending security related changes or reports to a maintainer
	please Cc: security@kernel.org, especially if the maintainer
	does not respond.

8.	Happy hacking.

Descriptions of section entries:

	P: Person (obsolete)
	M: Mail patches to: FullName <address@domain>
	R: Designated reviewer: FullName <address@domain>
	   These reviewers should be CCed on patches.
	L: Mailing list that is relevant to this area
	W: Web-page with status/info
	Q: Patchwork web based patch tracking system site
	T: SCM tree type and location.
	   Type is one of: git, hg, quilt, stgit, topgit
	S: Status, one of the following:
	   Supported:	Someone is actually paid to look after this.
	   Maintained:	Someone actually looks after it.
	   Odd Fixes:	It has a maintainer but they don't have time to do
			much other than throw the odd patch in. See below..
	   Orphan:	No current maintainer [but maybe you could take the
			role as you write your new code].
	   Obsolete:	Old code. Something tagged obsolete generally means
			it has been replaced by a better system and you
			should be using that.
	F: Files and directories with wildcard patterns.
	   A trailing slash includes all files and subdirectory files.
	   F:	drivers/net/	all files in and below drivers/net
	   F:	drivers/net/*	all files in drivers/net, but not below
	   F:	*/net/*		all files in "any top level directory"/net
	   One pattern per line.  Multiple F: lines acceptable.
	N: Files and directories with regex patterns.
	   N:	[^a-z]tegra	all files whose path contains the word tegra
	   One pattern per line.  Multiple N: lines acceptable.
	   scripts/get_maintainer.pl has different behavior for files that
	   match F: pattern and matches of N: patterns.  By default,
	   get_maintainer will not look at git log history when an F: pattern
	   match occurs.  When an N: match occurs, git log history is used
	   to also notify the people that have git commit signatures.
	X: Files and directories that are NOT maintained, same rules as F:
	   Files exclusions are tested before file matches.
	   Can be useful for excluding a specific subdirectory, for instance:
	   F:	net/
	   X:	net/ipv6/
	   matches all files in and below net excluding net/ipv6/
	K: Keyword perl extended regex pattern to match content in a
	   patch or file.  For instance:
	   K: of_get_profile
	      matches patches or files that contain "of_get_profile"
	   K: \b(printk|pr_(info|err))\b
	      matches patches or files that contain one or more of the words
	      printk, pr_info or pr_err
	   One regex pattern per line.  Multiple K: lines acceptable.

Note: For the hard of thinking, this list is meant to remain in alphabetical
order. If you could add yourselves to it in alphabetical order that would be
so much easier [Ed]

Maintainers List (try to look for most precise areas first)

		-----------------------------------

3C59X NETWORK DRIVER
M:	Steffen Klassert <klassert@mathematik.tu-chemnitz.de>
L:	netdev@vger.kernel.org
S:	Maintained
F:	Documentation/networking/vortex.txt
F:	drivers/net/ethernet/3com/3c59x.c

3CR990 NETWORK DRIVER
M:	David Dillow <dave@thedillows.org>
L:	netdev@vger.kernel.org
S:	Maintained
F:	drivers/net/ethernet/3com/typhoon*

3WARE SAS/SATA-RAID SCSI DRIVERS (3W-XXXX, 3W-9XXX, 3W-SAS)
M:	Adam Radford <linuxraid@lsi.com>
L:	linux-scsi@vger.kernel.org
W:	http://www.lsi.com
S:	Supported
F:	drivers/scsi/3w-*

53C700 AND 53C700-66 SCSI DRIVER
M:	"James E.J. Bottomley" <James.Bottomley@HansenPartnership.com>
L:	linux-scsi@vger.kernel.org
S:	Maintained
F:	drivers/scsi/53c700*

6LOWPAN GENERIC (BTLE/IEEE 802.15.4)
M:	Alexander Aring <alex.aring@gmail.com>
M:	Jukka Rissanen <jukka.rissanen@linux.intel.com>
L:	linux-bluetooth@vger.kernel.org
L:	linux-wpan@vger.kernel.org
S:	Maintained
F:	net/6lowpan/
F:	include/net/6lowpan.h

6PACK NETWORK DRIVER FOR AX.25
M:	Andreas Koensgen <ajk@comnets.uni-bremen.de>
L:	linux-hams@vger.kernel.org
S:	Maintained
F:	drivers/net/hamradio/6pack.c

8169 10/100/1000 GIGABIT ETHERNET DRIVER
M:	Realtek linux nic maintainers <nic_swsd@realtek.com>
L:	netdev@vger.kernel.org
S:	Maintained
F:	drivers/net/ethernet/realtek/r8169.c

8250/16?50 (AND CLONE UARTS) SERIAL DRIVER
M:	Greg Kroah-Hartman <gregkh@linuxfoundation.org>
L:	linux-serial@vger.kernel.org
W:	http://serial.sourceforge.net
S:	Maintained
T:	git git://git.kernel.org/pub/scm/linux/kernel/git/gregkh/tty.git
F:	drivers/tty/serial/8250*
F:	include/linux/serial_8250.h

8390 NETWORK DRIVERS [WD80x3/SMC-ELITE, SMC-ULTRA, NE2000, 3C503, etc.]
L:	netdev@vger.kernel.org
S:	Orphan / Obsolete
F:	drivers/net/ethernet/8390/

9P FILE SYSTEM
M:	Eric Van Hensbergen <ericvh@gmail.com>
M:	Ron Minnich <rminnich@sandia.gov>
M:	Latchesar Ionkov <lucho@ionkov.net>
L:	v9fs-developer@lists.sourceforge.net
W:	http://swik.net/v9fs
Q:	http://patchwork.kernel.org/project/v9fs-devel/list/
T:	git git://git.kernel.org/pub/scm/linux/kernel/git/ericvh/v9fs.git
S:	Maintained
F:	Documentation/filesystems/9p.txt
F:	fs/9p/
F:	net/9p/
F:	include/net/9p/
F:	include/uapi/linux/virtio_9p.h
F:	include/trace/events/9p.h


A8293 MEDIA DRIVER
M:	Antti Palosaari <crope@iki.fi>
L:	linux-media@vger.kernel.org
W:	http://linuxtv.org/
W:	http://palosaari.fi/linux/
Q:	http://patchwork.linuxtv.org/project/linux-media/list/
T:	git git://linuxtv.org/anttip/media_tree.git
S:	Maintained
F:	drivers/media/dvb-frontends/a8293*

AACRAID SCSI RAID DRIVER
M:	Adaptec OEM Raid Solutions <aacraid@adaptec.com>
L:	linux-scsi@vger.kernel.org
W:	http://www.adaptec.com/
S:	Supported
F:	Documentation/scsi/aacraid.txt
F:	drivers/scsi/aacraid/

ABI/API
L:	linux-api@vger.kernel.org
F:	Documentation/ABI/
F:	include/linux/syscalls.h
F:	include/uapi/
F:	kernel/sys_ni.c

ABIT UGURU 1,2 HARDWARE MONITOR DRIVER
M:	Hans de Goede <hdegoede@redhat.com>
L:	lm-sensors@lm-sensors.org
S:	Maintained
F:	drivers/hwmon/abituguru.c

ABIT UGURU 3 HARDWARE MONITOR DRIVER
M:	Alistair John Strachan <alistair@devzero.co.uk>
L:	lm-sensors@lm-sensors.org
S:	Maintained
F:	drivers/hwmon/abituguru3.c

ACENIC DRIVER
M:	Jes Sorensen <jes@trained-monkey.org>
L:	linux-acenic@sunsite.dk
S:	Maintained
F:	drivers/net/ethernet/alteon/acenic*

ACER ASPIRE ONE TEMPERATURE AND FAN DRIVER
M:	Peter Feuerer <peter@piie.net>
L:	platform-driver-x86@vger.kernel.org
W:	http://piie.net/?section=acerhdf
S:	Maintained
F:	drivers/platform/x86/acerhdf.c

ACER WMI LAPTOP EXTRAS
M:	"Lee, Chun-Yi" <jlee@suse.com>
L:	platform-driver-x86@vger.kernel.org
S:	Maintained
F:	drivers/platform/x86/acer-wmi.c

ACPI
M:	Rafael J. Wysocki <rjw@rjwysocki.net>
M:	Len Brown <lenb@kernel.org>
L:	linux-acpi@vger.kernel.org
W:	https://01.org/linux-acpi
Q:	https://patchwork.kernel.org/project/linux-acpi/list/
T:	git git://git.kernel.org/pub/scm/linux/kernel/git/rafael/linux-pm
S:	Supported
F:	drivers/acpi/
F:	drivers/pnp/pnpacpi/
F:	include/linux/acpi.h
F:	include/acpi/
F:	Documentation/acpi/
F:	Documentation/ABI/testing/sysfs-bus-acpi
F:	drivers/pci/*acpi*
F:	drivers/pci/*/*acpi*
F:	drivers/pci/*/*/*acpi*
F:	tools/power/acpi/

ACPI COMPONENT ARCHITECTURE (ACPICA)
M:	Robert Moore <robert.moore@intel.com>
M:	Lv Zheng <lv.zheng@intel.com>
M:	Rafael J. Wysocki <rafael.j.wysocki@intel.com>
L:	linux-acpi@vger.kernel.org
L:	devel@acpica.org
W:	https://acpica.org/
W:	https://github.com/acpica/acpica/
Q:	https://patchwork.kernel.org/project/linux-acpi/list/
T:	git git://git.kernel.org/pub/scm/linux/kernel/git/rafael/linux-pm
S:	Supported
F:	drivers/acpi/acpica/
F:	include/acpi/
F:	tools/power/acpi/

ACPI FAN DRIVER
M:	Zhang Rui <rui.zhang@intel.com>
L:	linux-acpi@vger.kernel.org
W:	https://01.org/linux-acpi
S:	Supported
F:	drivers/acpi/fan.c

ACPI THERMAL DRIVER
M:	Zhang Rui <rui.zhang@intel.com>
L:	linux-acpi@vger.kernel.org
W:	https://01.org/linux-acpi
S:	Supported
F:	drivers/acpi/*thermal*

ACPI VIDEO DRIVER
M:	Zhang Rui <rui.zhang@intel.com>
L:	linux-acpi@vger.kernel.org
W:	https://01.org/linux-acpi
S:	Supported
F:	drivers/acpi/video.c

ACPI WMI DRIVER
L:	platform-driver-x86@vger.kernel.org
S:	Orphan
F:	drivers/platform/x86/wmi.c

AD1889 ALSA SOUND DRIVER
M:	Thibaut Varene <T-Bone@parisc-linux.org>
W:	http://wiki.parisc-linux.org/AD1889
L:	linux-parisc@vger.kernel.org
S:	Maintained
F:	sound/pci/ad1889.*

AD525X ANALOG DEVICES DIGITAL POTENTIOMETERS DRIVER
M:	Michael Hennerich <michael.hennerich@analog.com>
W:	http://wiki.analog.com/AD5254
W:	http://ez.analog.com/community/linux-device-drivers
S:	Supported
F:	drivers/misc/ad525x_dpot.c

AD5398 CURRENT REGULATOR DRIVER (AD5398/AD5821)
M:	Michael Hennerich <michael.hennerich@analog.com>
W:	http://wiki.analog.com/AD5398
W:	http://ez.analog.com/community/linux-device-drivers
S:	Supported
F:	drivers/regulator/ad5398.c

AD714X CAPACITANCE TOUCH SENSOR DRIVER (AD7142/3/7/8/7A)
M:	Michael Hennerich <michael.hennerich@analog.com>
W:	http://wiki.analog.com/AD7142
W:	http://ez.analog.com/community/linux-device-drivers
S:	Supported
F:	drivers/input/misc/ad714x.c

AD7877 TOUCHSCREEN DRIVER
M:	Michael Hennerich <michael.hennerich@analog.com>
W:	http://wiki.analog.com/AD7877
W:	http://ez.analog.com/community/linux-device-drivers
S:	Supported
F:	drivers/input/touchscreen/ad7877.c

AD7879 TOUCHSCREEN DRIVER (AD7879/AD7889)
M:	Michael Hennerich <michael.hennerich@analog.com>
W:	http://wiki.analog.com/AD7879
W:	http://ez.analog.com/community/linux-device-drivers
S:	Supported
F:	drivers/input/touchscreen/ad7879.c

ADDRESS SPACE LAYOUT RANDOMIZATION (ASLR)
M:	Jiri Kosina <jkosina@suse.cz>
S:	Maintained

ADM1025 HARDWARE MONITOR DRIVER
M:	Jean Delvare <jdelvare@suse.de>
L:	lm-sensors@lm-sensors.org
S:	Maintained
F:	Documentation/hwmon/adm1025
F:	drivers/hwmon/adm1025.c

ADM1029 HARDWARE MONITOR DRIVER
M:	Corentin Labbe <clabbe.montjoie@gmail.com>
L:	lm-sensors@lm-sensors.org
S:	Maintained
F:	drivers/hwmon/adm1029.c

ADM8211 WIRELESS DRIVER
L:	linux-wireless@vger.kernel.org
W:	http://wireless.kernel.org/
S:	Orphan
F:	drivers/net/wireless/adm8211.*

ADP1653 FLASH CONTROLLER DRIVER
M:	Sakari Ailus <sakari.ailus@iki.fi>
L:	linux-media@vger.kernel.org
S:	Maintained
F:	drivers/media/i2c/adp1653.c
F:	include/media/adp1653.h

ADP5520 BACKLIGHT DRIVER WITH IO EXPANDER (ADP5520/ADP5501)
M:	Michael Hennerich <michael.hennerich@analog.com>
W:	http://wiki.analog.com/ADP5520
W:	http://ez.analog.com/community/linux-device-drivers
S:	Supported
F:	drivers/mfd/adp5520.c
F:	drivers/video/backlight/adp5520_bl.c
F:	drivers/leds/leds-adp5520.c
F:	drivers/gpio/gpio-adp5520.c
F:	drivers/input/keyboard/adp5520-keys.c

ADP5588 QWERTY KEYPAD AND IO EXPANDER DRIVER (ADP5588/ADP5587)
M:	Michael Hennerich <michael.hennerich@analog.com>
W:	http://wiki.analog.com/ADP5588
W:	http://ez.analog.com/community/linux-device-drivers
S:	Supported
F:	drivers/input/keyboard/adp5588-keys.c
F:	drivers/gpio/gpio-adp5588.c

ADP8860 BACKLIGHT DRIVER (ADP8860/ADP8861/ADP8863)
M:	Michael Hennerich <michael.hennerich@analog.com>
W:	http://wiki.analog.com/ADP8860
W:	http://ez.analog.com/community/linux-device-drivers
S:	Supported
F:	drivers/video/backlight/adp8860_bl.c

ADS1015 HARDWARE MONITOR DRIVER
M:	Dirk Eibach <eibach@gdsys.de>
L:	lm-sensors@lm-sensors.org
S:	Maintained
F:	Documentation/hwmon/ads1015
F:	drivers/hwmon/ads1015.c
F:	include/linux/i2c/ads1015.h

ADT746X FAN DRIVER
M:	Colin Leroy <colin@colino.net>
S:	Maintained
F:	drivers/macintosh/therm_adt746x.c

ADT7475 HARDWARE MONITOR DRIVER
M:	Jean Delvare <jdelvare@suse.de>
L:	lm-sensors@lm-sensors.org
S:	Maintained
F:	Documentation/hwmon/adt7475
F:	drivers/hwmon/adt7475.c

ADXL34X THREE-AXIS DIGITAL ACCELEROMETER DRIVER (ADXL345/ADXL346)
M:	Michael Hennerich <michael.hennerich@analog.com>
W:	http://wiki.analog.com/ADXL345
W:	http://ez.analog.com/community/linux-device-drivers
S:	Supported
F:	drivers/input/misc/adxl34x.c

ADVANSYS SCSI DRIVER
M:	Matthew Wilcox <matthew@wil.cx>
L:	linux-scsi@vger.kernel.org
S:	Maintained
F:	Documentation/scsi/advansys.txt
F:	drivers/scsi/advansys.c

AEDSP16 DRIVER
M:	Riccardo Facchetti <fizban@tin.it>
S:	Maintained
F:	sound/oss/aedsp16.c

AF9013 MEDIA DRIVER
M:	Antti Palosaari <crope@iki.fi>
L:	linux-media@vger.kernel.org
W:	http://linuxtv.org/
W:	http://palosaari.fi/linux/
Q:	http://patchwork.linuxtv.org/project/linux-media/list/
T:	git git://linuxtv.org/anttip/media_tree.git
S:	Maintained
F:	drivers/media/dvb-frontends/af9013*

AF9033 MEDIA DRIVER
M:	Antti Palosaari <crope@iki.fi>
L:	linux-media@vger.kernel.org
W:	http://linuxtv.org/
W:	http://palosaari.fi/linux/
Q:	http://patchwork.linuxtv.org/project/linux-media/list/
T:	git git://linuxtv.org/anttip/media_tree.git
S:	Maintained
F:	drivers/media/dvb-frontends/af9033*

AFFS FILE SYSTEM
L:	linux-fsdevel@vger.kernel.org
S:	Orphan
F:	Documentation/filesystems/affs.txt
F:	fs/affs/

AFS FILESYSTEM & AF_RXRPC SOCKET DOMAIN
M:	David Howells <dhowells@redhat.com>
L:	linux-afs@lists.infradead.org
S:	Supported
F:	fs/afs/
F:	include/net/af_rxrpc.h
F:	net/rxrpc/af_rxrpc.c

AGPGART DRIVER
M:	David Airlie <airlied@linux.ie>
T:	git git://people.freedesktop.org/~airlied/linux (part of drm maint)
S:	Maintained
F:	drivers/char/agp/
F:	include/linux/agp*
F:	include/uapi/linux/agp*

AHA152X SCSI DRIVER
M:	"Juergen E. Fischer" <fischer@norbit.de>
L:	linux-scsi@vger.kernel.org
S:	Maintained
F:	drivers/scsi/aha152x*
F:	drivers/scsi/pcmcia/aha152x*

AIC7XXX / AIC79XX SCSI DRIVER
M:	Hannes Reinecke <hare@suse.de>
L:	linux-scsi@vger.kernel.org
S:	Maintained
F:	drivers/scsi/aic7xxx/

AIMSLAB FM RADIO RECEIVER DRIVER
M:	Hans Verkuil <hverkuil@xs4all.nl>
L:	linux-media@vger.kernel.org
T:	git git://linuxtv.org/media_tree.git
W:	http://linuxtv.org
S:	Maintained
F:	drivers/media/radio/radio-aimslab*

AIO
M:	Benjamin LaHaise <bcrl@kvack.org>
L:	linux-aio@kvack.org
S:	Supported
F:	fs/aio.c
F:	include/linux/*aio*.h

AIRSPY MEDIA DRIVER
M:	Antti Palosaari <crope@iki.fi>
L:	linux-media@vger.kernel.org
W:	http://linuxtv.org/
W:	http://palosaari.fi/linux/
Q:	http://patchwork.linuxtv.org/project/linux-media/list/
T:	git git://linuxtv.org/anttip/media_tree.git
S:	Maintained
F:	drivers/media/usb/airspy/

ALCATEL SPEEDTOUCH USB DRIVER
M:	Duncan Sands <duncan.sands@free.fr>
L:	linux-usb@vger.kernel.org
W:	http://www.linux-usb.org/SpeedTouch/
S:	Maintained
F:	drivers/usb/atm/speedtch.c
F:	drivers/usb/atm/usbatm.c

ALCHEMY AU1XX0 MMC DRIVER
M:	Manuel Lauss <manuel.lauss@gmail.com>
S:	Maintained
F:	drivers/mmc/host/au1xmmc.c

ALI1563 I2C DRIVER
M:	Rudolf Marek <r.marek@assembler.cz>
L:	linux-i2c@vger.kernel.org
S:	Maintained
F:	Documentation/i2c/busses/i2c-ali1563
F:	drivers/i2c/busses/i2c-ali1563.c

ALPHA PORT
M:	Richard Henderson <rth@twiddle.net>
M:	Ivan Kokshaysky <ink@jurassic.park.msu.ru>
M:	Matt Turner <mattst88@gmail.com>
S:	Odd Fixes
L:	linux-alpha@vger.kernel.org
F:	arch/alpha/

ALTERA MAILBOX DRIVER
M:	Ley Foon Tan <lftan@altera.com>
L:	nios2-dev@lists.rocketboards.org (moderated for non-subscribers)
S:	Maintained
F:	drivers/mailbox/mailbox-altera.c

ALTERA PIO DRIVER
M:	Tien Hock Loh <thloh@altera.com>
L:	linux-gpio@vger.kernel.org
S:	Maintained
F:	drivers/gpio/gpio-altera.c

ALTERA TRIPLE SPEED ETHERNET DRIVER
M:	Vince Bridgers <vbridger@opensource.altera.com>
L:	netdev@vger.kernel.org
L:	nios2-dev@lists.rocketboards.org (moderated for non-subscribers)
S:	Maintained
F:	drivers/net/ethernet/altera/

ALTERA UART/JTAG UART SERIAL DRIVERS
M:	Tobias Klauser <tklauser@distanz.ch>
L:	linux-serial@vger.kernel.org
L:	nios2-dev@lists.rocketboards.org (moderated for non-subscribers)
S:	Maintained
F:	drivers/tty/serial/altera_uart.c
F:	drivers/tty/serial/altera_jtaguart.c
F:	include/linux/altera_uart.h
F:	include/linux/altera_jtaguart.h

AMD CRYPTOGRAPHIC COPROCESSOR (CCP) DRIVER
M:	Tom Lendacky <thomas.lendacky@amd.com>
L:	linux-crypto@vger.kernel.org
S:	Supported
F:	drivers/crypto/ccp/
F:	include/linux/ccp.h

AMD FAM15H PROCESSOR POWER MONITORING DRIVER
M:	Andreas Herrmann <herrmann.der.user@googlemail.com>
L:	lm-sensors@lm-sensors.org
S:	Maintained
F:	Documentation/hwmon/fam15h_power
F:	drivers/hwmon/fam15h_power.c

AMD GEODE CS5536 USB DEVICE CONTROLLER DRIVER
M:	Thomas Dahlmann <dahlmann.thomas@arcor.de>
L:	linux-geode@lists.infradead.org (moderated for non-subscribers)
S:	Supported
F:	drivers/usb/gadget/udc/amd5536udc.*

AMD GEODE PROCESSOR/CHIPSET SUPPORT
P:	Andres Salomon <dilinger@queued.net>
L:	linux-geode@lists.infradead.org (moderated for non-subscribers)
W:	http://www.amd.com/us-en/ConnectivitySolutions/TechnicalResources/0,,50_2334_2452_11363,00.html
S:	Supported
F:	drivers/char/hw_random/geode-rng.c
F:	drivers/crypto/geode*
F:	drivers/video/fbdev/geode/
F:	arch/x86/include/asm/geode.h

AMD IOMMU (AMD-VI)
M:	Joerg Roedel <joro@8bytes.org>
L:	iommu@lists.linux-foundation.org
T:	git git://git.kernel.org/pub/scm/linux/kernel/git/joro/iommu.git
S:	Maintained
F:	drivers/iommu/amd_iommu*.[ch]
F:	include/linux/amd-iommu.h

AMD KFD
M:	Oded Gabbay <oded.gabbay@amd.com>
L:	dri-devel@lists.freedesktop.org
T:	git git://people.freedesktop.org/~gabbayo/linux.git
S:	Supported
F:	drivers/gpu/drm/amd/amdkfd/
F:	drivers/gpu/drm/amd/include/cik_structs.h
F:	drivers/gpu/drm/amd/include/kgd_kfd_interface.h
F:	drivers/gpu/drm/radeon/radeon_kfd.c
F:	drivers/gpu/drm/radeon/radeon_kfd.h
F:	include/uapi/linux/kfd_ioctl.h

AMD MICROCODE UPDATE SUPPORT
M:	Borislav Petkov <bp@alien8.de>
S:	Maintained
F:	arch/x86/kernel/cpu/microcode/amd*

AMD XGBE DRIVER
M:	Tom Lendacky <thomas.lendacky@amd.com>
L:	netdev@vger.kernel.org
S:	Supported
F:	drivers/net/ethernet/amd/xgbe/
F:	drivers/net/phy/amd-xgbe-phy.c

AMS (Apple Motion Sensor) DRIVER
M:	Michael Hanselmann <linux-kernel@hansmi.ch>
S:	Supported
F:	drivers/macintosh/ams/

AMSO1100 RNIC DRIVER
M:	Tom Tucker <tom@opengridcomputing.com>
M:	Steve Wise <swise@opengridcomputing.com>
L:	linux-rdma@vger.kernel.org
S:	Maintained
F:	drivers/infiniband/hw/amso1100/

ANALOG DEVICES INC AD9389B DRIVER
M:	Hans Verkuil <hans.verkuil@cisco.com>
L:	linux-media@vger.kernel.org
S:	Maintained
F:	drivers/media/i2c/ad9389b*

ANALOG DEVICES INC ADV7180 DRIVER
M:	Lars-Peter Clausen <lars@metafoo.de>
L:	linux-media@vger.kernel.org
W:	http://ez.analog.com/community/linux-device-drivers
S:	Supported
F:	drivers/media/i2c/adv7180.c

ANALOG DEVICES INC ADV7511 DRIVER
M:	Hans Verkuil <hans.verkuil@cisco.com>
L:	linux-media@vger.kernel.org
S:	Maintained
F:	drivers/media/i2c/adv7511*

ANALOG DEVICES INC ADV7604 DRIVER
M:	Hans Verkuil <hans.verkuil@cisco.com>
L:	linux-media@vger.kernel.org
S:	Maintained
F:	drivers/media/i2c/adv7604*

ANALOG DEVICES INC ADV7842 DRIVER
M:	Hans Verkuil <hans.verkuil@cisco.com>
L:	linux-media@vger.kernel.org
S:	Maintained
F:	drivers/media/i2c/adv7842*

ANALOG DEVICES INC ASOC CODEC DRIVERS
M:	Lars-Peter Clausen <lars@metafoo.de>
L:	alsa-devel@alsa-project.org (moderated for non-subscribers)
W:	http://wiki.analog.com/
W:	http://ez.analog.com/community/linux-device-drivers
S:	Supported
F:	sound/soc/codecs/adau*
F:	sound/soc/codecs/adav*
F:	sound/soc/codecs/ad1*
F:	sound/soc/codecs/ad7*
F:	sound/soc/codecs/ssm*
F:	sound/soc/codecs/sigmadsp.*

ANALOG DEVICES INC ASOC DRIVERS
L:	adi-buildroot-devel@lists.sourceforge.net (moderated for non-subscribers)
L:	alsa-devel@alsa-project.org (moderated for non-subscribers)
W:	http://blackfin.uclinux.org/
S:	Supported
F:	sound/soc/blackfin/*

ANALOG DEVICES INC IIO DRIVERS
M:	Lars-Peter Clausen <lars@metafoo.de>
M:	Michael Hennerich <Michael.Hennerich@analog.com>
W:	http://wiki.analog.com/
W:	http://ez.analog.com/community/linux-device-drivers
S:	Supported
F:	drivers/iio/*/ad*
X:	drivers/iio/*/adjd*
F:	drivers/staging/iio/*/ad*
F:	staging/iio/trigger/iio-trig-bfin-timer.c

ANDROID DRIVERS
M:	Greg Kroah-Hartman <gregkh@linuxfoundation.org>
M:	Arve Hjønnevåg <arve@android.com>
M:	Riley Andrews <riandrews@android.com>
T:	git git://git.kernel.org/pub/scm/linux/kernel/gregkh/staging.git
L:	devel@driverdev.osuosl.org
S:	Supported
F:	drivers/android/
F:	drivers/staging/android/

AOA (Apple Onboard Audio) ALSA DRIVER
M:	Johannes Berg <johannes@sipsolutions.net>
L:	linuxppc-dev@lists.ozlabs.org
L:	alsa-devel@alsa-project.org (moderated for non-subscribers)
S:	Maintained
F:	sound/aoa/

APM DRIVER
M:	Jiri Kosina <jkosina@suse.cz>
S:	Odd fixes
F:	arch/x86/kernel/apm_32.c
F:	include/linux/apm_bios.h
F:	include/uapi/linux/apm_bios.h
F:	drivers/char/apm-emulation.c

APPLE BCM5974 MULTITOUCH DRIVER
M:	Henrik Rydberg <rydberg@bitmath.org>
L:	linux-input@vger.kernel.org
S:	Odd fixes
F:	drivers/input/mouse/bcm5974.c

APPLE SMC DRIVER
M:	Henrik Rydberg <rydberg@bitmath.org>
L:	lm-sensors@lm-sensors.org
S:	Odd fixes
F:	drivers/hwmon/applesmc.c

APPLETALK NETWORK LAYER
M:	Arnaldo Carvalho de Melo <acme@ghostprotocols.net>
S:	Maintained
F:	drivers/net/appletalk/
F:	net/appletalk/

APPLIED MICRO (APM) X-GENE SOC ETHERNET DRIVER
M:	Iyappan Subramanian <isubramanian@apm.com>
M:	Keyur Chudgar <kchudgar@apm.com>
S:	Supported
F:	drivers/net/ethernet/apm/xgene/
F:	Documentation/devicetree/bindings/net/apm-xgene-enet.txt

APTINA CAMERA SENSOR PLL
M:	Laurent Pinchart <Laurent.pinchart@ideasonboard.com>
L:	linux-media@vger.kernel.org
S:	Maintained
F:	drivers/media/i2c/aptina-pll.*

ARC FRAMEBUFFER DRIVER
M:	Jaya Kumar <jayalk@intworks.biz>
S:	Maintained
F:	drivers/video/fbdev/arcfb.c
F:	drivers/video/fbdev/core/fb_defio.c

ARM MFM AND FLOPPY DRIVERS
M:	Ian Molton <spyro@f2s.com>
S:	Maintained
F:	arch/arm/lib/floppydma.S
F:	arch/arm/include/asm/floppy.h

ARM PMU PROFILING AND DEBUGGING
M:	Will Deacon <will.deacon@arm.com>
S:	Maintained
F:	arch/arm/kernel/perf_event*
F:	arch/arm/oprofile/common.c
F:	arch/arm/include/asm/pmu.h
F:	arch/arm/kernel/hw_breakpoint.c
F:	arch/arm/include/asm/hw_breakpoint.h

ARM PORT
M:	Russell King <linux@arm.linux.org.uk>
L:	linux-arm-kernel@lists.infradead.org (moderated for non-subscribers)
W:	http://www.arm.linux.org.uk/
S:	Maintained
F:	arch/arm/

ARM SUB-ARCHITECTURES
L:	linux-arm-kernel@lists.infradead.org (moderated for non-subscribers)
S:	Maintained
F:	arch/arm/mach-*/
F:	arch/arm/plat-*/
T:	git git://git.kernel.org/pub/scm/linux/kernel/git/arm/arm-soc.git

ARM PRIMECELL AACI PL041 DRIVER
M:	Russell King <linux@arm.linux.org.uk>
S:	Maintained
F:	sound/arm/aaci.*

ARM PRIMECELL CLCD PL110 DRIVER
M:	Russell King <linux@arm.linux.org.uk>
S:	Maintained
F:	drivers/video/fbdev/amba-clcd.*

ARM PRIMECELL KMI PL050 DRIVER
M:	Russell King <linux@arm.linux.org.uk>
S:	Maintained
F:	drivers/input/serio/ambakmi.*
F:	include/linux/amba/kmi.h

ARM PRIMECELL MMCI PL180/1 DRIVER
M:	Russell King <linux@arm.linux.org.uk>
S:	Maintained
F:	drivers/mmc/host/mmci.*
F:	include/linux/amba/mmci.h

ARM PRIMECELL UART PL010 AND PL011 DRIVERS
M:	Russell King <linux@arm.linux.org.uk>
S:	Maintained
F:	drivers/tty/serial/amba-pl01*.c
F:	include/linux/amba/serial.h

ARM PRIMECELL BUS SUPPORT
M:	Russell King <linux@arm.linux.org.uk>
S:	Maintained
F:	drivers/amba/
F:	include/linux/amba/bus.h

ARM/ADS SPHERE MACHINE SUPPORT
M:	Lennert Buytenhek <kernel@wantstofly.org>
L:	linux-arm-kernel@lists.infradead.org (moderated for non-subscribers)
S:	Maintained

ARM/AFEB9260 MACHINE SUPPORT
M:	Sergey Lapin <slapin@ossfans.org>
L:	linux-arm-kernel@lists.infradead.org (moderated for non-subscribers)
S:	Maintained

ARM/AJECO 1ARM MACHINE SUPPORT
M:	Lennert Buytenhek <kernel@wantstofly.org>
L:	linux-arm-kernel@lists.infradead.org (moderated for non-subscribers)
S:	Maintained

ARM/Allwinner A1X SoC support
M:	Maxime Ripard <maxime.ripard@free-electrons.com>
L:	linux-arm-kernel@lists.infradead.org (moderated for non-subscribers)
S:	Maintained
N:	sun[x4567]i

ARM/Allwinner SoC Clock Support
M:	Emilio López <emilio@elopez.com.ar>
S:	Maintained
F:	drivers/clk/sunxi/

ARM/Amlogic MesonX SoC support
M:	Carlo Caione <carlo@caione.org>
L:	linux-arm-kernel@lists.infradead.org (moderated for non-subscribers)
S:	Maintained
F:	drivers/media/rc/meson-ir.c
N:	meson[x68]

ARM/Annapurna Labs ALPINE ARCHITECTURE
M:	Tsahee Zidenberg <tsahee@annapurnalabs.com>
S:	Maintained
F:	arch/arm/mach-alpine/

ARM/ATMEL AT91RM9200 AND AT91SAM ARM ARCHITECTURES
M:	Nicolas Ferre <nicolas.ferre@atmel.com>
M:	Alexandre Belloni <alexandre.belloni@free-electrons.com>
M:	Jean-Christophe Plagniol-Villard <plagnioj@jcrosoft.com>
L:	linux-arm-kernel@lists.infradead.org (moderated for non-subscribers)
W:	http://www.linux4sam.org
S:	Supported
F:	arch/arm/mach-at91/
F:	include/soc/at91/
F:	arch/arm/boot/dts/at91*.dts
F:	arch/arm/boot/dts/at91*.dtsi
F:	arch/arm/boot/dts/sama*.dts
F:	arch/arm/boot/dts/sama*.dtsi
F:	arch/arm/include/debug/at91.S

ARM/ATMEL AT91 Clock Support
M:	Boris Brezillon <boris.brezillon@free-electrons.com>
S:	Maintained
F:	drivers/clk/at91

ARM/CALXEDA HIGHBANK ARCHITECTURE
M:	Rob Herring <robh@kernel.org>
L:	linux-arm-kernel@lists.infradead.org (moderated for non-subscribers)
S:	Maintained
F:	arch/arm/mach-highbank/

ARM/CAVIUM NETWORKS CNS3XXX MACHINE SUPPORT
M:	Krzysztof Halasa <khalasa@piap.pl>
S:	Maintained
F:	arch/arm/mach-cns3xxx/

ARM/CIRRUS LOGIC CLPS711X ARM ARCHITECTURE
M:	Alexander Shiyan <shc_work@mail.ru>
L:	linux-arm-kernel@lists.infradead.org (moderated for non-subscribers)
S:	Odd Fixes
N:	clps711x

ARM/CIRRUS LOGIC EP93XX ARM ARCHITECTURE
M:	Hartley Sweeten <hsweeten@visionengravers.com>
M:	Ryan Mallon <rmallon@gmail.com>
L:	linux-arm-kernel@lists.infradead.org (moderated for non-subscribers)
S:	Maintained
F:	arch/arm/mach-ep93xx/
F:	arch/arm/mach-ep93xx/include/mach/

ARM/CIRRUS LOGIC EDB9315A MACHINE SUPPORT
M:	Lennert Buytenhek <kernel@wantstofly.org>
L:	linux-arm-kernel@lists.infradead.org (moderated for non-subscribers)
S:	Maintained

ARM/CLKDEV SUPPORT
M:	Russell King <linux@arm.linux.org.uk>
L:	linux-arm-kernel@lists.infradead.org (moderated for non-subscribers)
S:	Maintained
F:	arch/arm/include/asm/clkdev.h
F:	drivers/clk/clkdev.c

ARM/COMPULAB CM-X270/EM-X270 and CM-X300 MACHINE SUPPORT
M:	Mike Rapoport <mike@compulab.co.il>
L:	linux-arm-kernel@lists.infradead.org (moderated for non-subscribers)
S:	Maintained

ARM/CONTEC MICRO9 MACHINE SUPPORT
M:	Hubert Feurstein <hubert.feurstein@contec.at>
S:	Maintained
F:	arch/arm/mach-ep93xx/micro9.c

ARM/CORESIGHT FRAMEWORK AND DRIVERS
M:	Mathieu Poirier <mathieu.poirier@linaro.org>
L:	linux-arm-kernel@lists.infradead.org (moderated for non-subscribers)
S:	Maintained
F:	drivers/hwtracing/coresight/*
F:	Documentation/trace/coresight.txt
F:	Documentation/devicetree/bindings/arm/coresight.txt
F:	Documentation/ABI/testing/sysfs-bus-coresight-devices-*

ARM/CORGI MACHINE SUPPORT
M:	Richard Purdie <rpurdie@rpsys.net>
S:	Maintained

ARM/CORTINA SYSTEMS GEMINI ARM ARCHITECTURE
M:	Hans Ulli Kroll <ulli.kroll@googlemail.com>
L:	linux-arm-kernel@lists.infradead.org (moderated for non-subscribers)
T:	git git://github.com/ulli-kroll/linux.git
S:	Maintained
F:	arch/arm/mach-gemini/

ARM/CSR SIRFPRIMA2 MACHINE SUPPORT
M:	Barry Song <baohua@kernel.org>
L:	linux-arm-kernel@lists.infradead.org (moderated for non-subscribers)
T:	git git://git.kernel.org/pub/scm/linux/kernel/git/baohua/linux.git
S:	Maintained
F:	arch/arm/mach-prima2/
F:	drivers/clk/sirf/
F:	drivers/clocksource/timer-prima2.c
F:	drivers/clocksource/timer-atlas7.c
N:	[^a-z]sirf

ARM/CONEXANT DIGICOLOR MACHINE SUPPORT
M:	Baruch Siach <baruch@tkos.co.il>
L:	linux-arm-kernel@lists.infradead.org (moderated for non-subscribers)
S:	Maintained
N:	digicolor

ARM/EBSA110 MACHINE SUPPORT
M:	Russell King <linux@arm.linux.org.uk>
L:	linux-arm-kernel@lists.infradead.org (moderated for non-subscribers)
W:	http://www.arm.linux.org.uk/
S:	Maintained
F:	arch/arm/mach-ebsa110/
F:	drivers/net/ethernet/amd/am79c961a.*

ARM/ENERGY MICRO (SILICON LABS) EFM32 SUPPORT
M:	Uwe Kleine-König <kernel@pengutronix.de>
L:	linux-arm-kernel@lists.infradead.org (moderated for non-subscribers)
S:	Maintained
N:	efm32

ARM/EZX SMARTPHONES (A780, A910, A1200, E680, ROKR E2 and ROKR E6)
M:	Daniel Ribeiro <drwyrm@gmail.com>
M:	Stefan Schmidt <stefan@openezx.org>
M:	Harald Welte <laforge@openezx.org>
L:	openezx-devel@lists.openezx.org (moderated for non-subscribers)
W:	http://www.openezx.org/
S:	Maintained
T:	topgit git://git.openezx.org/openezx.git
F:	arch/arm/mach-pxa/ezx.c

ARM/FARADAY FA526 PORT
M:	Hans Ulli Kroll <ulli.kroll@googlemail.com>
L:	linux-arm-kernel@lists.infradead.org (moderated for non-subscribers)
S:	Maintained
T:	git git://git.berlios.de/gemini-board
F:	arch/arm/mm/*-fa*

ARM/FOOTBRIDGE ARCHITECTURE
M:	Russell King <linux@arm.linux.org.uk>
L:	linux-arm-kernel@lists.infradead.org (moderated for non-subscribers)
W:	http://www.arm.linux.org.uk/
S:	Maintained
F:	arch/arm/include/asm/hardware/dec21285.h
F:	arch/arm/mach-footbridge/

ARM/FREESCALE IMX / MXC ARM ARCHITECTURE
M:	Shawn Guo <shawn.guo@linaro.org>
M:	Sascha Hauer <kernel@pengutronix.de>
L:	linux-arm-kernel@lists.infradead.org (moderated for non-subscribers)
S:	Maintained
T:	git git://git.kernel.org/pub/scm/linux/kernel/git/shawnguo/linux.git
F:	arch/arm/mach-imx/
F:	arch/arm/mach-mxs/
F:	arch/arm/boot/dts/imx*
F:	arch/arm/configs/imx*_defconfig

ARM/FREESCALE VYBRID ARM ARCHITECTURE
M:	Shawn Guo <shawn.guo@linaro.org>
M:	Sascha Hauer <kernel@pengutronix.de>
R:	Stefan Agner <stefan@agner.ch>
L:	linux-arm-kernel@lists.infradead.org (moderated for non-subscribers)
S:	Maintained
T:	git git://git.kernel.org/pub/scm/linux/kernel/git/shawnguo/linux.git
F:	arch/arm/mach-imx/*vf610*
F:	arch/arm/boot/dts/vf*

ARM/GLOMATION GESBC9312SX MACHINE SUPPORT
M:	Lennert Buytenhek <kernel@wantstofly.org>
L:	linux-arm-kernel@lists.infradead.org (moderated for non-subscribers)
S:	Maintained

ARM/GUMSTIX MACHINE SUPPORT
M:	Steve Sakoman <sakoman@gmail.com>
L:	linux-arm-kernel@lists.infradead.org (moderated for non-subscribers)
S:	Maintained

ARM/H4700 (HP IPAQ HX4700) MACHINE SUPPORT
M:	Philipp Zabel <philipp.zabel@gmail.com>
M:	Paul Parsons <lost.distance@yahoo.com>
L:	linux-arm-kernel@lists.infradead.org (moderated for non-subscribers)
S:	Maintained
F:	arch/arm/mach-pxa/hx4700.c
F:	arch/arm/mach-pxa/include/mach/hx4700.h
F:	sound/soc/pxa/hx4700.c

ARM/HISILICON SOC SUPPORT
M:	Wei Xu <xuwei5@hisilicon.com>
L:	linux-arm-kernel@lists.infradead.org (moderated for non-subscribers)
W:	http://www.hisilicon.com
S:	Supported
T:	git git://github.com/hisilicon/linux-hisi.git
F:	arch/arm/mach-hisi/

ARM/HP JORNADA 7XX MACHINE SUPPORT
M:	Kristoffer Ericson <kristoffer.ericson@gmail.com>
W:	www.jlime.com
S:	Maintained
T:	git git://git.kernel.org/pub/scm/linux/kernel/git/kristoffer/linux-hpc.git
F:	arch/arm/mach-sa1100/jornada720.c
F:	arch/arm/mach-sa1100/include/mach/jornada720.h

ARM/IGEP MACHINE SUPPORT
M:	Enric Balletbo i Serra <eballetbo@gmail.com>
M:	Javier Martinez Canillas <javier@dowhile0.org>
L:	linux-omap@vger.kernel.org
L:	linux-arm-kernel@lists.infradead.org (moderated for non-subscribers)
S:	Maintained
F:	arch/arm/boot/dts/omap3-igep*

ARM/INCOME PXA270 SUPPORT
M:	Marek Vasut <marek.vasut@gmail.com>
L:	linux-arm-kernel@lists.infradead.org (moderated for non-subscribers)
S:	Maintained
F:	arch/arm/mach-pxa/colibri-pxa270-income.c

ARM/INTEL IOP32X ARM ARCHITECTURE
M:	Lennert Buytenhek <kernel@wantstofly.org>
L:	linux-arm-kernel@lists.infradead.org (moderated for non-subscribers)
S:	Maintained

ARM/INTEL IOP33X ARM ARCHITECTURE
L:	linux-arm-kernel@lists.infradead.org (moderated for non-subscribers)
S:	Orphan

ARM/INTEL IOP13XX ARM ARCHITECTURE
M:	Lennert Buytenhek <kernel@wantstofly.org>
L:	linux-arm-kernel@lists.infradead.org (moderated for non-subscribers)
S:	Maintained

ARM/INTEL IQ81342EX MACHINE SUPPORT
M:	Lennert Buytenhek <kernel@wantstofly.org>
L:	linux-arm-kernel@lists.infradead.org (moderated for non-subscribers)
S:	Maintained

ARM/INTEL IXDP2850 MACHINE SUPPORT
M:	Lennert Buytenhek <kernel@wantstofly.org>
L:	linux-arm-kernel@lists.infradead.org (moderated for non-subscribers)
S:	Maintained

ARM/INTEL IXP4XX ARM ARCHITECTURE
M:	Imre Kaloz <kaloz@openwrt.org>
M:	Krzysztof Halasa <khalasa@piap.pl>
L:	linux-arm-kernel@lists.infradead.org (moderated for non-subscribers)
S:	Maintained
F:	arch/arm/mach-ixp4xx/

ARM/INTEL RESEARCH IMOTE/STARGATE 2 MACHINE SUPPORT
M:	Jonathan Cameron <jic23@cam.ac.uk>
L:	linux-arm-kernel@lists.infradead.org (moderated for non-subscribers)
S:	Maintained
F:	arch/arm/mach-pxa/stargate2.c
F:	drivers/pcmcia/pxa2xx_stargate2.c

ARM/INTEL XSC3 (MANZANO) ARM CORE
M:	Lennert Buytenhek <kernel@wantstofly.org>
L:	linux-arm-kernel@lists.infradead.org (moderated for non-subscribers)
S:	Maintained

ARM/IP FABRICS DOUBLE ESPRESSO MACHINE SUPPORT
M:	Lennert Buytenhek <kernel@wantstofly.org>
L:	linux-arm-kernel@lists.infradead.org (moderated for non-subscribers)
S:	Maintained

ARM/TEXAS INSTRUMENT KEYSTONE ARCHITECTURE
M:	Santosh Shilimkar <ssantosh@kernel.org>
L:	linux-arm-kernel@lists.infradead.org (moderated for non-subscribers)
S:	Maintained
F:	arch/arm/mach-keystone/
T:	git git://git.kernel.org/pub/scm/linux/kernel/git/ssantosh/linux-keystone.git

ARM/TEXAS INSTRUMENT KEYSTONE CLOCK FRAMEWORK
M:	Santosh Shilimkar <ssantosh@kernel.org>
L:	linux-kernel@vger.kernel.org
S:	Maintained
F:	drivers/clk/keystone/

ARM/TEXAS INSTRUMENT KEYSTONE ClOCKSOURCE
M:	Santosh Shilimkar <ssantosh@kernel.org>
L:	linux-arm-kernel@lists.infradead.org (moderated for non-subscribers)
L:	linux-kernel@vger.kernel.org
S:	Maintained
F:	drivers/clocksource/timer-keystone.c

ARM/TEXAS INSTRUMENT KEYSTONE RESET DRIVER
M:	Santosh Shilimkar <ssantosh@kernel.org>
L:	linux-kernel@vger.kernel.org
S:	Maintained
F:	drivers/power/reset/keystone-reset.c

ARM/TEXAS INSTRUMENT AEMIF/EMIF DRIVERS
M:	Santosh Shilimkar <ssantosh@kernel.org>
L:	linux-kernel@vger.kernel.org
S:	Maintained
F:	drivers/memory/*emif*

ARM/LOGICPD PXA270 MACHINE SUPPORT
M:	Lennert Buytenhek <kernel@wantstofly.org>
L:	linux-arm-kernel@lists.infradead.org (moderated for non-subscribers)
S:	Maintained

ARM/MAGICIAN MACHINE SUPPORT
M:	Philipp Zabel <philipp.zabel@gmail.com>
S:	Maintained

ARM/Marvell Kirkwood and Armada 370, 375, 38x, XP SOC support
M:	Jason Cooper <jason@lakedaemon.net>
M:	Andrew Lunn <andrew@lunn.ch>
M:	Gregory Clement <gregory.clement@free-electrons.com>
M:	Sebastian Hesselbarth <sebastian.hesselbarth@gmail.com>
L:	linux-arm-kernel@lists.infradead.org (moderated for non-subscribers)
S:	Maintained
F:	arch/arm/mach-mvebu/
F:	drivers/rtc/rtc-armada38x.c
F:	arch/arm/boot/dts/armada*
F:	arch/arm/boot/dts/kirkwood*


ARM/Marvell Berlin SoC support
M:	Sebastian Hesselbarth <sebastian.hesselbarth@gmail.com>
L:	linux-arm-kernel@lists.infradead.org (moderated for non-subscribers)
S:	Maintained
F:	arch/arm/mach-berlin/
F:	arch/arm/boot/dts/berlin*


ARM/Marvell Dove/MV78xx0/Orion SOC support
M:	Jason Cooper <jason@lakedaemon.net>
M:	Andrew Lunn <andrew@lunn.ch>
M:	Sebastian Hesselbarth <sebastian.hesselbarth@gmail.com>
M:	Gregory Clement <gregory.clement@free-electrons.com>
L:	linux-arm-kernel@lists.infradead.org (moderated for non-subscribers)
S:	Maintained
F:	arch/arm/mach-dove/
F:	arch/arm/mach-mv78xx0/
F:	arch/arm/mach-orion5x/
F:	arch/arm/plat-orion/
F:	arch/arm/boot/dts/dove*
F:	arch/arm/boot/dts/orion5x*


ARM/Orion SoC/Technologic Systems TS-78xx platform support
M:	Alexander Clouter <alex@digriz.org.uk>
L:	linux-arm-kernel@lists.infradead.org (moderated for non-subscribers)
W:	http://www.digriz.org.uk/ts78xx/kernel
S:	Maintained
F:	arch/arm/mach-orion5x/ts78xx-*

ARM/Mediatek SoC support
M:	Matthias Brugger <matthias.bgg@gmail.com>
L:	linux-arm-kernel@lists.infradead.org (moderated for non-subscribers)
L:	linux-mediatek@lists.infradead.org (moderated for non-subscribers)
S:	Maintained
F:	arch/arm/boot/dts/mt6*
F:	arch/arm/boot/dts/mt8*
F:	arch/arm/mach-mediatek/
N:	mtk
K:	mediatek

ARM/MICREL KS8695 ARCHITECTURE
M:	Greg Ungerer <gerg@uclinux.org>
L:	linux-arm-kernel@lists.infradead.org (moderated for non-subscribers)
F:	arch/arm/mach-ks8695/
S:	Odd Fixes

ARM/MIOA701 MACHINE SUPPORT
M:	Robert Jarzmik <robert.jarzmik@free.fr>
L:	linux-arm-kernel@lists.infradead.org (moderated for non-subscribers)
F:	arch/arm/mach-pxa/mioa701.c
S:	Maintained

ARM/NEC MOBILEPRO 900/c MACHINE SUPPORT
M:	Michael Petchkovsky <mkpetch@internode.on.net>
S:	Maintained

ARM/NOMADIK ARCHITECTURE
M:	Alessandro Rubini <rubini@unipv.it>
M:	Linus Walleij <linus.walleij@linaro.org>
L:	linux-arm-kernel@lists.infradead.org (moderated for non-subscribers)
S:	Maintained
F:	arch/arm/mach-nomadik/
F:	drivers/pinctrl/nomadik/
F:	drivers/i2c/busses/i2c-nomadik.c
T:	git git://git.kernel.org/pub/scm/linux/kernel/git/linusw/linux-nomadik.git

ARM/OPENMOKO NEO FREERUNNER (GTA02) MACHINE SUPPORT
M:	Nelson Castillo <arhuaco@freaks-unidos.net>
L:	openmoko-kernel@lists.openmoko.org (subscribers-only)
W:	http://wiki.openmoko.org/wiki/Neo_FreeRunner
S:	Supported

ARM/TOSA MACHINE SUPPORT
M:	Dmitry Eremin-Solenikov <dbaryshkov@gmail.com>
M:	Dirk Opfer <dirk@opfer-online.de>
S:	Maintained

ARM/PALMTX,PALMT5,PALMLD,PALMTE2,PALMTC SUPPORT
M:	Marek Vasut <marek.vasut@gmail.com>
L:	linux-arm-kernel@lists.infradead.org
W:	http://hackndev.com
S:	Maintained
F:	arch/arm/mach-pxa/include/mach/palmtx.h
F:	arch/arm/mach-pxa/palmtx.c
F:	arch/arm/mach-pxa/include/mach/palmt5.h
F:	arch/arm/mach-pxa/palmt5.c
F:	arch/arm/mach-pxa/include/mach/palmld.h
F:	arch/arm/mach-pxa/palmld.c
F:	arch/arm/mach-pxa/include/mach/palmte2.h
F:	arch/arm/mach-pxa/palmte2.c
F:	arch/arm/mach-pxa/include/mach/palmtc.h
F:	arch/arm/mach-pxa/palmtc.c

ARM/PALM TREO SUPPORT
M:	Tomas Cech <sleep_walker@suse.cz>
L:	linux-arm-kernel@lists.infradead.org
W:	http://hackndev.com
S:	Maintained
F:	arch/arm/mach-pxa/include/mach/palmtreo.h
F:	arch/arm/mach-pxa/palmtreo.c

ARM/PALMZ72 SUPPORT
M:	Sergey Lapin <slapin@ossfans.org>
L:	linux-arm-kernel@lists.infradead.org
W:	http://hackndev.com
S:	Maintained
F:	arch/arm/mach-pxa/include/mach/palmz72.h
F:	arch/arm/mach-pxa/palmz72.c

ARM/PLEB SUPPORT
M:	Peter Chubb <pleb@gelato.unsw.edu.au>
W:	http://www.disy.cse.unsw.edu.au/Hardware/PLEB
S:	Maintained

ARM/PT DIGITAL BOARD PORT
M:	Stefan Eletzhofer <stefan.eletzhofer@eletztrick.de>
L:	linux-arm-kernel@lists.infradead.org (moderated for non-subscribers)
W:	http://www.arm.linux.org.uk/
S:	Maintained

ARM/QUALCOMM SUPPORT
M:	Kumar Gala <galak@codeaurora.org>
M:	Andy Gross <agross@codeaurora.org>
M:	David Brown <davidb@codeaurora.org>
L:	linux-arm-msm@vger.kernel.org
L:	linux-soc@vger.kernel.org
S:	Maintained
F:	arch/arm/mach-qcom/
F:	drivers/soc/qcom/
F:	drivers/tty/serial/msm_serial.h
F:	drivers/tty/serial/msm_serial.c
F:	drivers/*/pm8???-*
F:	drivers/mfd/ssbi.c
F:	drivers/firmware/qcom_scm.c
T:	git git://git.kernel.org/pub/scm/linux/kernel/git/galak/linux-qcom.git

ARM/RADISYS ENP2611 MACHINE SUPPORT
M:	Lennert Buytenhek <kernel@wantstofly.org>
L:	linux-arm-kernel@lists.infradead.org (moderated for non-subscribers)
S:	Maintained

ARM/RISCPC ARCHITECTURE
M:	Russell King <linux@arm.linux.org.uk>
L:	linux-arm-kernel@lists.infradead.org (moderated for non-subscribers)
W:	http://www.arm.linux.org.uk/
S:	Maintained
F:	arch/arm/include/asm/hardware/entry-macro-iomd.S
F:	arch/arm/include/asm/hardware/ioc.h
F:	arch/arm/include/asm/hardware/iomd.h
F:	arch/arm/include/asm/hardware/memc.h
F:	arch/arm/mach-rpc/
F:	drivers/net/ethernet/8390/etherh.c
F:	drivers/net/ethernet/i825xx/ether1*
F:	drivers/net/ethernet/seeq/ether3*
F:	drivers/scsi/arm/

ARM/Rockchip SoC support
M:	Heiko Stuebner <heiko@sntech.de>
L:	linux-arm-kernel@lists.infradead.org (moderated for non-subscribers)
L:	linux-rockchip@lists.infradead.org
S:	Maintained
F:	arch/arm/boot/dts/rk3*
F:	arch/arm/mach-rockchip/
F:	drivers/clk/rockchip/
F:	drivers/i2c/busses/i2c-rk3x.c
F:	drivers/*/*rockchip*
F:	drivers/*/*/*rockchip*
F:	sound/soc/rockchip/
N:	rockchip

ARM/SAMSUNG EXYNOS ARM ARCHITECTURES
M:	Kukjin Kim <kgene@kernel.org>
M:	Krzysztof Kozlowski <k.kozlowski@samsung.com>
L:	linux-arm-kernel@lists.infradead.org (moderated for non-subscribers)
L:	linux-samsung-soc@vger.kernel.org (moderated for non-subscribers)
S:	Maintained
F:	arch/arm/boot/dts/s3c*
F:	arch/arm/boot/dts/exynos*
F:	arch/arm/plat-samsung/
F:	arch/arm/mach-s3c24*/
F:	arch/arm/mach-s3c64xx/
F:	arch/arm/mach-s5p*/
F:	arch/arm/mach-exynos*/
F:	drivers/*/*s3c2410*
F:	drivers/*/*/*s3c2410*
F:	drivers/spi/spi-s3c*
F:	sound/soc/samsung/*
N:	exynos

ARM/SAMSUNG MOBILE MACHINE SUPPORT
M:	Kyungmin Park <kyungmin.park@samsung.com>
L:	linux-arm-kernel@lists.infradead.org (moderated for non-subscribers)
S:	Maintained
F:	arch/arm/mach-s5pv210/

ARM/SAMSUNG S5P SERIES 2D GRAPHICS ACCELERATION (G2D) SUPPORT
M:	Kyungmin Park <kyungmin.park@samsung.com>
M:	Kamil Debski <k.debski@samsung.com>
L:	linux-arm-kernel@lists.infradead.org
L:	linux-media@vger.kernel.org
S:	Maintained
F:	drivers/media/platform/s5p-g2d/

ARM/SAMSUNG S5P SERIES Multi Format Codec (MFC) SUPPORT
M:	Kyungmin Park <kyungmin.park@samsung.com>
M:	Kamil Debski <k.debski@samsung.com>
M:	Jeongtae Park <jtp.park@samsung.com>
L:	linux-arm-kernel@lists.infradead.org
L:	linux-media@vger.kernel.org
S:	Maintained
F:	arch/arm/plat-samsung/s5p-dev-mfc.c
F:	drivers/media/platform/s5p-mfc/

ARM/SAMSUNG S5P SERIES TV SUBSYSTEM SUPPORT
M:	Kyungmin Park <kyungmin.park@samsung.com>
M:	Tomasz Stanislawski <t.stanislaws@samsung.com>
L:	linux-arm-kernel@lists.infradead.org
L:	linux-media@vger.kernel.org
S:	Maintained
F:	drivers/media/platform/s5p-tv/

ARM/SHMOBILE ARM ARCHITECTURE
M:	Simon Horman <horms@verge.net.au>
M:	Magnus Damm <magnus.damm@gmail.com>
L:	linux-sh@vger.kernel.org
W:	http://oss.renesas.com
Q:	http://patchwork.kernel.org/project/linux-sh/list/
T:	git git://git.kernel.org/pub/scm/linux/kernel/git/horms/renesas.git next
S:	Supported
F:	arch/arm/boot/dts/emev2*
F:	arch/arm/boot/dts/r7s*
F:	arch/arm/boot/dts/r8a*
F:	arch/arm/boot/dts/sh*
F:	arch/arm/configs/armadillo800eva_defconfig
F:	arch/arm/configs/bockw_defconfig
F:	arch/arm/configs/kzm9g_defconfig
F:	arch/arm/configs/marzen_defconfig
F:	arch/arm/configs/shmobile_defconfig
F:	arch/arm/include/debug/renesas-scif.S
F:	arch/arm/mach-shmobile/
F:	drivers/sh/

ARM/SOCFPGA ARCHITECTURE
M:	Dinh Nguyen <dinguyen@opensource.altera.com>
S:	Maintained
F:	arch/arm/mach-socfpga/
F:	arch/arm/boot/dts/socfpga*
F:	arch/arm/configs/socfpga_defconfig
W:	http://www.rocketboards.org
T:	git git://git.kernel.org/pub/scm/linux/kernel/git/dinguyen/linux.git

ARM/SOCFPGA CLOCK FRAMEWORK SUPPORT
M:	Dinh Nguyen <dinguyen@opensource.altera.com>
S:	Maintained
F:	drivers/clk/socfpga/

ARM/SOCFPGA EDAC SUPPORT
M:	Thor Thayer <tthayer@opensource.altera.com>
S:	Maintained
F:	drivers/edac/altera_edac.

ARM/STI ARCHITECTURE
M:	Srinivas Kandagatla <srinivas.kandagatla@gmail.com>
M:	Maxime Coquelin <maxime.coquelin@st.com>
M:	Patrice Chotard <patrice.chotard@st.com>
L:	linux-arm-kernel@lists.infradead.org (moderated for non-subscribers)
L:	kernel@stlinux.com
W:	http://www.stlinux.com
S:	Maintained
F:	arch/arm/mach-sti/
F:	arch/arm/boot/dts/sti*
F:	drivers/clocksource/arm_global_timer.c
F:	drivers/i2c/busses/i2c-st.c
F:	drivers/media/rc/st_rc.c
F:	drivers/mmc/host/sdhci-st.c
F:	drivers/phy/phy-miphy28lp.c
F:	drivers/phy/phy-miphy365x.c
F:	drivers/phy/phy-stih407-usb.c
F:	drivers/phy/phy-stih41x-usb.c
F:	drivers/pinctrl/pinctrl-st.c
F:	drivers/reset/sti/
F:	drivers/tty/serial/st-asc.c
F:	drivers/usb/dwc3/dwc3-st.c
F:	drivers/usb/host/ehci-st.c
F:	drivers/usb/host/ohci-st.c
F:	drivers/ata/ahci_st.c

ARM/TECHNOLOGIC SYSTEMS TS7250 MACHINE SUPPORT
M:	Lennert Buytenhek <kernel@wantstofly.org>
L:	linux-arm-kernel@lists.infradead.org (moderated for non-subscribers)
S:	Maintained

ARM/TETON BGA MACHINE SUPPORT
M:	"Mark F. Brown" <mark.brown314@gmail.com>
L:	linux-arm-kernel@lists.infradead.org (moderated for non-subscribers)
S:	Maintained

ARM/THECUS N2100 MACHINE SUPPORT
M:	Lennert Buytenhek <kernel@wantstofly.org>
L:	linux-arm-kernel@lists.infradead.org (moderated for non-subscribers)
S:	Maintained

ARM/NUVOTON W90X900 ARM ARCHITECTURE
M:	Wan ZongShun <mcuos.com@gmail.com>
L:	linux-arm-kernel@lists.infradead.org (moderated for non-subscribers)
W:	http://www.mcuos.com
S:	Maintained
F:	arch/arm/mach-w90x900/
F:	drivers/input/keyboard/w90p910_keypad.c
F:	drivers/input/touchscreen/w90p910_ts.c
F:	drivers/watchdog/nuc900_wdt.c
F:	drivers/net/ethernet/nuvoton/w90p910_ether.c
F:	drivers/mtd/nand/nuc900_nand.c
F:	drivers/rtc/rtc-nuc900.c
F:	drivers/spi/spi-nuc900.c
F:	drivers/usb/host/ehci-w90x900.c
F:	drivers/video/fbdev/nuc900fb.c

ARM/U300 MACHINE SUPPORT
M:	Linus Walleij <linus.walleij@linaro.org>
L:	linux-arm-kernel@lists.infradead.org (moderated for non-subscribers)
S:	Supported
F:	arch/arm/mach-u300/
F:	drivers/clocksource/timer-u300.c
F:	drivers/i2c/busses/i2c-stu300.c
F:	drivers/rtc/rtc-coh901331.c
F:	drivers/watchdog/coh901327_wdt.c
F:	drivers/dma/coh901318*
F:	drivers/mfd/ab3100*
F:	drivers/rtc/rtc-ab3100.c
F:	drivers/rtc/rtc-coh901331.c
T:	git git://git.kernel.org/pub/scm/linux/kernel/git/linusw/linux-stericsson.git

ARM/Ux500 ARM ARCHITECTURE
M:	Linus Walleij <linus.walleij@linaro.org>
L:	linux-arm-kernel@lists.infradead.org (moderated for non-subscribers)
S:	Maintained
F:	arch/arm/mach-ux500/
F:	drivers/clocksource/clksrc-dbx500-prcmu.c
F:	drivers/dma/ste_dma40*
F:	drivers/hwspinlock/u8500_hsem.c
F:	drivers/mfd/abx500*
F:	drivers/mfd/ab8500*
F:	drivers/mfd/dbx500*
F:	drivers/mfd/db8500*
F:	drivers/pinctrl/nomadik/pinctrl-ab*
F:	drivers/pinctrl/nomadik/pinctrl-nomadik*
F:	drivers/rtc/rtc-ab8500.c
F:	drivers/rtc/rtc-pl031.c
T:	git git://git.kernel.org/pub/scm/linux/kernel/git/linusw/linux-stericsson.git

ARM/Ux500 CLOCK FRAMEWORK SUPPORT
M:	Ulf Hansson <ulf.hansson@linaro.org>
L:	linux-arm-kernel@lists.infradead.org (moderated for non-subscribers)
T:	git git://git.linaro.org/people/ulfh/clk.git
S:	Maintained
F:	drivers/clk/ux500/
F:	include/linux/platform_data/clk-ux500.h

ARM/VERSATILE EXPRESS PLATFORM
M:	Liviu Dudau <liviu.dudau@arm.com>
M:	Sudeep Holla <sudeep.holla@arm.com>
M:	Lorenzo Pieralisi <lorenzo.pieralisi@arm.com>
L:	linux-arm-kernel@lists.infradead.org (moderated for non-subscribers)
S:	Maintained
F:	arch/arm/boot/dts/vexpress*
F:	arch/arm/mach-vexpress/
F:	*/*/vexpress*
F:	*/*/*/vexpress*
F:	drivers/clk/versatile/clk-vexpress-osc.c
F:	drivers/clocksource/versatile.c

ARM/VFP SUPPORT
M:	Russell King <linux@arm.linux.org.uk>
L:	linux-arm-kernel@lists.infradead.org (moderated for non-subscribers)
W:	http://www.arm.linux.org.uk/
S:	Maintained
F:	arch/arm/vfp/

ARM/VOIPAC PXA270 SUPPORT
M:	Marek Vasut <marek.vasut@gmail.com>
L:	linux-arm-kernel@lists.infradead.org (moderated for non-subscribers)
S:	Maintained
F:	arch/arm/mach-pxa/vpac270.c
F:	arch/arm/mach-pxa/include/mach/vpac270.h

ARM/VT8500 ARM ARCHITECTURE
M:	Tony Prisk <linux@prisktech.co.nz>
L:	linux-arm-kernel@lists.infradead.org (moderated for non-subscribers)
S:	Maintained
F:	arch/arm/mach-vt8500/
F:	drivers/clocksource/vt8500_timer.c
F:	drivers/i2c/busses/i2c-wmt.c
F:	drivers/mmc/host/wmt-sdmmc.c
F:	drivers/pwm/pwm-vt8500.c
F:	drivers/rtc/rtc-vt8500.c
F:	drivers/tty/serial/vt8500_serial.c
F:	drivers/usb/host/ehci-platform.c
F:	drivers/usb/host/uhci-platform.c
F:	drivers/video/fbdev/vt8500lcdfb.*
F:	drivers/video/fbdev/wm8505fb*
F:	drivers/video/fbdev/wmt_ge_rops.*

ARM/ZIPIT Z2 SUPPORT
M:	Marek Vasut <marek.vasut@gmail.com>
L:	linux-arm-kernel@lists.infradead.org (moderated for non-subscribers)
S:	Maintained
F:	arch/arm/mach-pxa/z2.c
F:	arch/arm/mach-pxa/include/mach/z2.h

ARM/ZYNQ ARCHITECTURE
M:	Michal Simek <michal.simek@xilinx.com>
R:	Sören Brinkmann <soren.brinkmann@xilinx.com>
L:	linux-arm-kernel@lists.infradead.org (moderated for non-subscribers)
W:	http://wiki.xilinx.com
T:	git git://git.xilinx.com/linux-xlnx.git
S:	Supported
F:	arch/arm/mach-zynq/
F:	drivers/cpuidle/cpuidle-zynq.c
F:	drivers/block/xsysace.c
N:	zynq
N:	xilinx
F:	drivers/clocksource/cadence_ttc_timer.c
F:	drivers/i2c/busses/i2c-cadence.c
F:	drivers/mmc/host/sdhci-of-arasan.c
F:	drivers/edac/synopsys_edac.c

ARM SMMU DRIVER
M:	Will Deacon <will.deacon@arm.com>
L:	linux-arm-kernel@lists.infradead.org (moderated for non-subscribers)
S:	Maintained
F:	drivers/iommu/arm-smmu.c
F:	drivers/iommu/io-pgtable-arm.c

ARM64 PORT (AARCH64 ARCHITECTURE)
M:	Catalin Marinas <catalin.marinas@arm.com>
M:	Will Deacon <will.deacon@arm.com>
L:	linux-arm-kernel@lists.infradead.org (moderated for non-subscribers)
S:	Maintained
F:	arch/arm64/
F:	Documentation/arm64/

AS3645A LED FLASH CONTROLLER DRIVER
M:	Laurent Pinchart <laurent.pinchart@ideasonboard.com>
L:	linux-media@vger.kernel.org
T:	git git://linuxtv.org/media_tree.git
S:	Maintained
F:	drivers/media/i2c/as3645a.c
F:	include/media/as3645a.h

ASC7621 HARDWARE MONITOR DRIVER
M:	George Joseph <george.joseph@fairview5.com>
L:	lm-sensors@lm-sensors.org
S:	Maintained
F:	Documentation/hwmon/asc7621
F:	drivers/hwmon/asc7621.c

ASUS NOTEBOOKS AND EEEPC ACPI/WMI EXTRAS DRIVERS
M:	Corentin Chary <corentin.chary@gmail.com>
L:	acpi4asus-user@lists.sourceforge.net
L:	platform-driver-x86@vger.kernel.org
W:	http://acpi4asus.sf.net
S:	Maintained
F:	drivers/platform/x86/asus*.c
F:	drivers/platform/x86/eeepc*.c

ASYNCHRONOUS TRANSFERS/TRANSFORMS (IOAT) API
R:	Dan Williams <dan.j.williams@intel.com>
W:	http://sourceforge.net/projects/xscaleiop
S:	Odd fixes
F:	Documentation/crypto/async-tx-api.txt
F:	crypto/async_tx/
F:	drivers/dma/
F:	include/linux/dmaengine.h
F:	include/linux/async_tx.h

AT24 EEPROM DRIVER
M:	Wolfram Sang <wsa@the-dreams.de>
L:	linux-i2c@vger.kernel.org
S:	Maintained
F:	drivers/misc/eeprom/at24.c
F:	include/linux/platform_data/at24.h

ATA OVER ETHERNET (AOE) DRIVER
M:	"Ed L. Cashin" <ed.cashin@acm.org>
W:	http://www.openaoe.org/
S:	Supported
F:	Documentation/aoe/
F:	drivers/block/aoe/

ATHEROS ATH GENERIC UTILITIES
M:	"Luis R. Rodriguez" <mcgrof@do-not-panic.com>
L:	linux-wireless@vger.kernel.org
S:	Supported
F:	drivers/net/wireless/ath/*

ATHEROS ATH5K WIRELESS DRIVER
M:	Jiri Slaby <jirislaby@gmail.com>
M:	Nick Kossifidis <mickflemm@gmail.com>
M:	"Luis R. Rodriguez" <mcgrof@do-not-panic.com>
L:	linux-wireless@vger.kernel.org
W:	http://wireless.kernel.org/en/users/Drivers/ath5k
S:	Maintained
F:	drivers/net/wireless/ath/ath5k/

ATHEROS ATH6KL WIRELESS DRIVER
M:	Kalle Valo <kvalo@qca.qualcomm.com>
L:	linux-wireless@vger.kernel.org
W:	http://wireless.kernel.org/en/users/Drivers/ath6kl
T:	git git://github.com/kvalo/ath.git
S:	Supported
F:	drivers/net/wireless/ath/ath6kl/

WILOCITY WIL6210 WIRELESS DRIVER
M:	Vladimir Kondratiev <qca_vkondrat@qca.qualcomm.com>
L:	linux-wireless@vger.kernel.org
L:	wil6210@qca.qualcomm.com
S:	Supported
W:	http://wireless.kernel.org/en/users/Drivers/wil6210
F:	drivers/net/wireless/ath/wil6210/
F:	include/uapi/linux/wil6210_uapi.h

CARL9170 LINUX COMMUNITY WIRELESS DRIVER
M:	Christian Lamparter <chunkeey@googlemail.com>
L:	linux-wireless@vger.kernel.org
W:	http://wireless.kernel.org/en/users/Drivers/carl9170
S:	Maintained
F:	drivers/net/wireless/ath/carl9170/

ATK0110 HWMON DRIVER
M:	Luca Tettamanti <kronos.it@gmail.com>
L:	lm-sensors@lm-sensors.org
S:	Maintained
F:	drivers/hwmon/asus_atk0110.c

ATI_REMOTE2 DRIVER
M:	Ville Syrjala <syrjala@sci.fi>
S:	Maintained
F:	drivers/input/misc/ati_remote2.c

ATLX ETHERNET DRIVERS
M:	Jay Cliburn <jcliburn@gmail.com>
M:	Chris Snook <chris.snook@gmail.com>
L:	netdev@vger.kernel.org
W:	http://sourceforge.net/projects/atl1
W:	http://atl1.sourceforge.net
S:	Maintained
F:	drivers/net/ethernet/atheros/

ATM
M:	Chas Williams <3chas3@gmail.com>
L:	linux-atm-general@lists.sourceforge.net (moderated for non-subscribers)
L:	netdev@vger.kernel.org
W:	http://linux-atm.sourceforge.net
S:	Maintained
F:	drivers/atm/
F:	include/linux/atm*
F:	include/uapi/linux/atm*

ATMEL AT91 / AT32 MCI DRIVER
M:	Ludovic Desroches <ludovic.desroches@atmel.com>
S:	Maintained
F:	drivers/mmc/host/atmel-mci.c
F:	drivers/mmc/host/atmel-mci-regs.h

ATMEL AT91 / AT32 SERIAL DRIVER
M:	Nicolas Ferre <nicolas.ferre@atmel.com>
S:	Supported
F:	drivers/tty/serial/atmel_serial.c

ATMEL Audio ALSA driver
M:	Nicolas Ferre <nicolas.ferre@atmel.com>
L:	alsa-devel@alsa-project.org (moderated for non-subscribers)
S:	Supported
F:	sound/soc/atmel

ATMEL DMA DRIVER
M:	Nicolas Ferre <nicolas.ferre@atmel.com>
L:	linux-arm-kernel@lists.infradead.org (moderated for non-subscribers)
S:	Supported
F:	drivers/dma/at_hdmac.c
F:	drivers/dma/at_hdmac_regs.h
F:	include/linux/platform_data/dma-atmel.h

ATMEL XDMA DRIVER
M:	Ludovic Desroches <ludovic.desroches@atmel.com>
L:	linux-arm-kernel@lists.infradead.org
L:	dmaengine@vger.kernel.org
S:	Supported
F:	drivers/dma/at_xdmac.c

ATMEL I2C DRIVER
M:	Ludovic Desroches <ludovic.desroches@atmel.com>
L:	linux-i2c@vger.kernel.org
S:	Supported
F:	drivers/i2c/busses/i2c-at91.c

ATMEL ISI DRIVER
M:	Josh Wu <josh.wu@atmel.com>
L:	linux-media@vger.kernel.org
S:	Supported
F:	drivers/media/platform/soc_camera/atmel-isi.c
F:	include/media/atmel-isi.h

ATMEL LCDFB DRIVER
M:	Nicolas Ferre <nicolas.ferre@atmel.com>
L:	linux-fbdev@vger.kernel.org
S:	Maintained
F:	drivers/video/fbdev/atmel_lcdfb.c
F:	include/video/atmel_lcdc.h

ATMEL MACB ETHERNET DRIVER
M:	Nicolas Ferre <nicolas.ferre@atmel.com>
S:	Supported
F:	drivers/net/ethernet/cadence/

ATMEL NAND DRIVER
M:	Josh Wu <josh.wu@atmel.com>
L:	linux-mtd@lists.infradead.org
S:	Supported
F:	drivers/mtd/nand/atmel_nand*

ATMEL SPI DRIVER
M:	Nicolas Ferre <nicolas.ferre@atmel.com>
S:	Supported
F:	drivers/spi/spi-atmel.*

ATMEL SSC DRIVER
M:	Nicolas Ferre <nicolas.ferre@atmel.com>
L:	linux-arm-kernel@lists.infradead.org (moderated for non-subscribers)
S:	Supported
F:	drivers/misc/atmel-ssc.c
F:	include/linux/atmel-ssc.h

ATMEL Timer Counter (TC) AND CLOCKSOURCE DRIVERS
M:	Nicolas Ferre <nicolas.ferre@atmel.com>
L:	linux-arm-kernel@lists.infradead.org (moderated for non-subscribers)
S:	Supported
F:	drivers/misc/atmel_tclib.c
F:	drivers/clocksource/tcb_clksrc.c

ATMEL USBA UDC DRIVER
M:	Nicolas Ferre <nicolas.ferre@atmel.com>
L:	linux-arm-kernel@lists.infradead.org (moderated for non-subscribers)
S:	Supported
F:	drivers/usb/gadget/udc/atmel_usba_udc.*

ATMEL WIRELESS DRIVER
M:	Simon Kelley <simon@thekelleys.org.uk>
L:	linux-wireless@vger.kernel.org
W:	http://www.thekelleys.org.uk/atmel
W:	http://atmelwlandriver.sourceforge.net/
S:	Maintained
F:	drivers/net/wireless/atmel*

ATTO EXPRESSSAS SAS/SATA RAID SCSI DRIVER
M:	Bradley Grove <linuxdrivers@attotech.com>
L:	linux-scsi@vger.kernel.org
W:	http://www.attotech.com
S:	Supported
F:	drivers/scsi/esas2r

AUDIT SUBSYSTEM
M:	Paul Moore <paul@paul-moore.com>
M:	Eric Paris <eparis@redhat.com>
L:	linux-audit@redhat.com (moderated for non-subscribers)
W:	http://people.redhat.com/sgrubb/audit/
T:	git git://git.infradead.org/users/pcmoore/audit
S:	Maintained
F:	include/linux/audit.h
F:	include/uapi/linux/audit.h
F:	kernel/audit*

AUXILIARY DISPLAY DRIVERS
M:	Miguel Ojeda Sandonis <miguel.ojeda.sandonis@gmail.com>
W:	http://miguelojeda.es/auxdisplay.htm
W:	http://jair.lab.fi.uva.es/~migojed/auxdisplay.htm
S:	Maintained
F:	drivers/auxdisplay/
F:	include/linux/cfag12864b.h

AVR32 ARCHITECTURE
M:	Haavard Skinnemoen <hskinnemoen@gmail.com>
M:	Hans-Christian Egtvedt <egtvedt@samfundet.no>
W:	http://www.atmel.com/products/AVR32/
W:	http://mirror.egtvedt.no/avr32linux.org/
W:	http://avrfreaks.net/
S:	Maintained
F:	arch/avr32/

AVR32/AT32AP MACHINE SUPPORT
M:	Haavard Skinnemoen <hskinnemoen@gmail.com>
M:	Hans-Christian Egtvedt <egtvedt@samfundet.no>
S:	Maintained
F:	arch/avr32/mach-at32ap/

AX.25 NETWORK LAYER
M:	Ralf Baechle <ralf@linux-mips.org>
L:	linux-hams@vger.kernel.org
W:	http://www.linux-ax25.org/
S:	Maintained
F:	include/uapi/linux/ax25.h
F:	include/net/ax25.h
F:	net/ax25/

AZ6007 DVB DRIVER
M:	Mauro Carvalho Chehab <mchehab@osg.samsung.com>
L:	linux-media@vger.kernel.org
W:	http://linuxtv.org
T:	git git://linuxtv.org/media_tree.git
S:	Maintained
F:	drivers/media/usb/dvb-usb-v2/az6007.c

AZTECH FM RADIO RECEIVER DRIVER
M:	Hans Verkuil <hverkuil@xs4all.nl>
L:	linux-media@vger.kernel.org
T:	git git://linuxtv.org/media_tree.git
W:	http://linuxtv.org
S:	Maintained
F:	drivers/media/radio/radio-aztech*

B43 WIRELESS DRIVER
L:	linux-wireless@vger.kernel.org
L:	b43-dev@lists.infradead.org
W:	http://wireless.kernel.org/en/users/Drivers/b43
S:	Odd Fixes
F:	drivers/net/wireless/b43/

B43LEGACY WIRELESS DRIVER
M:	Larry Finger <Larry.Finger@lwfinger.net>
L:	linux-wireless@vger.kernel.org
L:	b43-dev@lists.infradead.org
W:	http://wireless.kernel.org/en/users/Drivers/b43
S:	Maintained
F:	drivers/net/wireless/b43legacy/

BACKLIGHT CLASS/SUBSYSTEM
M:	Jingoo Han <jingoohan1@gmail.com>
M:	Lee Jones <lee.jones@linaro.org>
S:	Maintained
F:	drivers/video/backlight/
F:	include/linux/backlight.h

BATMAN ADVANCED
M:	Marek Lindner <mareklindner@neomailbox.ch>
M:	Simon Wunderlich <sw@simonwunderlich.de>
M:	Antonio Quartulli <antonio@meshcoding.com>
L:	b.a.t.m.a.n@lists.open-mesh.org
W:	http://www.open-mesh.org/
S:	Maintained
F:	net/batman-adv/

BAYCOM/HDLCDRV DRIVERS FOR AX.25
M:	Thomas Sailer <t.sailer@alumni.ethz.ch>
L:	linux-hams@vger.kernel.org
W:	http://www.baycom.org/~tom/ham/ham.html
S:	Maintained
F:	drivers/net/hamradio/baycom*

BCACHE (BLOCK LAYER CACHE)
M:	Kent Overstreet <kmo@daterainc.com>
L:	linux-bcache@vger.kernel.org
W:	http://bcache.evilpiepirate.org
S:	Maintained:
F:	drivers/md/bcache/

BEFS FILE SYSTEM
S:	Orphan
F:	Documentation/filesystems/befs.txt
F:	fs/befs/

BECKHOFF CX5020 ETHERCAT MASTER DRIVER
M:	Dariusz Marcinkiewicz <reksio@newterm.pl>
L:	netdev@vger.kernel.org
S:	Maintained
F:	drivers/net/ethernet/ec_bhf.c

BFS FILE SYSTEM
M:	"Tigran A. Aivazian" <tigran@aivazian.fsnet.co.uk>
S:	Maintained
F:	Documentation/filesystems/bfs.txt
F:	fs/bfs/
F:	include/uapi/linux/bfs_fs.h

BLACKFIN ARCHITECTURE
M:	Steven Miao <realmz6@gmail.com>
L:	adi-buildroot-devel@lists.sourceforge.net (moderated for non-subscribers)
T:	git git://git.code.sf.net/p/adi-linux/code
W:	http://blackfin.uclinux.org
S:	Supported
F:	arch/blackfin/

BLACKFIN EMAC DRIVER
L:	adi-buildroot-devel@lists.sourceforge.net (moderated for non-subscribers)
W:	http://blackfin.uclinux.org
S:	Supported
F:	drivers/net/ethernet/adi/

BLACKFIN RTC DRIVER
L:	adi-buildroot-devel@lists.sourceforge.net (moderated for non-subscribers)
W:	http://blackfin.uclinux.org
S:	Supported
F:	drivers/rtc/rtc-bfin.c

BLACKFIN SDH DRIVER
M:	Sonic Zhang <sonic.zhang@analog.com>
L:	adi-buildroot-devel@lists.sourceforge.net (moderated for non-subscribers)
W:	http://blackfin.uclinux.org
S:	Supported
F:	drivers/mmc/host/bfin_sdh.c

BLACKFIN SERIAL DRIVER
M:	Sonic Zhang <sonic.zhang@analog.com>
L:	adi-buildroot-devel@lists.sourceforge.net (moderated for non-subscribers)
W:	http://blackfin.uclinux.org
S:	Supported
F:	drivers/tty/serial/bfin_uart.c

BLACKFIN WATCHDOG DRIVER
L:	adi-buildroot-devel@lists.sourceforge.net (moderated for non-subscribers)
W:	http://blackfin.uclinux.org
S:	Supported
F:	drivers/watchdog/bfin_wdt.c

BLACKFIN I2C TWI DRIVER
M:	Sonic Zhang <sonic.zhang@analog.com>
L:	adi-buildroot-devel@lists.sourceforge.net (moderated for non-subscribers)
W:	http://blackfin.uclinux.org/
S:	Supported
F:	drivers/i2c/busses/i2c-bfin-twi.c

BLACKFIN MEDIA DRIVER
M:	Scott Jiang <scott.jiang.linux@gmail.com>
L:	adi-buildroot-devel@lists.sourceforge.net (moderated for non-subscribers)
W:	http://blackfin.uclinux.org/
S:	Supported
F:	drivers/media/platform/blackfin/
F:	drivers/media/i2c/adv7183*
F:	drivers/media/i2c/vs6624*

BLINKM RGB LED DRIVER
M:	Jan-Simon Moeller <jansimon.moeller@gmx.de>
S:	Maintained
F:	drivers/leds/leds-blinkm.c

BLOCK LAYER
M:	Jens Axboe <axboe@kernel.dk>
T:	git git://git.kernel.org/pub/scm/linux/kernel/git/axboe/linux-block.git
S:	Maintained
F:	block/

BLOCK2MTD DRIVER
M:	Joern Engel <joern@lazybastard.org>
L:	linux-mtd@lists.infradead.org
S:	Maintained
F:	drivers/mtd/devices/block2mtd.c

BLUETOOTH DRIVERS
M:	Marcel Holtmann <marcel@holtmann.org>
M:	Gustavo Padovan <gustavo@padovan.org>
M:	Johan Hedberg <johan.hedberg@gmail.com>
L:	linux-bluetooth@vger.kernel.org
W:	http://www.bluez.org/
T:	git git://git.kernel.org/pub/scm/linux/kernel/git/bluetooth/bluetooth.git
T:	git git://git.kernel.org/pub/scm/linux/kernel/git/bluetooth/bluetooth-next.git
S:	Maintained
F:	drivers/bluetooth/

BLUETOOTH SUBSYSTEM
M:	Marcel Holtmann <marcel@holtmann.org>
M:	Gustavo Padovan <gustavo@padovan.org>
M:	Johan Hedberg <johan.hedberg@gmail.com>
L:	linux-bluetooth@vger.kernel.org
W:	http://www.bluez.org/
T:	git git://git.kernel.org/pub/scm/linux/kernel/git/bluetooth/bluetooth.git
T:	git git://git.kernel.org/pub/scm/linux/kernel/git/bluetooth/bluetooth-next.git
S:	Maintained
F:	net/bluetooth/
F:	include/net/bluetooth/

BONDING DRIVER
M:	Jay Vosburgh <j.vosburgh@gmail.com>
M:	Veaceslav Falico <vfalico@gmail.com>
M:	Andy Gospodarek <gospo@cumulusnetworks.com>
L:	netdev@vger.kernel.org
W:	http://sourceforge.net/projects/bonding/
S:	Supported
F:	drivers/net/bonding/
F:	include/uapi/linux/if_bonding.h

BPF (Safe dynamic programs and tools)
M:	Alexei Starovoitov <ast@kernel.org>
L:	netdev@vger.kernel.org
L:	linux-kernel@vger.kernel.org
S:	Supported
F:	kernel/bpf/

BROADCOM B44 10/100 ETHERNET DRIVER
M:	Gary Zambrano <zambrano@broadcom.com>
L:	netdev@vger.kernel.org
S:	Supported
F:	drivers/net/ethernet/broadcom/b44.*

BROADCOM GENET ETHERNET DRIVER
M:	Florian Fainelli <f.fainelli@gmail.com>
L:	netdev@vger.kernel.org
S:	Supported
F:	drivers/net/ethernet/broadcom/genet/

BROADCOM BNX2 GIGABIT ETHERNET DRIVER
M:	Sony Chacko <sony.chacko@qlogic.com>
M:	Dept-HSGLinuxNICDev@qlogic.com
L:	netdev@vger.kernel.org
S:	Supported
F:	drivers/net/ethernet/broadcom/bnx2.*
F:	drivers/net/ethernet/broadcom/bnx2_*

BROADCOM BNX2X 10 GIGABIT ETHERNET DRIVER
M:	Ariel Elior <ariel.elior@qlogic.com>
L:	netdev@vger.kernel.org
S:	Supported
F:	drivers/net/ethernet/broadcom/bnx2x/

BROADCOM BCM281XX/BCM11XXX/BCM216XX ARM ARCHITECTURE
M:	Florian Fainelli <f.fainelli@gmail.com>
M:	Ray Jui <rjui@broadcom.com>
M:	Scott Branden <sbranden@broadcom.com>
L:	bcm-kernel-feedback-list@broadcom.com
T:	git git://github.com/broadcom/mach-bcm
S:	Maintained
F:	arch/arm/mach-bcm/
F:	arch/arm/boot/dts/bcm113*
F:	arch/arm/boot/dts/bcm216*
F:	arch/arm/boot/dts/bcm281*
F:	arch/arm/configs/bcm_defconfig
F:	drivers/mmc/host/sdhci-bcm-kona.c
F:	drivers/clocksource/bcm_kona_timer.c

BROADCOM BCM2835 ARM ARCHITECTURE
M:	Stephen Warren <swarren@wwwdotorg.org>
M:	Lee Jones <lee@kernel.org>
L:	linux-rpi-kernel@lists.infradead.org (moderated for non-subscribers)
T:	git git://git.kernel.org/pub/scm/linux/kernel/git/rpi/linux-rpi.git
S:	Maintained
N:	bcm2835

BROADCOM BCM33XX MIPS ARCHITECTURE
M:	Kevin Cernekee <cernekee@gmail.com>
L:	linux-mips@linux-mips.org
S:	Maintained
F:	arch/mips/bcm3384/*
F:	arch/mips/include/asm/mach-bcm3384/*
F:	arch/mips/kernel/*bmips*

BROADCOM BCM5301X ARM ARCHITECTURE
M:	Hauke Mehrtens <hauke@hauke-m.de>
L:	linux-arm-kernel@lists.infradead.org
S:	Maintained
F:	arch/arm/mach-bcm/bcm_5301x.c
F:	arch/arm/boot/dts/bcm5301x.dtsi
F:	arch/arm/boot/dts/bcm470*

BROADCOM BCM63XX ARM ARCHITECTURE
M:	Florian Fainelli <f.fainelli@gmail.com>
L:	linux-arm-kernel@lists.infradead.org
T:	git git://github.com/broadcom/arm-bcm63xx.git
S:	Maintained
F:	arch/arm/mach-bcm/bcm63xx.c
F:	arch/arm/include/debug/bcm63xx.S

BROADCOM BCM63XX/BCM33XX UDC DRIVER
M:	Kevin Cernekee <cernekee@gmail.com>
L:	linux-usb@vger.kernel.org
S:	Maintained
F:	drivers/usb/gadget/udc/bcm63xx_udc.*

BROADCOM BCM7XXX ARM ARCHITECTURE
M:	Brian Norris <computersforpeace@gmail.com>
M:	Gregory Fong <gregory.0xf0@gmail.com>
M:	Florian Fainelli <f.fainelli@gmail.com>
L:	linux-arm-kernel@lists.infradead.org (moderated for non-subscribers)
T:	git git://github.com/broadcom/stblinux.git
S:	Maintained
F:	arch/arm/mach-bcm/*brcmstb*
F:	arch/arm/boot/dts/bcm7*.dts*
F:	drivers/bus/brcmstb_gisb.c

BROADCOM BMIPS MIPS ARCHITECTURE
M:	Kevin Cernekee <cernekee@gmail.com>
M:	Florian Fainelli <f.fainelli@gmail.com>
L:	linux-mips@linux-mips.org
T:	git git://github.com/broadcom/stblinux.git
S:	Maintained
F:	arch/mips/bmips/*
F:	arch/mips/include/asm/mach-bmips/*
F:	arch/mips/kernel/*bmips*
F:	arch/mips/boot/dts/bcm*.dts*
F:	drivers/irqchip/irq-bcm7*
F:	drivers/irqchip/irq-brcmstb*

BROADCOM TG3 GIGABIT ETHERNET DRIVER
M:	Prashant Sreedharan <prashant@broadcom.com>
M:	Michael Chan <mchan@broadcom.com>
L:	netdev@vger.kernel.org
S:	Supported
F:	drivers/net/ethernet/broadcom/tg3.*

BROADCOM BRCM80211 IEEE802.11n WIRELESS DRIVER
M:	Brett Rudley <brudley@broadcom.com>
M:	Arend van Spriel <arend@broadcom.com>
M:	Franky (Zhenhui) Lin <frankyl@broadcom.com>
M:	Hante Meuleman <meuleman@broadcom.com>
L:	linux-wireless@vger.kernel.org
L:	brcm80211-dev-list@broadcom.com
S:	Supported
F:	drivers/net/wireless/brcm80211/

BROADCOM BNX2FC 10 GIGABIT FCOE DRIVER
M:	QLogic-Storage-Upstream@qlogic.com
L:	linux-scsi@vger.kernel.org
S:	Supported
F:	drivers/scsi/bnx2fc/

BROADCOM BNX2I 1/10 GIGABIT iSCSI DRIVER
M:	QLogic-Storage-Upstream@qlogic.com
L:	linux-scsi@vger.kernel.org
S:	Supported
F:	drivers/scsi/bnx2i/

BROADCOM CYGNUS/IPROC ARM ARCHITECTURE
M:	Ray Jui <rjui@broadcom.com>
M:	Scott Branden <sbranden@broadcom.com>
L:	linux-arm-kernel@lists.infradead.org (moderated for non-subscribers)
L:	bcm-kernel-feedback-list@broadcom.com
T:	git git://github.com/broadcom/cygnus-linux.git
S:	Maintained
N:	iproc
N:	cygnus
N:	bcm9113*
N:	bcm9583*
N:	bcm583*
N:	bcm113*

BROADCOM KONA GPIO DRIVER
M:	Ray Jui <rjui@broadcom.com>
L:	bcm-kernel-feedback-list@broadcom.com
S:	Supported
F:	drivers/gpio/gpio-bcm-kona.c
F:	Documentation/devicetree/bindings/gpio/gpio-bcm-kona.txt

BROADCOM SPECIFIC AMBA DRIVER (BCMA)
M:	Rafał Miłecki <zajec5@gmail.com>
L:	linux-wireless@vger.kernel.org
S:	Maintained
F:	drivers/bcma/
F:	include/linux/bcma/

BROADCOM SYSTEMPORT ETHERNET DRIVER
M:	Florian Fainelli <f.fainelli@gmail.com>
L:	netdev@vger.kernel.org
S:	Supported
F:	drivers/net/ethernet/broadcom/bcmsysport.*

BROCADE BFA FC SCSI DRIVER
M:	Anil Gurumurthy <anil.gurumurthy@qlogic.com>
M:	Sudarsana Kalluru <sudarsana.kalluru@qlogic.com>
L:	linux-scsi@vger.kernel.org
S:	Supported
F:	drivers/scsi/bfa/

BROCADE BNA 10 GIGABIT ETHERNET DRIVER
M:	Rasesh Mody <rasesh.mody@qlogic.com>
L:	netdev@vger.kernel.org
S:	Supported
F:	drivers/net/ethernet/brocade/bna/

BSG (block layer generic sg v4 driver)
M:	FUJITA Tomonori <fujita.tomonori@lab.ntt.co.jp>
L:	linux-scsi@vger.kernel.org
S:	Supported
F:	block/bsg.c
F:	include/linux/bsg.h
F:	include/uapi/linux/bsg.h

BT87X AUDIO DRIVER
M:	Clemens Ladisch <clemens@ladisch.de>
L:	alsa-devel@alsa-project.org (moderated for non-subscribers)
T:	git git://git.alsa-project.org/alsa-kernel.git
S:	Maintained
F:	Documentation/sound/alsa/Bt87x.txt
F:	sound/pci/bt87x.c

BT8XXGPIO DRIVER
M:	Michael Buesch <m@bues.ch>
W:	http://bu3sch.de/btgpio.php
S:	Maintained
F:	drivers/gpio/gpio-bt8xx.c

BTRFS FILE SYSTEM
M:	Chris Mason <clm@fb.com>
M:	Josef Bacik <jbacik@fb.com>
M:	David Sterba <dsterba@suse.cz>
L:	linux-btrfs@vger.kernel.org
W:	http://btrfs.wiki.kernel.org/
Q:	http://patchwork.kernel.org/project/linux-btrfs/list/
T:	git git://git.kernel.org/pub/scm/linux/kernel/git/mason/linux-btrfs.git
S:	Maintained
F:	Documentation/filesystems/btrfs.txt
F:	fs/btrfs/

BTTV VIDEO4LINUX DRIVER
M:	Mauro Carvalho Chehab <mchehab@osg.samsung.com>
L:	linux-media@vger.kernel.org
W:	http://linuxtv.org
T:	git git://linuxtv.org/media_tree.git
S:	Odd fixes
F:	Documentation/video4linux/bttv/
F:	drivers/media/pci/bt8xx/bttv*

BUSLOGIC SCSI DRIVER
M:	Khalid Aziz <khalid@gonehiking.org>
L:	linux-scsi@vger.kernel.org
S:	Maintained
F:	drivers/scsi/BusLogic.*
F:	drivers/scsi/FlashPoint.*

C-MEDIA CMI8788 DRIVER
M:	Clemens Ladisch <clemens@ladisch.de>
L:	alsa-devel@alsa-project.org (moderated for non-subscribers)
T:	git git://git.alsa-project.org/alsa-kernel.git
S:	Maintained
F:	sound/pci/oxygen/

C6X ARCHITECTURE
M:	Mark Salter <msalter@redhat.com>
M:	Aurelien Jacquiot <a-jacquiot@ti.com>
L:	linux-c6x-dev@linux-c6x.org
W:	http://www.linux-c6x.org/wiki/index.php/Main_Page
S:	Maintained
F:	arch/c6x/

CACHEFILES: FS-CACHE BACKEND FOR CACHING ON MOUNTED FILESYSTEMS
M:	David Howells <dhowells@redhat.com>
L:	linux-cachefs@redhat.com
S:	Supported
F:	Documentation/filesystems/caching/cachefiles.txt
F:	fs/cachefiles/

CADET FM/AM RADIO RECEIVER DRIVER
M:	Hans Verkuil <hverkuil@xs4all.nl>
L:	linux-media@vger.kernel.org
T:	git git://linuxtv.org/media_tree.git
W:	http://linuxtv.org
S:	Maintained
F:	drivers/media/radio/radio-cadet*

CAFE CMOS INTEGRATED CAMERA CONTROLLER DRIVER
M:	Jonathan Corbet <corbet@lwn.net>
L:	linux-media@vger.kernel.org
T:	git git://linuxtv.org/media_tree.git
S:	Maintained
F:	Documentation/video4linux/cafe_ccic
F:	drivers/media/platform/marvell-ccic/

CAIF NETWORK LAYER
M:	Dmitry Tarnyagin <dmitry.tarnyagin@lockless.no>
L:	netdev@vger.kernel.org
S:	Supported
F:	Documentation/networking/caif/
F:	drivers/net/caif/
F:	include/uapi/linux/caif/
F:	include/net/caif/
F:	net/caif/

CALGARY x86-64 IOMMU
M:	Muli Ben-Yehuda <muli@il.ibm.com>
M:	"Jon D. Mason" <jdmason@kudzu.us>
L:	discuss@x86-64.org
S:	Maintained
F:	arch/x86/kernel/pci-calgary_64.c
F:	arch/x86/kernel/tce_64.c
F:	arch/x86/include/asm/calgary.h
F:	arch/x86/include/asm/tce.h

CAN NETWORK LAYER
M:	Oliver Hartkopp <socketcan@hartkopp.net>
M:	Marc Kleine-Budde <mkl@pengutronix.de>
L:	linux-can@vger.kernel.org
W:	https://github.com/linux-can
T:	git git://git.kernel.org/pub/scm/linux/kernel/git/mkl/linux-can.git
T:	git git://git.kernel.org/pub/scm/linux/kernel/git/mkl/linux-can-next.git
S:	Maintained
F:	Documentation/networking/can.txt
F:	net/can/
F:	include/linux/can/core.h
F:	include/uapi/linux/can.h
F:	include/uapi/linux/can/bcm.h
F:	include/uapi/linux/can/raw.h
F:	include/uapi/linux/can/gw.h

CAN NETWORK DRIVERS
M:	Wolfgang Grandegger <wg@grandegger.com>
M:	Marc Kleine-Budde <mkl@pengutronix.de>
L:	linux-can@vger.kernel.org
W:	https://github.com/linux-can
T:	git git://git.kernel.org/pub/scm/linux/kernel/git/mkl/linux-can.git
T:	git git://git.kernel.org/pub/scm/linux/kernel/git/mkl/linux-can-next.git
S:	Maintained
F:	drivers/net/can/
F:	include/linux/can/dev.h
F:	include/linux/can/platform/
F:	include/uapi/linux/can/error.h
F:	include/uapi/linux/can/netlink.h

CAPABILITIES
M:	Serge Hallyn <serge.hallyn@canonical.com>
L:	linux-security-module@vger.kernel.org
S:	Supported
F:	include/linux/capability.h
F:	include/uapi/linux/capability.h
F:	security/commoncap.c
F:	kernel/capability.c

CAPELLA MICROSYSTEMS LIGHT SENSOR DRIVER
M:	Kevin Tsai <ktsai@capellamicro.com>
S:	Maintained
F:	drivers/iio/light/cm*
F:	Documentation/devicetree/bindings/i2c/trivial-devices.txt

CC2520 IEEE-802.15.4 RADIO DRIVER
M:	Varka Bhadram <varkabhadram@gmail.com>
L:	linux-wpan@vger.kernel.org
S:	Maintained
F:	drivers/net/ieee802154/cc2520.c
F:	include/linux/spi/cc2520.h
F:	Documentation/devicetree/bindings/net/ieee802154/cc2520.txt

CELL BROADBAND ENGINE ARCHITECTURE
M:	Arnd Bergmann <arnd@arndb.de>
L:	linuxppc-dev@lists.ozlabs.org
L:	cbe-oss-dev@lists.ozlabs.org
W:	http://www.ibm.com/developerworks/power/cell/
S:	Supported
F:	arch/powerpc/include/asm/cell*.h
F:	arch/powerpc/include/asm/spu*.h
F:	arch/powerpc/include/uapi/asm/spu*.h
F:	arch/powerpc/oprofile/*cell*
F:	arch/powerpc/platforms/cell/

CEPH DISTRIBUTED FILE SYSTEM CLIENT
M:	Yan, Zheng <zyan@redhat.com>
M:	Sage Weil <sage@redhat.com>
L:	ceph-devel@vger.kernel.org
W:	http://ceph.com/
T:	git git://git.kernel.org/pub/scm/linux/kernel/git/sage/ceph-client.git
S:	Supported
F:	Documentation/filesystems/ceph.txt
F:	fs/ceph/
F:	net/ceph/
F:	include/linux/ceph/
F:	include/linux/crush/

CERTIFIED WIRELESS USB (WUSB) SUBSYSTEM:
L:	linux-usb@vger.kernel.org
S:	Orphan
F:	Documentation/usb/WUSB-Design-overview.txt
F:	Documentation/usb/wusb-cbaf
F:	drivers/usb/host/hwa-hc.c
F:	drivers/usb/host/whci/
F:	drivers/usb/wusbcore/
F:	include/linux/usb/wusb*

CFAG12864B LCD DRIVER
M:	Miguel Ojeda Sandonis <miguel.ojeda.sandonis@gmail.com>
W:	http://miguelojeda.es/auxdisplay.htm
W:	http://jair.lab.fi.uva.es/~migojed/auxdisplay.htm
S:	Maintained
F:	drivers/auxdisplay/cfag12864b.c
F:	include/linux/cfag12864b.h

CFAG12864BFB LCD FRAMEBUFFER DRIVER
M:	Miguel Ojeda Sandonis <miguel.ojeda.sandonis@gmail.com>
W:	http://miguelojeda.es/auxdisplay.htm
W:	http://jair.lab.fi.uva.es/~migojed/auxdisplay.htm
S:	Maintained
F:	drivers/auxdisplay/cfag12864bfb.c
F:	include/linux/cfag12864b.h

CFG80211 and NL80211
M:	Johannes Berg <johannes@sipsolutions.net>
L:	linux-wireless@vger.kernel.org
W:	http://wireless.kernel.org/
T:	git git://git.kernel.org/pub/scm/linux/kernel/git/jberg/mac80211.git
T:	git git://git.kernel.org/pub/scm/linux/kernel/git/jberg/mac80211-next.git
S:	Maintained
F:	include/uapi/linux/nl80211.h
F:	include/net/cfg80211.h
F:	net/wireless/*
X:	net/wireless/wext*

CHAR and MISC DRIVERS
M:	Arnd Bergmann <arnd@arndb.de>
M:	Greg Kroah-Hartman <gregkh@linuxfoundation.org>
T:	git git://git.kernel.org/pub/scm/linux/kernel/git/gregkh/char-misc.git
S:	Supported
F:	drivers/char/*
F:	drivers/misc/*
F:	include/linux/miscdevice.h

CHECKPATCH
M:	Andy Whitcroft <apw@canonical.com>
M:	Joe Perches <joe@perches.com>
S:	Maintained
F:	scripts/checkpatch.pl

CHINESE DOCUMENTATION
M:	Harry Wei <harryxiyou@gmail.com>
L:	xiyoulinuxkernelgroup@googlegroups.com (subscribers-only)
L:	linux-kernel@zh-kernel.org (moderated for non-subscribers)
S:	Maintained
F:	Documentation/zh_CN/

CHIPIDEA USB HIGH SPEED DUAL ROLE CONTROLLER
M:	Peter Chen <Peter.Chen@freescale.com>
T:	git git://git.kernel.org/pub/scm/linux/kernel/git/peter.chen/usb.git
L:	linux-usb@vger.kernel.org
S:	Maintained
F:	drivers/usb/chipidea/

CHIPONE ICN8318 I2C TOUCHSCREEN DRIVER
M:	Hans de Goede <hdegoede@redhat.com>
L:	linux-input@vger.kernel.org
S:	Maintained
F:	Documentation/devicetree/bindings/input/touchscreen/chipone_icn8318.txt
F:	drivers/input/touchscreen/chipone_icn8318.c

CHROME HARDWARE PLATFORM SUPPORT
M:	Olof Johansson <olof@lixom.net>
S:	Maintained
F:	drivers/platform/chrome/

CISCO VIC ETHERNET NIC DRIVER
M:	Christian Benvenuti <benve@cisco.com>
M:	Sujith Sankar <ssujith@cisco.com>
M:	Govindarajulu Varadarajan <_govind@gmx.com>
M:	Neel Patel <neepatel@cisco.com>
S:	Supported
F:	drivers/net/ethernet/cisco/enic/

CISCO VIC LOW LATENCY NIC DRIVER
M:	Upinder Malhi <umalhi@cisco.com>
S:	Supported
F:	drivers/infiniband/hw/usnic

CIRRUS LOGIC EP93XX ETHERNET DRIVER
M:	Hartley Sweeten <hsweeten@visionengravers.com>
L:	netdev@vger.kernel.org
S:	Maintained
F:	drivers/net/ethernet/cirrus/ep93xx_eth.c

CIRRUS LOGIC AUDIO CODEC DRIVERS
M:	Brian Austin <brian.austin@cirrus.com>
M:	Paul Handrigan <Paul.Handrigan@cirrus.com>
L:	alsa-devel@alsa-project.org (moderated for non-subscribers)
S:	Maintained
F:	sound/soc/codecs/cs*

CLEANCACHE API
M:	Konrad Rzeszutek Wilk <konrad.wilk@oracle.com>
L:	linux-kernel@vger.kernel.org
S:	Maintained
F:	mm/cleancache.c
F:	include/linux/cleancache.h

CLK API
M:	Russell King <linux@arm.linux.org.uk>
L:	linux-clk@vger.kernel.org
S:	Maintained
F:	include/linux/clk.h

CLOCKSOURCE, CLOCKEVENT DRIVERS
M:	Daniel Lezcano <daniel.lezcano@linaro.org>
M:	Thomas Gleixner <tglx@linutronix.de>
L:	linux-kernel@vger.kernel.org
T:	git git://git.kernel.org/pub/scm/linux/kernel/git/tip/tip.git timers/core
S:	Supported
F:	drivers/clocksource

CISCO FCOE HBA DRIVER
M:	Hiral Patel <hiralpat@cisco.com>
M:	Suma Ramars <sramars@cisco.com>
M:	Brian Uchino <buchino@cisco.com>
L:	linux-scsi@vger.kernel.org
S:	Supported
F:	drivers/scsi/fnic/

CMPC ACPI DRIVER
M:	Thadeu Lima de Souza Cascardo <cascardo@holoscopio.com>
M:	Daniel Oliveira Nascimento <don@syst.com.br>
L:	platform-driver-x86@vger.kernel.org
S:	Supported
F:	drivers/platform/x86/classmate-laptop.c

COCCINELLE/Semantic Patches (SmPL)
M:	Julia Lawall <Julia.Lawall@lip6.fr>
M:	Gilles Muller <Gilles.Muller@lip6.fr>
M:	Nicolas Palix <nicolas.palix@imag.fr>
M:	Michal Marek <mmarek@suse.cz>
L:	cocci@systeme.lip6.fr (moderated for non-subscribers)
T:	git git://git.kernel.org/pub/scm/linux/kernel/git/mmarek/kbuild.git misc
W:	http://coccinelle.lip6.fr/
S:	Supported
F:	Documentation/coccinelle.txt
F:	scripts/coccinelle/
F:	scripts/coccicheck

CODA FILE SYSTEM
M:	Jan Harkes <jaharkes@cs.cmu.edu>
M:	coda@cs.cmu.edu
L:	codalist@coda.cs.cmu.edu
W:	http://www.coda.cs.cmu.edu/
S:	Maintained
F:	Documentation/filesystems/coda.txt
F:	fs/coda/
F:	include/linux/coda*.h
F:	include/uapi/linux/coda*.h

CODA V4L2 MEM2MEM DRIVER
M:	Philipp Zabel <p.zabel@pengutronix.de>
L:	linux-media@vger.kernel.org
S:	Maintained
F:	Documentation/devicetree/bindings/media/coda.txt
F:	drivers/media/platform/coda/

COMMON CLK FRAMEWORK
M:	Mike Turquette <mturquette@linaro.org>
M:	Stephen Boyd <sboyd@codeaurora.org>
L:	linux-clk@vger.kernel.org
T:	git git://git.kernel.org/pub/scm/linux/kernel/git/clk/linux.git
S:	Maintained
F:	drivers/clk/
X:	drivers/clk/clkdev.c
F:	include/linux/clk-pr*
F:	include/linux/clk/

COMMON INTERNET FILE SYSTEM (CIFS)
M:	Steve French <sfrench@samba.org>
L:	linux-cifs@vger.kernel.org
L:	samba-technical@lists.samba.org (moderated for non-subscribers)
W:	http://linux-cifs.samba.org/
T:	git git://git.samba.org/sfrench/cifs-2.6.git
S:	Supported
F:	Documentation/filesystems/cifs/
F:	fs/cifs/

COMPACTPCI HOTPLUG CORE
M:	Scott Murray <scott@spiteful.org>
L:	linux-pci@vger.kernel.org
S:	Maintained
F:	drivers/pci/hotplug/cpci_hotplug*

COMPACTPCI HOTPLUG ZIATECH ZT5550 DRIVER
M:	Scott Murray <scott@spiteful.org>
L:	linux-pci@vger.kernel.org
S:	Maintained
F:	drivers/pci/hotplug/cpcihp_zt5550.*

COMPACTPCI HOTPLUG GENERIC DRIVER
M:	Scott Murray <scott@spiteful.org>
L:	linux-pci@vger.kernel.org
S:	Maintained
F:	drivers/pci/hotplug/cpcihp_generic.c

COMPAL LAPTOP SUPPORT
M:	Cezary Jackiewicz <cezary.jackiewicz@gmail.com>
L:	platform-driver-x86@vger.kernel.org
S:	Maintained
F:	drivers/platform/x86/compal-laptop.c

CONEXANT ACCESSRUNNER USB DRIVER
M:	Simon Arlott <cxacru@fire.lp0.eu>
L:	accessrunner-general@lists.sourceforge.net
W:	http://accessrunner.sourceforge.net/
S:	Maintained
F:	drivers/usb/atm/cxacru.c

CONFIGFS
M:	Joel Becker <jlbec@evilplan.org>
T:	git git://git.kernel.org/pub/scm/linux/kernel/git/jlbec/configfs.git
S:	Supported
F:	fs/configfs/
F:	include/linux/configfs.h

CONNECTOR
M:	Evgeniy Polyakov <zbr@ioremap.net>
L:	netdev@vger.kernel.org
S:	Maintained
F:	drivers/connector/

CONTROL GROUP (CGROUP)
M:	Tejun Heo <tj@kernel.org>
M:	Li Zefan <lizefan@huawei.com>
L:	cgroups@vger.kernel.org
T:	git git://git.kernel.org/pub/scm/linux/kernel/git/tj/cgroup.git
S:	Maintained
F:	Documentation/cgroups/
F:	include/linux/cgroup*
F:	kernel/cgroup*

CONTROL GROUP - CPUSET
M:	Li Zefan <lizefan@huawei.com>
L:	cgroups@vger.kernel.org
W:	http://www.bullopensource.org/cpuset/
W:	http://oss.sgi.com/projects/cpusets/
T:	git git://git.kernel.org/pub/scm/linux/kernel/git/tj/cgroup.git
S:	Maintained
F:	Documentation/cgroups/cpusets.txt
F:	include/linux/cpuset.h
F:	kernel/cpuset.c

CONTROL GROUP - MEMORY RESOURCE CONTROLLER (MEMCG)
M:	Johannes Weiner <hannes@cmpxchg.org>
M:	Michal Hocko <mhocko@suse.cz>
L:	cgroups@vger.kernel.org
L:	linux-mm@kvack.org
S:	Maintained
F:	mm/memcontrol.c
F:	mm/swap_cgroup.c

CORETEMP HARDWARE MONITORING DRIVER
M:	Fenghua Yu <fenghua.yu@intel.com>
L:	lm-sensors@lm-sensors.org
S:	Maintained
F:	Documentation/hwmon/coretemp
F:	drivers/hwmon/coretemp.c

COSA/SRP SYNC SERIAL DRIVER
M:	Jan "Yenya" Kasprzak <kas@fi.muni.cz>
W:	http://www.fi.muni.cz/~kas/cosa/
S:	Maintained
F:	drivers/net/wan/cosa*

CPMAC ETHERNET DRIVER
M:	Florian Fainelli <florian@openwrt.org>
L:	netdev@vger.kernel.org
S:	Maintained
F:	drivers/net/ethernet/ti/cpmac.c

CPU FREQUENCY DRIVERS
M:	Rafael J. Wysocki <rjw@rjwysocki.net>
M:	Viresh Kumar <viresh.kumar@linaro.org>
L:	linux-pm@vger.kernel.org
S:	Maintained
T:	git git://git.kernel.org/pub/scm/linux/kernel/git/rafael/linux-pm.git
T:	git git://git.linaro.org/people/vireshk/linux.git (For ARM Updates)
F:	drivers/cpufreq/
F:	include/linux/cpufreq.h

CPU FREQUENCY DRIVERS - ARM BIG LITTLE
M:	Viresh Kumar <viresh.kumar@linaro.org>
M:	Sudeep Holla <sudeep.holla@arm.com>
L:	linux-pm@vger.kernel.org
W:	http://www.arm.com/products/processors/technologies/biglittleprocessing.php
S:	Maintained
F:	drivers/cpufreq/arm_big_little.h
F:	drivers/cpufreq/arm_big_little.c
F:	drivers/cpufreq/arm_big_little_dt.c

CPUIDLE DRIVER - ARM BIG LITTLE
M:	Lorenzo Pieralisi <lorenzo.pieralisi@arm.com>
M:	Daniel Lezcano <daniel.lezcano@linaro.org>
L:	linux-pm@vger.kernel.org
L:	linux-arm-kernel@lists.infradead.org
T:	git git://git.kernel.org/pub/scm/linux/kernel/git/rafael/linux-pm.git
S:	Maintained
F:	drivers/cpuidle/cpuidle-big_little.c

CPUIDLE DRIVER - ARM EXYNOS
M:	Bartlomiej Zolnierkiewicz <b.zolnierkie@samsung.com>
M:	Daniel Lezcano <daniel.lezcano@linaro.org>
M:	Kukjin Kim <kgene@kernel.org>
L:	linux-pm@vger.kernel.org
L:	linux-samsung-soc@vger.kernel.org
S:	Supported
F:	drivers/cpuidle/cpuidle-exynos.c
F:	arch/arm/mach-exynos/pm.c

CPUIDLE DRIVERS
M:	Rafael J. Wysocki <rjw@rjwysocki.net>
M:	Daniel Lezcano <daniel.lezcano@linaro.org>
L:	linux-pm@vger.kernel.org
S:	Maintained
T:	git git://git.kernel.org/pub/scm/linux/kernel/git/rafael/linux-pm.git
F:	drivers/cpuidle/*
F:	include/linux/cpuidle.h

CPUID/MSR DRIVER
M:	"H. Peter Anvin" <hpa@zytor.com>
S:	Maintained
F:	arch/x86/kernel/cpuid.c
F:	arch/x86/kernel/msr.c

CPU POWER MONITORING SUBSYSTEM
M:	Thomas Renninger <trenn@suse.de>
L:	linux-pm@vger.kernel.org
S:	Maintained
F:	tools/power/cpupower/

CRAMFS FILESYSTEM
W:	http://sourceforge.net/projects/cramfs/
S:	Orphan / Obsolete
F:	Documentation/filesystems/cramfs.txt
F:	fs/cramfs/

CRIS PORT
M:	Mikael Starvik <starvik@axis.com>
M:	Jesper Nilsson <jesper.nilsson@axis.com>
L:	linux-cris-kernel@axis.com
W:	http://developer.axis.com
S:	Maintained
F:	arch/cris/
F:	drivers/tty/serial/crisv10.*

CRYPTO API
M:	Herbert Xu <herbert@gondor.apana.org.au>
M:	"David S. Miller" <davem@davemloft.net>
L:	linux-crypto@vger.kernel.org
T:	git git://git.kernel.org/pub/scm/linux/kernel/git/herbert/crypto-2.6.git
S:	Maintained
F:	Documentation/crypto/
F:	Documentation/DocBook/crypto-API.tmpl
F:	arch/*/crypto/
F:	crypto/
F:	drivers/crypto/
F:	include/crypto/

CRYPTOGRAPHIC RANDOM NUMBER GENERATOR
M:	Neil Horman <nhorman@tuxdriver.com>
L:	linux-crypto@vger.kernel.org
S:	Maintained
F:	crypto/ansi_cprng.c
F:	crypto/rng.c

CS5535 Audio ALSA driver
M:	Jaya Kumar <jayakumar.alsa@gmail.com>
S:	Maintained
F:	sound/pci/cs5535audio/

CW1200 WLAN driver
M:	Solomon Peachy <pizza@shaftnet.org>
S:	Maintained
F:	drivers/net/wireless/cw1200/

CX18 VIDEO4LINUX DRIVER
M:	Andy Walls <awalls@md.metrocast.net>
L:	ivtv-devel@ivtvdriver.org (subscribers-only)
L:	linux-media@vger.kernel.org
T:	git git://linuxtv.org/media_tree.git
W:	http://linuxtv.org
W:	http://www.ivtvdriver.org/index.php/Cx18
S:	Maintained
F:	Documentation/video4linux/cx18.txt
F:	drivers/media/pci/cx18/
F:	include/uapi/linux/ivtv*

CX2341X MPEG ENCODER HELPER MODULE
M:	Hans Verkuil <hverkuil@xs4all.nl>
L:	linux-media@vger.kernel.org
T:	git git://linuxtv.org/media_tree.git
W:	http://linuxtv.org
S:	Maintained
F:	drivers/media/common/cx2341x*
F:	include/media/cx2341x*

CX88 VIDEO4LINUX DRIVER
M:	Mauro Carvalho Chehab <mchehab@osg.samsung.com>
L:	linux-media@vger.kernel.org
W:	http://linuxtv.org
T:	git git://linuxtv.org/media_tree.git
S:	Odd fixes
F:	Documentation/video4linux/cx88/
F:	drivers/media/pci/cx88/

CXD2820R MEDIA DRIVER
M:	Antti Palosaari <crope@iki.fi>
L:	linux-media@vger.kernel.org
W:	http://linuxtv.org/
W:	http://palosaari.fi/linux/
Q:	http://patchwork.linuxtv.org/project/linux-media/list/
T:	git git://linuxtv.org/anttip/media_tree.git
S:	Maintained
F:	drivers/media/dvb-frontends/cxd2820r*

CXGB3 ETHERNET DRIVER (CXGB3)
M:	Santosh Raspatur <santosh@chelsio.com>
L:	netdev@vger.kernel.org
W:	http://www.chelsio.com
S:	Supported
F:	drivers/net/ethernet/chelsio/cxgb3/

CXGB3 ISCSI DRIVER (CXGB3I)
M:	Karen Xie <kxie@chelsio.com>
L:	linux-scsi@vger.kernel.org
W:	http://www.chelsio.com
S:	Supported
F:	drivers/scsi/cxgbi/cxgb3i

CXGB3 IWARP RNIC DRIVER (IW_CXGB3)
M:	Steve Wise <swise@chelsio.com>
L:	linux-rdma@vger.kernel.org
W:	http://www.openfabrics.org
S:	Supported
F:	drivers/infiniband/hw/cxgb3/

CXGB4 ETHERNET DRIVER (CXGB4)
M:	Hariprasad S <hariprasad@chelsio.com>
L:	netdev@vger.kernel.org
W:	http://www.chelsio.com
S:	Supported
F:	drivers/net/ethernet/chelsio/cxgb4/

CXGB4 ISCSI DRIVER (CXGB4I)
M:	Karen Xie <kxie@chelsio.com>
L:	linux-scsi@vger.kernel.org
W:	http://www.chelsio.com
S:	Supported
F:	drivers/scsi/cxgbi/cxgb4i

CXGB4 IWARP RNIC DRIVER (IW_CXGB4)
M:	Steve Wise <swise@chelsio.com>
L:	linux-rdma@vger.kernel.org
W:	http://www.openfabrics.org
S:	Supported
F:	drivers/infiniband/hw/cxgb4/

CXGB4VF ETHERNET DRIVER (CXGB4VF)
M:	Casey Leedom <leedom@chelsio.com>
L:	netdev@vger.kernel.org
W:	http://www.chelsio.com
S:	Supported
F:	drivers/net/ethernet/chelsio/cxgb4vf/

CXL (IBM Coherent Accelerator Processor Interface CAPI) DRIVER
M:	Ian Munsie <imunsie@au1.ibm.com>
M:	Michael Neuling <mikey@neuling.org>
L:	linuxppc-dev@lists.ozlabs.org
S:	Supported
F:	drivers/misc/cxl/
F:	include/misc/cxl.h
F:	include/uapi/misc/cxl.h
F:	Documentation/powerpc/cxl.txt
F:	Documentation/powerpc/cxl.txt
F:	Documentation/ABI/testing/sysfs-class-cxl

STMMAC ETHERNET DRIVER
M:	Giuseppe Cavallaro <peppe.cavallaro@st.com>
L:	netdev@vger.kernel.org
W:	http://www.stlinux.com
S:	Supported
F:	drivers/net/ethernet/stmicro/stmmac/

CYBERPRO FB DRIVER
M:	Russell King <linux@arm.linux.org.uk>
L:	linux-arm-kernel@lists.infradead.org (moderated for non-subscribers)
W:	http://www.arm.linux.org.uk/
S:	Maintained
F:	drivers/video/fbdev/cyber2000fb.*

CYCLADES ASYNC MUX DRIVER
W:	http://www.cyclades.com/
S:	Orphan
F:	drivers/tty/cyclades.c
F:	include/linux/cyclades.h
F:	include/uapi/linux/cyclades.h

CYCLADES PC300 DRIVER
W:	http://www.cyclades.com/
S:	Orphan
F:	drivers/net/wan/pc300*

CYPRESS_FIRMWARE MEDIA DRIVER
M:	Antti Palosaari <crope@iki.fi>
L:	linux-media@vger.kernel.org
W:	http://linuxtv.org/
W:	http://palosaari.fi/linux/
Q:	http://patchwork.linuxtv.org/project/linux-media/list/
T:	git git://linuxtv.org/anttip/media_tree.git
S:	Maintained
F:	drivers/media/common/cypress_firmware*

CYTTSP TOUCHSCREEN DRIVER
M:	Ferruh Yigit <fery@cypress.com>
L:	linux-input@vger.kernel.org
S:	Supported
F:	drivers/input/touchscreen/cyttsp*
F:	include/linux/input/cyttsp.h

DALLAS/MAXIM DS1685-FAMILY REAL TIME CLOCK
M:	Joshua Kinard <kumba@gentoo.org>
S:	Maintained
F:	drivers/rtc/rtc-ds1685.c
F:	include/linux/rtc/ds1685.h

DAMA SLAVE for AX.25
M:	Joerg Reuter <jreuter@yaina.de>
W:	http://yaina.de/jreuter/
W:	http://www.qsl.net/dl1bke/
L:	linux-hams@vger.kernel.org
S:	Maintained
F:	net/ax25/af_ax25.c
F:	net/ax25/ax25_dev.c
F:	net/ax25/ax25_ds_*
F:	net/ax25/ax25_in.c
F:	net/ax25/ax25_out.c
F:	net/ax25/ax25_timer.c
F:	net/ax25/sysctl_net_ax25.c

DAVICOM FAST ETHERNET (DMFE) NETWORK DRIVER
L:	netdev@vger.kernel.org
S:	Orphan
F:	Documentation/networking/dmfe.txt
F:	drivers/net/ethernet/dec/tulip/dmfe.c

DC390/AM53C974 SCSI driver
M:	Hannes Reinecke <hare@suse.de>
L:	linux-scsi@vger.kernel.org
S:	Maintained
F:	drivers/scsi/am53c974.c

DC395x SCSI driver
M:	Oliver Neukum <oliver@neukum.org>
M:	Ali Akcaagac <aliakc@web.de>
M:	Jamie Lenehan <lenehan@twibble.org>
L:	dc395x@twibble.org
W:	http://twibble.org/dist/dc395x/
W:	http://lists.twibble.org/mailman/listinfo/dc395x/
S:	Maintained
F:	Documentation/scsi/dc395x.txt
F:	drivers/scsi/dc395x.*

DCCP PROTOCOL
M:	Gerrit Renker <gerrit@erg.abdn.ac.uk>
L:	dccp@vger.kernel.org
W:	http://www.linuxfoundation.org/collaborate/workgroups/networking/dccp
S:	Maintained
F:	include/linux/dccp.h
F:	include/uapi/linux/dccp.h
F:	include/linux/tfrc.h
F:	net/dccp/

DECnet NETWORK LAYER
W:	http://linux-decnet.sourceforge.net
L:	linux-decnet-user@lists.sourceforge.net
S:	Orphan
F:	Documentation/networking/decnet.txt
F:	net/decnet/

DECSTATION PLATFORM SUPPORT
M:	"Maciej W. Rozycki" <macro@linux-mips.org>
L:	linux-mips@linux-mips.org
W:	http://www.linux-mips.org/wiki/DECstation
S:	Maintained
F:	arch/mips/dec/
F:	arch/mips/include/asm/dec/
F:	arch/mips/include/asm/mach-dec/

DEFXX FDDI NETWORK DRIVER
M:	"Maciej W. Rozycki" <macro@linux-mips.org>
S:	Maintained
F:	drivers/net/fddi/defxx.*

DELL LAPTOP DRIVER
M:	Matthew Garrett <mjg59@srcf.ucam.org>
M:	Pali Rohár <pali.rohar@gmail.com>
L:	platform-driver-x86@vger.kernel.org
S:	Maintained
F:	drivers/platform/x86/dell-laptop.c

DELL LAPTOP FREEFALL DRIVER
M:	Pali Rohár <pali.rohar@gmail.com>
S:	Maintained
F:	drivers/platform/x86/dell-smo8800.c

DELL LAPTOP SMM DRIVER
M:	Guenter Roeck <linux@roeck-us.net>
S:	Maintained
F:	drivers/char/i8k.c
F:	include/uapi/linux/i8k.h

DELL SYSTEMS MANAGEMENT BASE DRIVER (dcdbas)
M:	Doug Warzecha <Douglas_Warzecha@dell.com>
S:	Maintained
F:	Documentation/dcdbas.txt
F:	drivers/firmware/dcdbas.*

DELL WMI EXTRAS DRIVER
M:	Matthew Garrett <mjg59@srcf.ucam.org>
M:	Pali Rohár <pali.rohar@gmail.com>
S:	Maintained
F:	drivers/platform/x86/dell-wmi.c

DESIGNWARE USB2 DRD IP DRIVER
M:	John Youn <johnyoun@synopsys.com>
L:	linux-usb@vger.kernel.org
T:	git git://git.kernel.org/pub/scm/linux/kernel/git/balbi/usb.git
S:	Maintained
F:	drivers/usb/dwc2/

DESIGNWARE USB3 DRD IP DRIVER
M:	Felipe Balbi <balbi@ti.com>
L:	linux-usb@vger.kernel.org
L:	linux-omap@vger.kernel.org
T:	git git://git.kernel.org/pub/scm/linux/kernel/git/balbi/usb.git
S:	Maintained
F:	drivers/usb/dwc3/

DEVICE COREDUMP (DEV_COREDUMP)
M:	Johannes Berg <johannes@sipsolutions.net>
L:	linux-kernel@vger.kernel.org
S:	Maintained
F:	drivers/base/devcoredump.c
F:	include/linux/devcoredump.h

DEVICE FREQUENCY (DEVFREQ)
M:	MyungJoo Ham <myungjoo.ham@samsung.com>
M:	Kyungmin Park <kyungmin.park@samsung.com>
L:	linux-pm@vger.kernel.org
S:	Maintained
F:	drivers/devfreq/

DEVICE NUMBER REGISTRY
M:	Torben Mathiasen <device@lanana.org>
W:	http://lanana.org/docs/device-list/index.html
S:	Maintained

DEVICE-MAPPER  (LVM)
M:	Alasdair Kergon <agk@redhat.com>
M:	Mike Snitzer <snitzer@redhat.com>
M:	dm-devel@redhat.com
L:	dm-devel@redhat.com
W:	http://sources.redhat.com/dm
Q:	http://patchwork.kernel.org/project/dm-devel/list/
T:	git git://git.kernel.org/pub/scm/linux/kernel/git/device-mapper/linux-dm.git
T:	quilt http://people.redhat.com/agk/patches/linux/editing/
S:	Maintained
F:	Documentation/device-mapper/
F:	drivers/md/dm*
F:	drivers/md/persistent-data/
F:	include/linux/device-mapper.h
F:	include/linux/dm-*.h
F:	include/uapi/linux/dm-*.h

DIALOG SEMICONDUCTOR DRIVERS
M:	Support Opensource <support.opensource@diasemi.com>
W:	http://www.dialog-semiconductor.com/products
S:	Supported
F:	Documentation/hwmon/da90??
F:	drivers/gpio/gpio-da90??.c
F:	drivers/hwmon/da90??-hwmon.c
F:	drivers/iio/adc/da91??-*.c
F:	drivers/input/misc/da90??_onkey.c
F:	drivers/input/touchscreen/da9052_tsi.c
F:	drivers/leds/leds-da90??.c
F:	drivers/mfd/da903x.c
F:	drivers/mfd/da90??-*.c
F:	drivers/mfd/da91??-*.c
F:	drivers/power/da9052-battery.c
F:	drivers/power/da91??-*.c
F:	drivers/regulator/da903x.c
F:	drivers/regulator/da9???-regulator.[ch]
F:	drivers/rtc/rtc-da90??.c
F:	drivers/video/backlight/da90??_bl.c
F:	drivers/watchdog/da90??_wdt.c
F:	include/linux/mfd/da903x.h
F:	include/linux/mfd/da9052/
F:	include/linux/mfd/da9055/
F:	include/linux/mfd/da9063/
F:	include/linux/mfd/da9150/
F:	include/sound/da[79]*.h
F:	sound/soc/codecs/da[79]*.[ch]

DIGI NEO AND CLASSIC PCI PRODUCTS
M:	Lidza Louina <lidza.louina@gmail.com>
M:	Mark Hounschell <markh@compro.net>
L:	driverdev-devel@linuxdriverproject.org
S:	Maintained
F:	drivers/staging/dgnc/

DIGI EPCA PCI PRODUCTS
M:	Lidza Louina <lidza.louina@gmail.com>
M:	Mark Hounschell <markh@compro.net>
M:	Daeseok Youn <daeseok.youn@gmail.com>
L:	driverdev-devel@linuxdriverproject.org
S:	Maintained
F:	drivers/staging/dgap/

DIOLAN U2C-12 I2C DRIVER
M:	Guenter Roeck <linux@roeck-us.net>
L:	linux-i2c@vger.kernel.org
S:	Maintained
F:	drivers/i2c/busses/i2c-diolan-u2c.c

DIRECT ACCESS (DAX)
M:	Matthew Wilcox <willy@linux.intel.com>
L:	linux-fsdevel@vger.kernel.org
S:	Supported
F:	fs/dax.c

DIRECTORY NOTIFICATION (DNOTIFY)
M:	Eric Paris <eparis@parisplace.org>
S:	Maintained
F:	Documentation/filesystems/dnotify.txt
F:	fs/notify/dnotify/
F:	include/linux/dnotify.h

DISK GEOMETRY AND PARTITION HANDLING
M:	Andries Brouwer <aeb@cwi.nl>
W:	http://www.win.tue.nl/~aeb/linux/Large-Disk.html
W:	http://www.win.tue.nl/~aeb/linux/zip/zip-1.html
W:	http://www.win.tue.nl/~aeb/partitions/partition_types-1.html
S:	Maintained

DISKQUOTA
M:	Jan Kara <jack@suse.cz>
S:	Maintained
F:	Documentation/filesystems/quota.txt
F:	fs/quota/
F:	include/linux/quota*.h
F:	include/uapi/linux/quota*.h

DISPLAYLINK USB 2.0 FRAMEBUFFER DRIVER (UDLFB)
M:	Bernie Thompson <bernie@plugable.com>
L:	linux-fbdev@vger.kernel.org
S:	Maintained
W:	http://plugable.com/category/projects/udlfb/
F:	drivers/video/fbdev/udlfb.c
F:	include/video/udlfb.h
F:	Documentation/fb/udlfb.txt

DISTRIBUTED LOCK MANAGER (DLM)
M:	Christine Caulfield <ccaulfie@redhat.com>
M:	David Teigland <teigland@redhat.com>
L:	cluster-devel@redhat.com
W:	http://sources.redhat.com/cluster/
T:	git git://git.kernel.org/pub/scm/linux/kernel/git/teigland/dlm.git
S:	Supported
F:	fs/dlm/

DMA BUFFER SHARING FRAMEWORK
M:	Sumit Semwal <sumit.semwal@linaro.org>
S:	Maintained
L:	linux-media@vger.kernel.org
L:	dri-devel@lists.freedesktop.org
L:	linaro-mm-sig@lists.linaro.org (moderated for non-subscribers)
F:	drivers/dma-buf/
F:	include/linux/dma-buf*
F:	include/linux/reservation.h
F:	include/linux/*fence.h
F:	Documentation/dma-buf-sharing.txt
T:	git git://git.linaro.org/people/sumitsemwal/linux-dma-buf.git

DMA GENERIC OFFLOAD ENGINE SUBSYSTEM
M:	Vinod Koul <vinod.koul@intel.com>
L:	dmaengine@vger.kernel.org
Q:	https://patchwork.kernel.org/project/linux-dmaengine/list/
S:	Maintained
F:	drivers/dma/
F:	include/linux/dmaengine.h
F:	Documentation/dmaengine/
T:	git git://git.infradead.org/users/vkoul/slave-dma.git

DME1737 HARDWARE MONITOR DRIVER
M:	Juerg Haefliger <juergh@gmail.com>
L:	lm-sensors@lm-sensors.org
S:	Maintained
F:	Documentation/hwmon/dme1737
F:	drivers/hwmon/dme1737.c

DMI/SMBIOS SUPPORT
M:	Jean Delvare <jdelvare@suse.de>
S:	Maintained
F:	drivers/firmware/dmi-id.c
F:	drivers/firmware/dmi_scan.c
F:	include/linux/dmi.h

DOCUMENTATION
M:	Jonathan Corbet <corbet@lwn.net>
L:	linux-doc@vger.kernel.org
S:	Maintained
F:	Documentation/
X:	Documentation/ABI/
X:	Documentation/devicetree/
X:	Documentation/acpi
X:	Documentation/power
X:	Documentation/spi
T:	git git://git.lwn.net/linux-2.6.git docs-next

DOUBLETALK DRIVER
M:	"James R. Van Zandt" <jrv@vanzandt.mv.com>
L:	blinux-list@redhat.com
S:	Maintained
F:	drivers/char/dtlk.c
F:	include/linux/dtlk.h

DPT_I2O SCSI RAID DRIVER
M:	Adaptec OEM Raid Solutions <aacraid@adaptec.com>
L:	linux-scsi@vger.kernel.org
W:	http://www.adaptec.com/
S:	Maintained
F:	drivers/scsi/dpt*
F:	drivers/scsi/dpt/

DRBD DRIVER
P:	Philipp Reisner
P:	Lars Ellenberg
M:	drbd-dev@lists.linbit.com
L:	drbd-user@lists.linbit.com
W:	http://www.drbd.org
T:	git git://git.drbd.org/linux-2.6-drbd.git drbd
T:	git git://git.drbd.org/drbd-8.3.git
S:	Supported
F:	drivers/block/drbd/
F:	lib/lru_cache.c
F:	Documentation/blockdev/drbd/

DRIVER CORE, KOBJECTS, DEBUGFS AND SYSFS
M:	Greg Kroah-Hartman <gregkh@linuxfoundation.org>
T:	git git://git.kernel.org/pub/scm/linux/kernel/git/gregkh/driver-core.git
S:	Supported
F:	Documentation/kobject.txt
F:	drivers/base/
F:	fs/sysfs/
F:	fs/debugfs/
F:	include/linux/kobj*
F:	include/linux/debugfs.h
F:	lib/kobj*

DRM DRIVERS
M:	David Airlie <airlied@linux.ie>
L:	dri-devel@lists.freedesktop.org
T:	git git://people.freedesktop.org/~airlied/linux
S:	Maintained
F:	drivers/gpu/drm/
F:	drivers/gpu/vga/
F:	include/drm/
F:	include/uapi/drm/

RADEON DRM DRIVERS
M:	Alex Deucher <alexander.deucher@amd.com>
M:	Christian König <christian.koenig@amd.com>
L:	dri-devel@lists.freedesktop.org
T:	git git://people.freedesktop.org/~agd5f/linux
S:	Supported
F:	drivers/gpu/drm/radeon/
F:	include/uapi/drm/radeon*

DRM PANEL DRIVERS
M:	Thierry Reding <thierry.reding@gmail.com>
L:	dri-devel@lists.freedesktop.org
T:	git git://anongit.freedesktop.org/tegra/linux.git
S:	Maintained
F:	drivers/gpu/drm/drm_panel.c
F:	drivers/gpu/drm/panel/
F:	include/drm/drm_panel.h
F:	Documentation/devicetree/bindings/panel/

INTEL DRM DRIVERS (excluding Poulsbo, Moorestown and derivative chipsets)
M:	Daniel Vetter <daniel.vetter@intel.com>
M:	Jani Nikula <jani.nikula@linux.intel.com>
L:	intel-gfx@lists.freedesktop.org
L:	dri-devel@lists.freedesktop.org
Q:	http://patchwork.freedesktop.org/project/intel-gfx/
T:	git git://anongit.freedesktop.org/drm-intel
S:	Supported
F:	drivers/gpu/drm/i915/
F:	include/drm/i915*
F:	include/uapi/drm/i915*

DRM DRIVERS FOR EXYNOS
M:	Inki Dae <inki.dae@samsung.com>
M:	Joonyoung Shim <jy0922.shim@samsung.com>
M:	Seung-Woo Kim <sw0312.kim@samsung.com>
M:	Kyungmin Park <kyungmin.park@samsung.com>
L:	dri-devel@lists.freedesktop.org
T:	git git://git.kernel.org/pub/scm/linux/kernel/git/daeinki/drm-exynos.git
S:	Supported
F:	drivers/gpu/drm/exynos/
F:	include/drm/exynos*
F:	include/uapi/drm/exynos*

DRM DRIVERS FOR FREESCALE IMX
M:	Philipp Zabel <p.zabel@pengutronix.de>
L:	dri-devel@lists.freedesktop.org
S:	Maintained
F:	drivers/gpu/drm/imx/
F:	Documentation/devicetree/bindings/drm/imx/

DRM DRIVERS FOR NVIDIA TEGRA
M:	Thierry Reding <thierry.reding@gmail.com>
M:	Terje Bergström <tbergstrom@nvidia.com>
L:	dri-devel@lists.freedesktop.org
L:	linux-tegra@vger.kernel.org
T:	git git://anongit.freedesktop.org/tegra/linux.git
S:	Supported
F:	drivers/gpu/drm/tegra/
F:	drivers/gpu/host1x/
F:	include/linux/host1x.h
F:	include/uapi/drm/tegra_drm.h
F:	Documentation/devicetree/bindings/gpu/nvidia,tegra20-host1x.txt

DRM DRIVERS FOR RENESAS
M:	Laurent Pinchart <laurent.pinchart@ideasonboard.com>
L:	dri-devel@lists.freedesktop.org
L:	linux-sh@vger.kernel.org
T:	git git://people.freedesktop.org/~airlied/linux
S:	Supported
F:	drivers/gpu/drm/rcar-du/
F:	drivers/gpu/drm/shmobile/
F:	include/linux/platform_data/shmob_drm.h

DRM DRIVERS FOR ROCKCHIP
M:	Mark Yao <mark.yao@rock-chips.com>
L:	dri-devel@lists.freedesktop.org
S:	Maintained
F:	drivers/gpu/drm/rockchip/
F:	Documentation/devicetree/bindings/video/rockchip*

DSBR100 USB FM RADIO DRIVER
M:	Alexey Klimov <klimov.linux@gmail.com>
L:	linux-media@vger.kernel.org
T:	git git://linuxtv.org/media_tree.git
S:	Maintained
F:	drivers/media/radio/dsbr100.c

DSCC4 DRIVER
M:	Francois Romieu <romieu@fr.zoreil.com>
L:	netdev@vger.kernel.org
S:	Maintained
F:	drivers/net/wan/dscc4.c

DVB_USB_AF9015 MEDIA DRIVER
M:	Antti Palosaari <crope@iki.fi>
L:	linux-media@vger.kernel.org
W:	http://linuxtv.org/
W:	http://palosaari.fi/linux/
Q:	http://patchwork.linuxtv.org/project/linux-media/list/
T:	git git://linuxtv.org/anttip/media_tree.git
S:	Maintained
F:	drivers/media/usb/dvb-usb-v2/af9015*

DVB_USB_AF9035 MEDIA DRIVER
M:	Antti Palosaari <crope@iki.fi>
L:	linux-media@vger.kernel.org
W:	http://linuxtv.org/
W:	http://palosaari.fi/linux/
Q:	http://patchwork.linuxtv.org/project/linux-media/list/
T:	git git://linuxtv.org/anttip/media_tree.git
S:	Maintained
F:	drivers/media/usb/dvb-usb-v2/af9035*

DVB_USB_ANYSEE MEDIA DRIVER
M:	Antti Palosaari <crope@iki.fi>
L:	linux-media@vger.kernel.org
W:	http://linuxtv.org/
W:	http://palosaari.fi/linux/
Q:	http://patchwork.linuxtv.org/project/linux-media/list/
T:	git git://linuxtv.org/anttip/media_tree.git
S:	Maintained
F:	drivers/media/usb/dvb-usb-v2/anysee*

DVB_USB_AU6610 MEDIA DRIVER
M:	Antti Palosaari <crope@iki.fi>
L:	linux-media@vger.kernel.org
W:	http://linuxtv.org/
W:	http://palosaari.fi/linux/
Q:	http://patchwork.linuxtv.org/project/linux-media/list/
T:	git git://linuxtv.org/anttip/media_tree.git
S:	Maintained
F:	drivers/media/usb/dvb-usb-v2/au6610*

DVB_USB_CE6230 MEDIA DRIVER
M:	Antti Palosaari <crope@iki.fi>
L:	linux-media@vger.kernel.org
W:	http://linuxtv.org/
W:	http://palosaari.fi/linux/
Q:	http://patchwork.linuxtv.org/project/linux-media/list/
T:	git git://linuxtv.org/anttip/media_tree.git
S:	Maintained
F:	drivers/media/usb/dvb-usb-v2/ce6230*

DVB_USB_CXUSB MEDIA DRIVER
M:	Michael Krufky <mkrufky@linuxtv.org>
L:	linux-media@vger.kernel.org
W:	http://linuxtv.org/
W:	http://github.com/mkrufky
Q:	http://patchwork.linuxtv.org/project/linux-media/list/
T:	git git://linuxtv.org/media_tree.git
S:	Maintained
F:	drivers/media/usb/dvb-usb/cxusb*

DVB_USB_EC168 MEDIA DRIVER
M:	Antti Palosaari <crope@iki.fi>
L:	linux-media@vger.kernel.org
W:	http://linuxtv.org/
W:	http://palosaari.fi/linux/
Q:	http://patchwork.linuxtv.org/project/linux-media/list/
T:	git git://linuxtv.org/anttip/media_tree.git
S:	Maintained
F:	drivers/media/usb/dvb-usb-v2/ec168*

DVB_USB_GL861 MEDIA DRIVER
M:	Antti Palosaari <crope@iki.fi>
L:	linux-media@vger.kernel.org
W:	http://linuxtv.org/
Q:	http://patchwork.linuxtv.org/project/linux-media/list/
T:	git git://linuxtv.org/anttip/media_tree.git
S:	Maintained
F:	drivers/media/usb/dvb-usb-v2/gl861*

DVB_USB_MXL111SF MEDIA DRIVER
M:	Michael Krufky <mkrufky@linuxtv.org>
L:	linux-media@vger.kernel.org
W:	http://linuxtv.org/
W:	http://github.com/mkrufky
Q:	http://patchwork.linuxtv.org/project/linux-media/list/
T:	git git://linuxtv.org/mkrufky/mxl111sf.git
S:	Maintained
F:	drivers/media/usb/dvb-usb-v2/mxl111sf*

DVB_USB_RTL28XXU MEDIA DRIVER
M:	Antti Palosaari <crope@iki.fi>
L:	linux-media@vger.kernel.org
W:	http://linuxtv.org/
W:	http://palosaari.fi/linux/
Q:	http://patchwork.linuxtv.org/project/linux-media/list/
T:	git git://linuxtv.org/anttip/media_tree.git
S:	Maintained
F:	drivers/media/usb/dvb-usb-v2/rtl28xxu*

DVB_USB_V2 MEDIA DRIVER
M:	Antti Palosaari <crope@iki.fi>
L:	linux-media@vger.kernel.org
W:	http://linuxtv.org/
W:	http://palosaari.fi/linux/
Q:	http://patchwork.linuxtv.org/project/linux-media/list/
T:	git git://linuxtv.org/anttip/media_tree.git
S:	Maintained
F:	drivers/media/usb/dvb-usb-v2/dvb_usb*
F:	drivers/media/usb/dvb-usb-v2/usb_urb.c

DYNAMIC DEBUG
M:	Jason Baron <jbaron@akamai.com>
S:	Maintained
F:	lib/dynamic_debug.c
F:	include/linux/dynamic_debug.h

DZ DECSTATION DZ11 SERIAL DRIVER
M:	"Maciej W. Rozycki" <macro@linux-mips.org>
S:	Maintained
F:	drivers/tty/serial/dz.*

E3X0 POWER BUTTON DRIVER
M:	Moritz Fischer <moritz.fischer@ettus.com>
L:	usrp-users@lists.ettus.com
W:	http://www.ettus.com
S:	Supported
F:	drivers/input/misc/e3x0-button.c
F:	Documentation/devicetree/bindings/input/e3x0-button.txt

E4000 MEDIA DRIVER
M:	Antti Palosaari <crope@iki.fi>
L:	linux-media@vger.kernel.org
W:	http://linuxtv.org/
W:	http://palosaari.fi/linux/
Q:	http://patchwork.linuxtv.org/project/linux-media/list/
T:	git git://linuxtv.org/anttip/media_tree.git
S:	Maintained
F:	drivers/media/tuners/e4000*

EATA ISA/EISA/PCI SCSI DRIVER
M:	Dario Ballabio <ballabio_dario@emc.com>
L:	linux-scsi@vger.kernel.org
S:	Maintained
F:	drivers/scsi/eata.c

EC100 MEDIA DRIVER
M:	Antti Palosaari <crope@iki.fi>
L:	linux-media@vger.kernel.org
W:	http://linuxtv.org/
W:	http://palosaari.fi/linux/
Q:	http://patchwork.linuxtv.org/project/linux-media/list/
T:	git git://linuxtv.org/anttip/media_tree.git
S:	Maintained
F:	drivers/media/dvb-frontends/ec100*

ECRYPT FILE SYSTEM
M:	Tyler Hicks <tyhicks@canonical.com>
L:	ecryptfs@vger.kernel.org
W:	http://ecryptfs.org
W:	https://launchpad.net/ecryptfs
S:	Supported
F:	Documentation/filesystems/ecryptfs.txt
F:	fs/ecryptfs/

EDAC-CORE
M:	Doug Thompson <dougthompson@xmission.com>
M:	Borislav Petkov <bp@alien8.de>
M:	Mauro Carvalho Chehab <mchehab@osg.samsung.com>
L:	linux-edac@vger.kernel.org
W:	bluesmoke.sourceforge.net
T:	git://git.kernel.org/pub/scm/linux/kernel/git/bp/bp.git#for-next
T:	git://git.kernel.org/pub/linux/kernel/git/mchehab/linux-edac.git#linux_next
S:	Supported
F:	Documentation/edac.txt
F:	drivers/edac/
F:	include/linux/edac.h

EDAC-AMD64
M:	Doug Thompson <dougthompson@xmission.com>
M:	Borislav Petkov <bp@alien8.de>
L:	linux-edac@vger.kernel.org
W:	bluesmoke.sourceforge.net
S:	Maintained
F:	drivers/edac/amd64_edac*

EDAC-CALXEDA
M:	Doug Thompson <dougthompson@xmission.com>
M:	Robert Richter <rric@kernel.org>
L:	linux-edac@vger.kernel.org
W:	bluesmoke.sourceforge.net
S:	Maintained
F:	drivers/edac/highbank*

EDAC-CAVIUM
M:	Ralf Baechle <ralf@linux-mips.org>
M:	David Daney <david.daney@cavium.com>
L:	linux-edac@vger.kernel.org
L:	linux-mips@linux-mips.org
W:	bluesmoke.sourceforge.net
S:	Supported
F:	drivers/edac/octeon_edac*

EDAC-E752X
M:	Mark Gross <mark.gross@intel.com>
M:	Doug Thompson <dougthompson@xmission.com>
L:	linux-edac@vger.kernel.org
W:	bluesmoke.sourceforge.net
S:	Maintained
F:	drivers/edac/e752x_edac.c

EDAC-E7XXX
M:	Doug Thompson <dougthompson@xmission.com>
L:	linux-edac@vger.kernel.org
W:	bluesmoke.sourceforge.net
S:	Maintained
F:	drivers/edac/e7xxx_edac.c

EDAC-GHES
M:	Mauro Carvalho Chehab <mchehab@osg.samsung.com>
L:	linux-edac@vger.kernel.org
W:	bluesmoke.sourceforge.net
S:	Maintained
F:	drivers/edac/ghes_edac.c

EDAC-I82443BXGX
M:	Tim Small <tim@buttersideup.com>
L:	linux-edac@vger.kernel.org
W:	bluesmoke.sourceforge.net
S:	Maintained
F:	drivers/edac/i82443bxgx_edac.c

EDAC-I3000
M:	Jason Uhlenkott <juhlenko@akamai.com>
L:	linux-edac@vger.kernel.org
W:	bluesmoke.sourceforge.net
S:	Maintained
F:	drivers/edac/i3000_edac.c

EDAC-I5000
M:	Doug Thompson <dougthompson@xmission.com>
L:	linux-edac@vger.kernel.org
W:	bluesmoke.sourceforge.net
S:	Maintained
F:	drivers/edac/i5000_edac.c

EDAC-I5400
M:	Mauro Carvalho Chehab <mchehab@osg.samsung.com>
L:	linux-edac@vger.kernel.org
W:	bluesmoke.sourceforge.net
S:	Maintained
F:	drivers/edac/i5400_edac.c

EDAC-I7300
M:	Mauro Carvalho Chehab <mchehab@osg.samsung.com>
L:	linux-edac@vger.kernel.org
W:	bluesmoke.sourceforge.net
S:	Maintained
F:	drivers/edac/i7300_edac.c

EDAC-I7CORE
M:	Mauro Carvalho Chehab <mchehab@osg.samsung.com>
L:	linux-edac@vger.kernel.org
W:	bluesmoke.sourceforge.net
S:	Maintained
F:	drivers/edac/i7core_edac.c

EDAC-I82975X
M:	Ranganathan Desikan <ravi@jetztechnologies.com>
M:	"Arvind R." <arvino55@gmail.com>
L:	linux-edac@vger.kernel.org
W:	bluesmoke.sourceforge.net
S:	Maintained
F:	drivers/edac/i82975x_edac.c

EDAC-IE31200
M:	Jason Baron <jbaron@akamai.com>
L:	linux-edac@vger.kernel.org
W:	bluesmoke.sourceforge.net
S:	Maintained
F:	drivers/edac/ie31200_edac.c

EDAC-MPC85XX
M:	Johannes Thumshirn <johannes.thumshirn@men.de>
L:	linux-edac@vger.kernel.org
W:	bluesmoke.sourceforge.net
S:	Maintained
F:	drivers/edac/mpc85xx_edac.[ch]

EDAC-PASEMI
M:	Egor Martovetsky <egor@pasemi.com>
L:	linux-edac@vger.kernel.org
W:	bluesmoke.sourceforge.net
S:	Maintained
F:	drivers/edac/pasemi_edac.c

EDAC-R82600
M:	Tim Small <tim@buttersideup.com>
L:	linux-edac@vger.kernel.org
W:	bluesmoke.sourceforge.net
S:	Maintained
F:	drivers/edac/r82600_edac.c

EDAC-SBRIDGE
M:	Mauro Carvalho Chehab <mchehab@osg.samsung.com>
L:	linux-edac@vger.kernel.org
W:	bluesmoke.sourceforge.net
S:	Maintained
F:	drivers/edac/sb_edac.c

EDIROL UA-101/UA-1000 DRIVER
M:	Clemens Ladisch <clemens@ladisch.de>
L:	alsa-devel@alsa-project.org (moderated for non-subscribers)
T:	git git://git.alsa-project.org/alsa-kernel.git
S:	Maintained
F:	sound/usb/misc/ua101.c

EXTENSIBLE FIRMWARE INTERFACE (EFI)
M:	Matt Fleming <matt.fleming@intel.com>
L:	linux-efi@vger.kernel.org
T:	git git://git.kernel.org/pub/scm/linux/kernel/git/mfleming/efi.git
S:	Maintained
F:	Documentation/efi-stub.txt
F:	arch/ia64/kernel/efi.c
F:	arch/x86/boot/compressed/eboot.[ch]
F:	arch/x86/include/asm/efi.h
F:	arch/x86/platform/efi/*
F:	drivers/firmware/efi/*
F:	include/linux/efi*.h

EFI VARIABLE FILESYSTEM
M:	Matthew Garrett <matthew.garrett@nebula.com>
M:	Jeremy Kerr <jk@ozlabs.org>
M:	Matt Fleming <matt.fleming@intel.com>
T:	git git://git.kernel.org/pub/scm/linux/kernel/git/mfleming/efi.git
L:	linux-efi@vger.kernel.org
S:	Maintained
F:	fs/efivarfs/

EFIFB FRAMEBUFFER DRIVER
L:	linux-fbdev@vger.kernel.org
M:	Peter Jones <pjones@redhat.com>
S:	Maintained
F:	drivers/video/fbdev/efifb.c

EFS FILESYSTEM
W:	http://aeschi.ch.eu.org/efs/
S:	Orphan
F:	fs/efs/

EHCA (IBM GX bus InfiniBand adapter) DRIVER
M:	Hoang-Nam Nguyen <hnguyen@de.ibm.com>
M:	Christoph Raisch <raisch@de.ibm.com>
L:	linux-rdma@vger.kernel.org
S:	Supported
F:	drivers/infiniband/hw/ehca/

EHEA (IBM pSeries eHEA 10Gb ethernet adapter) DRIVER
M:	Thadeu Lima de Souza Cascardo <cascardo@linux.vnet.ibm.com>
L:	netdev@vger.kernel.org
S:	Maintained
F:	drivers/net/ethernet/ibm/ehea/

EM28XX VIDEO4LINUX DRIVER
M:	Mauro Carvalho Chehab <mchehab@osg.samsung.com>
L:	linux-media@vger.kernel.org
W:	http://linuxtv.org
T:	git git://linuxtv.org/media_tree.git
S:	Maintained
F:	drivers/media/usb/em28xx/

EMBEDDED LINUX
M:	Paul Gortmaker <paul.gortmaker@windriver.com>
M:	Matt Mackall <mpm@selenic.com>
M:	David Woodhouse <dwmw2@infradead.org>
L:	linux-embedded@vger.kernel.org
S:	Maintained

EMULEX/AVAGO LPFC FC/FCOE SCSI DRIVER
M:	James Smart <james.smart@avagotech.com>
M:	Dick Kennedy <dick.kennedy@avagotech.com>
L:	linux-scsi@vger.kernel.org
W:	http://www.avagotech.com
S:	Supported
F:	drivers/scsi/lpfc/

ENE CB710 FLASH CARD READER DRIVER
M:	Michał Mirosław <mirq-linux@rere.qmqm.pl>
S:	Maintained
F:	drivers/misc/cb710/
F:	drivers/mmc/host/cb710-mmc.*
F:	include/linux/cb710.h

ENE KB2426 (ENE0100/ENE020XX) INFRARED RECEIVER
M:	Maxim Levitsky <maximlevitsky@gmail.com>
S:	Maintained
F:	drivers/media/rc/ene_ir.*

ENHANCED ERROR HANDLING (EEH)
M:	Gavin Shan <shangw@linux.vnet.ibm.com>
L:	linuxppc-dev@lists.ozlabs.org
S:	Supported
F:	Documentation/powerpc/eeh-pci-error-recovery.txt
F:	arch/powerpc/kernel/eeh*.c

EPSON S1D13XXX FRAMEBUFFER DRIVER
M:	Kristoffer Ericson <kristoffer.ericson@gmail.com>
S:	Maintained
T:	git git://git.kernel.org/pub/scm/linux/kernel/git/kristoffer/linux-hpc.git
F:	drivers/video/fbdev/s1d13xxxfb.c
F:	include/video/s1d13xxxfb.h

ET131X NETWORK DRIVER
M:	Mark Einon <mark.einon@gmail.com>
S:	Odd Fixes
F:	drivers/net/ethernet/agere/

ETHERNET BRIDGE
M:	Stephen Hemminger <stephen@networkplumber.org>
L:	bridge@lists.linux-foundation.org
L:	netdev@vger.kernel.org
W:	http://www.linuxfoundation.org/en/Net:Bridge
S:	Maintained
F:	include/linux/netfilter_bridge/
F:	net/bridge/

ETHERNET PHY LIBRARY
M:	Florian Fainelli <f.fainelli@gmail.com>
L:	netdev@vger.kernel.org
S:	Maintained
F:	include/linux/phy.h
F:	include/linux/phy_fixed.h
F:	drivers/net/phy/
F:	Documentation/networking/phy.txt
F:	drivers/of/of_mdio.c
F:	drivers/of/of_net.c

EXT2 FILE SYSTEM
M:	Jan Kara <jack@suse.cz>
L:	linux-ext4@vger.kernel.org
S:	Maintained
F:	Documentation/filesystems/ext2.txt
F:	fs/ext2/
F:	include/linux/ext2*

EXT3 FILE SYSTEM
M:	Jan Kara <jack@suse.cz>
M:	Andrew Morton <akpm@linux-foundation.org>
M:	Andreas Dilger <adilger.kernel@dilger.ca>
L:	linux-ext4@vger.kernel.org
S:	Maintained
F:	Documentation/filesystems/ext3.txt
F:	fs/ext3/

EXT4 FILE SYSTEM
M:	"Theodore Ts'o" <tytso@mit.edu>
M:	Andreas Dilger <adilger.kernel@dilger.ca>
L:	linux-ext4@vger.kernel.org
W:	http://ext4.wiki.kernel.org
Q:	http://patchwork.ozlabs.org/project/linux-ext4/list/
S:	Maintained
F:	Documentation/filesystems/ext4.txt
F:	fs/ext4/

Extended Verification Module (EVM)
M:	Mimi Zohar <zohar@linux.vnet.ibm.com>
L:	linux-ima-devel@lists.sourceforge.net
L:	linux-security-module@vger.kernel.org
S:	Supported
F:	security/integrity/evm/

EXTERNAL CONNECTOR SUBSYSTEM (EXTCON)
M:	MyungJoo Ham <myungjoo.ham@samsung.com>
M:	Chanwoo Choi <cw00.choi@samsung.com>
L:	linux-kernel@vger.kernel.org
T:	git git://git.kernel.org/pub/scm/linux/kernel/git/chanwoo/extcon.git
S:	Maintained
F:	drivers/extcon/
F:	Documentation/extcon/

EXYNOS DP DRIVER
M:	Jingoo Han <jingoohan1@gmail.com>
L:	dri-devel@lists.freedesktop.org
S:	Maintained
F:	drivers/gpu/drm/exynos/exynos_dp*

EXYNOS MIPI DISPLAY DRIVERS
M:	Inki Dae <inki.dae@samsung.com>
M:	Donghwa Lee <dh09.lee@samsung.com>
M:	Kyungmin Park <kyungmin.park@samsung.com>
L:	linux-fbdev@vger.kernel.org
S:	Maintained
F:	drivers/video/fbdev/exynos/exynos_mipi*
F:	include/video/exynos_mipi*

F71805F HARDWARE MONITORING DRIVER
M:	Jean Delvare <jdelvare@suse.de>
L:	lm-sensors@lm-sensors.org
S:	Maintained
F:	Documentation/hwmon/f71805f
F:	drivers/hwmon/f71805f.c

FC0011 TUNER DRIVER
M:	Michael Buesch <m@bues.ch>
L:	linux-media@vger.kernel.org
S:	Maintained
F:	drivers/media/tuners/fc0011.h
F:	drivers/media/tuners/fc0011.c

FC2580 MEDIA DRIVER
M:	Antti Palosaari <crope@iki.fi>
L:	linux-media@vger.kernel.org
W:	http://linuxtv.org/
W:	http://palosaari.fi/linux/
Q:	http://patchwork.linuxtv.org/project/linux-media/list/
T:	git git://linuxtv.org/anttip/media_tree.git
S:	Maintained
F:	drivers/media/tuners/fc2580*

FANOTIFY
M:	Eric Paris <eparis@redhat.com>
S:	Maintained
F:	fs/notify/fanotify/
F:	include/linux/fanotify.h
F:	include/uapi/linux/fanotify.h

FARSYNC SYNCHRONOUS DRIVER
M:	Kevin Curtis <kevin.curtis@farsite.co.uk>
W:	http://www.farsite.co.uk/
S:	Supported
F:	drivers/net/wan/farsync.*

FAULT INJECTION SUPPORT
M:	Akinobu Mita <akinobu.mita@gmail.com>
S:	Supported
F:	Documentation/fault-injection/
F:	lib/fault-inject.c

FBTFT Framebuffer drivers
M:	Thomas Petazzoni <thomas.petazzoni@free-electrons.com>
M:	Noralf Trønnes <noralf@tronnes.org>
S:	Maintained
F:	drivers/staging/fbtft/

FCOE SUBSYSTEM (libfc, libfcoe, fcoe)
M:	Vasu Dev <vasu.dev@intel.com>
L:	fcoe-devel@open-fcoe.org
W:	www.Open-FCoE.org
S:	Supported
F:	drivers/scsi/libfc/
F:	drivers/scsi/fcoe/
F:	include/scsi/fc/
F:	include/scsi/libfc.h
F:	include/scsi/libfcoe.h
F:	include/uapi/scsi/fc/

FILE LOCKING (flock() and fcntl()/lockf())
M:	Jeff Layton <jlayton@poochiereds.net>
M:	J. Bruce Fields <bfields@fieldses.org>
L:	linux-fsdevel@vger.kernel.org
S:	Maintained
F:	include/linux/fcntl.h
F:	include/linux/fs.h
F:	include/uapi/linux/fcntl.h
F:	include/uapi/linux/fs.h
F:	fs/fcntl.c
F:	fs/locks.c

FILESYSTEMS (VFS and infrastructure)
M:	Alexander Viro <viro@zeniv.linux.org.uk>
L:	linux-fsdevel@vger.kernel.org
S:	Maintained
F:	fs/*

FINTEK F75375S HARDWARE MONITOR AND FAN CONTROLLER DRIVER
M:	Riku Voipio <riku.voipio@iki.fi>
L:	lm-sensors@lm-sensors.org
S:	Maintained
F:	drivers/hwmon/f75375s.c
F:	include/linux/f75375s.h

FIREWIRE AUDIO DRIVERS
M:	Clemens Ladisch <clemens@ladisch.de>
L:	alsa-devel@alsa-project.org (moderated for non-subscribers)
T:	git git://git.alsa-project.org/alsa-kernel.git
S:	Maintained
F:	sound/firewire/

FIREWIRE MEDIA DRIVERS (firedtv)
M:	Stefan Richter <stefanr@s5r6.in-berlin.de>
L:	linux-media@vger.kernel.org
L:	linux1394-devel@lists.sourceforge.net
T:	git git://git.kernel.org/pub/scm/linux/kernel/git/mchehab/linux-media.git
S:	Maintained
F:	drivers/media/firewire/

FIREWIRE SBP-2 TARGET
M:	Chris Boot <bootc@bootc.net>
L:	linux-scsi@vger.kernel.org
L:	target-devel@vger.kernel.org
L:	linux1394-devel@lists.sourceforge.net
T:	git git://git.kernel.org/pub/scm/linux/kernel/git/nab/lio-core-2.6.git master
S:	Maintained
F:	drivers/target/sbp/

FIREWIRE SUBSYSTEM
M:	Stefan Richter <stefanr@s5r6.in-berlin.de>
L:	linux1394-devel@lists.sourceforge.net
W:	http://ieee1394.wiki.kernel.org/
T:	git git://git.kernel.org/pub/scm/linux/kernel/git/ieee1394/linux1394.git
S:	Maintained
F:	drivers/firewire/
F:	include/linux/firewire.h
F:	include/uapi/linux/firewire*.h
F:	tools/firewire/

FIRMWARE LOADER (request_firmware)
M:	Ming Lei <ming.lei@canonical.com>
L:	linux-kernel@vger.kernel.org
S:	Maintained
F:	Documentation/firmware_class/
F:	drivers/base/firmware*.c
F:	include/linux/firmware.h

FLASH ADAPTER DRIVER (IBM Flash Adapter 900GB Full Height PCI Flash Card)
M:	Joshua Morris <josh.h.morris@us.ibm.com>
M:	Philip Kelleher <pjk1939@linux.vnet.ibm.com>
S:	Maintained
F:	drivers/block/rsxx/

FLOPPY DRIVER
M:	Jiri Kosina <jkosina@suse.cz>
T:	git git://git.kernel.org/pub/scm/linux/kernel/git/jikos/floppy.git
S:	Odd fixes
F:	drivers/block/floppy.c

FMC SUBSYSTEM
M:	Alessandro Rubini <rubini@gnudd.com>
W:	http://www.ohwr.org/projects/fmc-bus
S:	Supported
F:	drivers/fmc/
F:	include/linux/fmc*.h
F:	include/linux/ipmi-fru.h
K:	fmc_d.*register

FPU EMULATOR
M:	Bill Metzenthen <billm@melbpc.org.au>
W:	http://floatingpoint.sourceforge.net/emulator/index.html
S:	Maintained
F:	arch/x86/math-emu/

FRAME RELAY DLCI/FRAD (Sangoma drivers too)
L:	netdev@vger.kernel.org
S:	Orphan
F:	drivers/net/wan/dlci.c
F:	drivers/net/wan/sdla.c

FRAMEBUFFER LAYER
M:	Jean-Christophe Plagniol-Villard <plagnioj@jcrosoft.com>
M:	Tomi Valkeinen <tomi.valkeinen@ti.com>
L:	linux-fbdev@vger.kernel.org
W:	http://linux-fbdev.sourceforge.net/
Q:	http://patchwork.kernel.org/project/linux-fbdev/list/
T:	git git://git.kernel.org/pub/scm/linux/kernel/git/plagnioj/linux-fbdev.git
S:	Maintained
F:	Documentation/fb/
F:	Documentation/devicetree/bindings/fb/
F:	drivers/video/
F:	include/video/
F:	include/linux/fb.h
F:	include/uapi/video/
F:	include/uapi/linux/fb.h

FREESCALE DIU FRAMEBUFFER DRIVER
M:	Timur Tabi <timur@tabi.org>
L:	linux-fbdev@vger.kernel.org
S:	Maintained
F:	drivers/video/fbdev/fsl-diu-fb.*

FREESCALE DMA DRIVER
M:	Li Yang <leoli@freescale.com>
M:	Zhang Wei <zw@zh-kernel.org>
L:	linuxppc-dev@lists.ozlabs.org
S:	Maintained
F:	drivers/dma/fsldma.*

FREESCALE I2C CPM DRIVER
M:	Jochen Friedrich <jochen@scram.de>
L:	linuxppc-dev@lists.ozlabs.org
L:	linux-i2c@vger.kernel.org
S:	Maintained
F:	drivers/i2c/busses/i2c-cpm.c

FREESCALE IMX / MXC FRAMEBUFFER DRIVER
M:	Sascha Hauer <kernel@pengutronix.de>
L:	linux-fbdev@vger.kernel.org
L:	linux-arm-kernel@lists.infradead.org (moderated for non-subscribers)
S:	Maintained
F:	include/linux/platform_data/video-imxfb.h
F:	drivers/video/fbdev/imxfb.c

FREESCALE QUAD SPI DRIVER
M:	Han Xu <han.xu@freescale.com>
L:	linux-mtd@lists.infradead.org
S:	Maintained
F:	drivers/mtd/spi-nor/fsl-quadspi.c

FREESCALE SOC FS_ENET DRIVER
M:	Pantelis Antoniou <pantelis.antoniou@gmail.com>
M:	Vitaly Bordug <vbordug@ru.mvista.com>
L:	linuxppc-dev@lists.ozlabs.org
L:	netdev@vger.kernel.org
S:	Maintained
F:	drivers/net/ethernet/freescale/fs_enet/
F:	include/linux/fs_enet_pd.h

FREESCALE QUICC ENGINE LIBRARY
L:	linuxppc-dev@lists.ozlabs.org
S:	Orphan
F:	arch/powerpc/sysdev/qe_lib/
F:	arch/powerpc/include/asm/*qe.h

FREESCALE USB PERIPHERAL DRIVERS
M:	Li Yang <leoli@freescale.com>
L:	linux-usb@vger.kernel.org
L:	linuxppc-dev@lists.ozlabs.org
S:	Maintained
F:	drivers/usb/gadget/udc/fsl*

FREESCALE QUICC ENGINE UCC ETHERNET DRIVER
M:	Li Yang <leoli@freescale.com>
L:	netdev@vger.kernel.org
L:	linuxppc-dev@lists.ozlabs.org
S:	Maintained
F:	drivers/net/ethernet/freescale/ucc_geth*

FREESCALE QUICC ENGINE UCC UART DRIVER
M:	Timur Tabi <timur@tabi.org>
L:	linuxppc-dev@lists.ozlabs.org
S:	Maintained
F:	drivers/tty/serial/ucc_uart.c

FREESCALE SOC SOUND DRIVERS
M:	Timur Tabi <timur@tabi.org>
M:	Nicolin Chen <nicoleotsuka@gmail.com>
M:	Xiubo Li <Xiubo.Lee@gmail.com>
L:	alsa-devel@alsa-project.org (moderated for non-subscribers)
L:	linuxppc-dev@lists.ozlabs.org
S:	Maintained
F:	sound/soc/fsl/fsl*
F:	sound/soc/fsl/imx*
F:	sound/soc/fsl/mpc8610_hpcd.c

FREESCALE QORIQ MANAGEMENT COMPLEX DRIVER
M:	J. German Rivera <German.Rivera@freescale.com>
L:	linux-kernel@vger.kernel.org
S:	Maintained
F:	drivers/staging/fsl-mc/

FREEVXFS FILESYSTEM
M:	Christoph Hellwig <hch@infradead.org>
W:	ftp://ftp.openlinux.org/pub/people/hch/vxfs
S:	Maintained
F:	fs/freevxfs/

FREEZER
M:	"Rafael J. Wysocki" <rjw@rjwysocki.net>
M:	Pavel Machek <pavel@ucw.cz>
L:	linux-pm@vger.kernel.org
S:	Supported
F:	Documentation/power/freezing-of-tasks.txt
F:	include/linux/freezer.h
F:	kernel/freezer.c

FRONTSWAP API
M:	Konrad Rzeszutek Wilk <konrad.wilk@oracle.com>
L:	linux-kernel@vger.kernel.org
S:	Maintained
F:	mm/frontswap.c
F:	include/linux/frontswap.h

FS-CACHE: LOCAL CACHING FOR NETWORK FILESYSTEMS
M:	David Howells <dhowells@redhat.com>
L:	linux-cachefs@redhat.com
S:	Supported
F:	Documentation/filesystems/caching/
F:	fs/fscache/
F:	include/linux/fscache*.h

F2FS FILE SYSTEM
M:	Jaegeuk Kim <jaegeuk@kernel.org>
M:	Changman Lee <cm224.lee@samsung.com>
L:	linux-f2fs-devel@lists.sourceforge.net
W:	http://en.wikipedia.org/wiki/F2FS
T:	git git://git.kernel.org/pub/scm/linux/kernel/git/jaegeuk/f2fs.git
S:	Maintained
F:	Documentation/filesystems/f2fs.txt
F:	Documentation/ABI/testing/sysfs-fs-f2fs
F:	fs/f2fs/
F:	include/linux/f2fs_fs.h

FUJITSU FR-V (FRV) PORT
M:	David Howells <dhowells@redhat.com>
S:	Maintained
F:	arch/frv/

FUJITSU LAPTOP EXTRAS
M:	Jonathan Woithe <jwoithe@just42.net>
L:	platform-driver-x86@vger.kernel.org
S:	Maintained
F:	drivers/platform/x86/fujitsu-laptop.c

FUJITSU M-5MO LS CAMERA ISP DRIVER
M:	Kyungmin Park <kyungmin.park@samsung.com>
M:	Heungjun Kim <riverful.kim@samsung.com>
L:	linux-media@vger.kernel.org
S:	Maintained
F:	drivers/media/i2c/m5mols/
F:	include/media/m5mols.h

FUJITSU TABLET EXTRAS
M:	Robert Gerlach <khnz@gmx.de>
L:	platform-driver-x86@vger.kernel.org
S:	Maintained
F:	drivers/platform/x86/fujitsu-tablet.c

FUSE: FILESYSTEM IN USERSPACE
M:	Miklos Szeredi <miklos@szeredi.hu>
L:	fuse-devel@lists.sourceforge.net
W:	http://fuse.sourceforge.net/
S:	Maintained
F:	fs/fuse/
F:	include/uapi/linux/fuse.h

FUTURE DOMAIN TMC-16x0 SCSI DRIVER (16-bit)
M:	Rik Faith <faith@cs.unc.edu>
L:	linux-scsi@vger.kernel.org
S:	Odd Fixes (e.g., new signatures)
F:	drivers/scsi/fdomain.*

GCOV BASED KERNEL PROFILING
M:	Peter Oberparleiter <oberpar@linux.vnet.ibm.com>
S:	Maintained
F:	kernel/gcov/
F:	Documentation/gcov.txt

GDT SCSI DISK ARRAY CONTROLLER DRIVER
M:	Achim Leubner <achim_leubner@adaptec.com>
L:	linux-scsi@vger.kernel.org
W:	http://www.icp-vortex.com/
S:	Supported
F:	drivers/scsi/gdt*

GDB KERNEL DEBUGGING HELPER SCRIPTS
M:	Jan Kiszka <jan.kiszka@siemens.com>
S:	Supported
F:	scripts/gdb/

GEMTEK FM RADIO RECEIVER DRIVER
M:	Hans Verkuil <hverkuil@xs4all.nl>
L:	linux-media@vger.kernel.org
T:	git git://linuxtv.org/media_tree.git
W:	http://linuxtv.org
S:	Maintained
F:	drivers/media/radio/radio-gemtek*

GENERIC GPIO I2C DRIVER
M:	Haavard Skinnemoen <hskinnemoen@gmail.com>
S:	Supported
F:	drivers/i2c/busses/i2c-gpio.c
F:	include/linux/i2c-gpio.h

GENERIC GPIO I2C MULTIPLEXER DRIVER
M:	Peter Korsgaard <peter.korsgaard@barco.com>
L:	linux-i2c@vger.kernel.org
S:	Supported
F:	drivers/i2c/muxes/i2c-mux-gpio.c
F:	include/linux/i2c-mux-gpio.h
F:	Documentation/i2c/muxes/i2c-mux-gpio

GENERIC HDLC (WAN) DRIVERS
M:	Krzysztof Halasa <khc@pm.waw.pl>
W:	http://www.kernel.org/pub/linux/utils/net/hdlc/
S:	Maintained
F:	drivers/net/wan/c101.c
F:	drivers/net/wan/hd6457*
F:	drivers/net/wan/hdlc*
F:	drivers/net/wan/n2.c
F:	drivers/net/wan/pc300too.c
F:	drivers/net/wan/pci200syn.c
F:	drivers/net/wan/wanxl*

GENERIC INCLUDE/ASM HEADER FILES
M:	Arnd Bergmann <arnd@arndb.de>
L:	linux-arch@vger.kernel.org
T:	git git://git.kernel.org/pub/scm/linux/kernel/git/arnd/asm-generic.git
S:	Maintained
F:	include/asm-generic/
F:	include/uapi/asm-generic/

GENERIC PHY FRAMEWORK
M:	Kishon Vijay Abraham I <kishon@ti.com>
L:	linux-kernel@vger.kernel.org
T:	git git://git.kernel.org/pub/scm/linux/kernel/git/kishon/linux-phy.git
S:	Supported
F:	drivers/phy/
F:	include/linux/phy/

GENERIC PM DOMAINS
M:	"Rafael J. Wysocki" <rjw@rjwysocki.net>
M:	Kevin Hilman <khilman@kernel.org>
M:	Ulf Hansson <ulf.hansson@linaro.org>
L:	linux-pm@vger.kernel.org
S:	Supported
F:	drivers/base/power/domain*.c
F:	include/linux/pm_domain.h

GENERIC UIO DRIVER FOR PCI DEVICES
M:	"Michael S. Tsirkin" <mst@redhat.com>
L:	kvm@vger.kernel.org
S:	Supported
F:	drivers/uio/uio_pci_generic.c

GET_MAINTAINER SCRIPT
M:	Joe Perches <joe@perches.com>
S:	Maintained
F:	scripts/get_maintainer.pl

GFS2 FILE SYSTEM
M:	Steven Whitehouse <swhiteho@redhat.com>
M:	Bob Peterson <rpeterso@redhat.com>
L:	cluster-devel@redhat.com
W:	http://sources.redhat.com/cluster/
T:	git git://git.kernel.org/pub/scm/linux/kernel/git/gfs2/linux-gfs2.git
S:	Supported
F:	Documentation/filesystems/gfs2*.txt
F:	fs/gfs2/
F:	include/uapi/linux/gfs2_ondisk.h

GIGASET ISDN DRIVERS
M:	Paul Bolle <pebolle@tiscali.nl>
L:	gigaset307x-common@lists.sourceforge.net
W:	http://gigaset307x.sourceforge.net/
S:	Odd Fixes
F:	Documentation/isdn/README.gigaset
F:	drivers/isdn/gigaset/
F:	include/uapi/linux/gigaset_dev.h

GO7007 MPEG CODEC
M:	Hans Verkuil <hans.verkuil@cisco.com>
L:	linux-media@vger.kernel.org
S:	Maintained
F:	drivers/media/usb/go7007/

GOODIX TOUCHSCREEN
M:	Bastien Nocera <hadess@hadess.net>
L:	linux-input@vger.kernel.org
S:	Maintained
F:	drivers/input/touchscreen/goodix.c

GPIO SUBSYSTEM
M:	Linus Walleij <linus.walleij@linaro.org>
M:	Alexandre Courbot <gnurou@gmail.com>
L:	linux-gpio@vger.kernel.org
T:	git git://git.kernel.org/pub/scm/linux/kernel/git/linusw/linux-gpio.git
S:	Maintained
F:	Documentation/gpio/
F:	drivers/gpio/
F:	include/linux/gpio/
F:	include/linux/gpio.h
F:	include/asm-generic/gpio.h

GRE DEMULTIPLEXER DRIVER
M:	Dmitry Kozlov <xeb@mail.ru>
L:	netdev@vger.kernel.org
S:	Maintained
F:	net/ipv4/gre_demux.c
F:	net/ipv4/gre_offload.c
F:	include/net/gre.h

GRETH 10/100/1G Ethernet MAC device driver
M:	Kristoffer Glembo <kristoffer@gaisler.com>
L:	netdev@vger.kernel.org
S:	Maintained
F:	drivers/net/ethernet/aeroflex/

GSPCA FINEPIX SUBDRIVER
M:	Frank Zago <frank@zago.net>
L:	linux-media@vger.kernel.org
T:	git git://linuxtv.org/media_tree.git
S:	Maintained
F:	drivers/media/usb/gspca/finepix.c

GSPCA GL860 SUBDRIVER
M:	Olivier Lorin <o.lorin@laposte.net>
L:	linux-media@vger.kernel.org
T:	git git://linuxtv.org/media_tree.git
S:	Maintained
F:	drivers/media/usb/gspca/gl860/

GSPCA M5602 SUBDRIVER
M:	Erik Andren <erik.andren@gmail.com>
L:	linux-media@vger.kernel.org
T:	git git://linuxtv.org/media_tree.git
S:	Maintained
F:	drivers/media/usb/gspca/m5602/

GSPCA PAC207 SONIXB SUBDRIVER
M:	Hans de Goede <hdegoede@redhat.com>
L:	linux-media@vger.kernel.org
T:	git git://linuxtv.org/media_tree.git
S:	Maintained
F:	drivers/media/usb/gspca/pac207.c

GSPCA SN9C20X SUBDRIVER
M:	Brian Johnson <brijohn@gmail.com>
L:	linux-media@vger.kernel.org
T:	git git://linuxtv.org/media_tree.git
S:	Maintained
F:	drivers/media/usb/gspca/sn9c20x.c

GSPCA T613 SUBDRIVER
M:	Leandro Costantino <lcostantino@gmail.com>
L:	linux-media@vger.kernel.org
T:	git git://linuxtv.org/media_tree.git
S:	Maintained
F:	drivers/media/usb/gspca/t613.c

GSPCA USB WEBCAM DRIVER
M:	Hans de Goede <hdegoede@redhat.com>
L:	linux-media@vger.kernel.org
T:	git git://linuxtv.org/media_tree.git
S:	Maintained
F:	drivers/media/usb/gspca/

GUID PARTITION TABLE (GPT)
M:	Davidlohr Bueso <davidlohr@hp.com>
L:	linux-efi@vger.kernel.org
S:	Maintained
F:	block/partitions/efi.*

STK1160 USB VIDEO CAPTURE DRIVER
M:	Ezequiel Garcia <ezequiel@vanguardiasur.com.ar>
L:	linux-media@vger.kernel.org
T:	git git://linuxtv.org/media_tree.git
S:	Maintained
F:	drivers/media/usb/stk1160/

HARD DRIVE ACTIVE PROTECTION SYSTEM (HDAPS) DRIVER
M:	Frank Seidel <frank@f-seidel.de>
L:	platform-driver-x86@vger.kernel.org
W:	http://www.kernel.org/pub/linux/kernel/people/fseidel/hdaps/
S:	Maintained
F:	drivers/platform/x86/hdaps.c

HDPVR USB VIDEO ENCODER DRIVER
M:	Hans Verkuil <hverkuil@xs4all.nl>
L:	linux-media@vger.kernel.org
T:	git git://linuxtv.org/media_tree.git
W:	http://linuxtv.org
S:	Odd Fixes
F:	drivers/media/usb/hdpvr/

HWPOISON MEMORY FAILURE HANDLING
M:	Naoya Horiguchi <n-horiguchi@ah.jp.nec.com>
L:	linux-mm@kvack.org
S:	Maintained
F:	mm/memory-failure.c
F:	mm/hwpoison-inject.c

HYPERVISOR VIRTUAL CONSOLE DRIVER
L:	linuxppc-dev@lists.ozlabs.org
S:	Odd Fixes
F:	drivers/tty/hvc/

HACKRF MEDIA DRIVER
M:	Antti Palosaari <crope@iki.fi>
L:	linux-media@vger.kernel.org
W:	http://linuxtv.org/
W:	http://palosaari.fi/linux/
Q:	http://patchwork.linuxtv.org/project/linux-media/list/
T:	git git://linuxtv.org/anttip/media_tree.git
S:	Maintained
F:	drivers/media/usb/hackrf/

HARDWARE MONITORING
M:	Jean Delvare <jdelvare@suse.de>
M:	Guenter Roeck <linux@roeck-us.net>
L:	lm-sensors@lm-sensors.org
W:	http://www.lm-sensors.org/
T:	quilt http://jdelvare.nerim.net/devel/linux/jdelvare-hwmon/
T:	git git://git.kernel.org/pub/scm/linux/kernel/git/groeck/linux-staging.git
S:	Maintained
F:	Documentation/hwmon/
F:	drivers/hwmon/
F:	include/linux/hwmon*.h

HARDWARE RANDOM NUMBER GENERATOR CORE
M:	Matt Mackall <mpm@selenic.com>
M:	Herbert Xu <herbert@gondor.apana.org.au>
L:	linux-crypto@vger.kernel.org
S:	Odd fixes
F:	Documentation/hw_random.txt
F:	drivers/char/hw_random/
F:	include/linux/hw_random.h

HARDWARE SPINLOCK CORE
M:	Ohad Ben-Cohen <ohad@wizery.com>
S:	Maintained
F:	Documentation/hwspinlock.txt
F:	drivers/hwspinlock/hwspinlock_*
F:	include/linux/hwspinlock.h

HARMONY SOUND DRIVER
L:	linux-parisc@vger.kernel.org
S:	Maintained
F:	sound/parisc/harmony.*

HD29L2 MEDIA DRIVER
M:	Antti Palosaari <crope@iki.fi>
L:	linux-media@vger.kernel.org
W:	http://linuxtv.org/
W:	http://palosaari.fi/linux/
Q:	http://patchwork.linuxtv.org/project/linux-media/list/
T:	git git://linuxtv.org/anttip/media_tree.git
S:	Maintained
F:	drivers/media/dvb-frontends/hd29l2*

HEWLETT-PACKARD SMART2 RAID DRIVER
L:	iss_storagedev@hp.com
S:	Orphan
F:	Documentation/blockdev/cpqarray.txt
F:	drivers/block/cpqarray.*

HEWLETT-PACKARD SMART ARRAY RAID DRIVER (hpsa)
M:	Don Brace <don.brace@pmcs.com>
L:	iss_storagedev@hp.com
L:	storagedev@pmcs.com
L:	linux-scsi@vger.kernel.org
S:	Supported
F:	Documentation/scsi/hpsa.txt
F:	drivers/scsi/hpsa*.[ch]
F:	include/linux/cciss*.h
F:	include/uapi/linux/cciss*.h

HEWLETT-PACKARD SMART CISS RAID DRIVER (cciss)
M:	Don Brace <don.brace@pmcs.com>
L:	iss_storagedev@hp.com
L:	storagedev@pmcs.com
L:	linux-scsi@vger.kernel.org
S:	Supported
F:	Documentation/blockdev/cciss.txt
F:	drivers/block/cciss*
F:	include/linux/cciss_ioctl.h
F:	include/uapi/linux/cciss_ioctl.h

HFS FILESYSTEM
L:	linux-fsdevel@vger.kernel.org
S:	Orphan
F:	Documentation/filesystems/hfs.txt
F:	fs/hfs/

HFSPLUS FILESYSTEM
L:	linux-fsdevel@vger.kernel.org
S:	Orphan
F:	Documentation/filesystems/hfsplus.txt
F:	fs/hfsplus/

HGA FRAMEBUFFER DRIVER
M:	Ferenc Bakonyi <fero@drama.obuda.kando.hu>
L:	linux-nvidia@lists.surfsouth.com
W:	http://drama.obuda.kando.hu/~fero/cgi-bin/hgafb.shtml
S:	Maintained
F:	drivers/video/fbdev/hgafb.c

HIBERNATION (aka Software Suspend, aka swsusp)
M:	"Rafael J. Wysocki" <rjw@rjwysocki.net>
M:	Pavel Machek <pavel@ucw.cz>
L:	linux-pm@vger.kernel.org
S:	Supported
F:	arch/x86/power/
F:	drivers/base/power/
F:	kernel/power/
F:	include/linux/suspend.h
F:	include/linux/freezer.h
F:	include/linux/pm.h
F:	arch/*/include/asm/suspend*.h

HID CORE LAYER
M:	Jiri Kosina <jkosina@suse.cz>
L:	linux-input@vger.kernel.org
T:	git git://git.kernel.org/pub/scm/linux/kernel/git/jikos/hid.git
S:	Maintained
F:	drivers/hid/
F:	include/linux/hid*
F:	include/uapi/linux/hid*

HIGH-RESOLUTION TIMERS, CLOCKEVENTS, DYNTICKS
M:	Thomas Gleixner <tglx@linutronix.de>
L:	linux-kernel@vger.kernel.org
T:	git git://git.kernel.org/pub/scm/linux/kernel/git/tip/tip.git timers/core
S:	Maintained
F:	Documentation/timers/
F:	kernel/time/hrtimer.c
F:	kernel/time/clockevents.c
F:	kernel/time/tick*.*
F:	kernel/time/timer_*.c
F:	include/linux/clockchips.h
F:	include/linux/hrtimer.h

HIGH-SPEED SCC DRIVER FOR AX.25
L:	linux-hams@vger.kernel.org
S:	Orphan
F:	drivers/net/hamradio/dmascc.c
F:	drivers/net/hamradio/scc.c

HIGHPOINT ROCKETRAID 3xxx RAID DRIVER
M:	HighPoint Linux Team <linux@highpoint-tech.com>
W:	http://www.highpoint-tech.com
S:	Supported
F:	Documentation/scsi/hptiop.txt
F:	drivers/scsi/hptiop.c

HIPPI
M:	Jes Sorensen <jes@trained-monkey.org>
L:	linux-hippi@sunsite.dk
S:	Maintained
F:	include/linux/hippidevice.h
F:	include/uapi/linux/if_hippi.h
F:	net/802/hippi.c
F:	drivers/net/hippi/

HOST AP DRIVER
M:	Jouni Malinen <j@w1.fi>
L:	hostap@shmoo.com (subscribers-only)
L:	linux-wireless@vger.kernel.org
W:	http://hostap.epitest.fi/
S:	Maintained
F:	drivers/net/wireless/hostap/

HP COMPAQ TC1100 TABLET WMI EXTRAS DRIVER
L:	platform-driver-x86@vger.kernel.org
S:	Orphan
F:	drivers/platform/x86/tc1100-wmi.c

HP100:	Driver for HP 10/100 Mbit/s Voice Grade Network Adapter Series
M:	Jaroslav Kysela <perex@perex.cz>
S:	Maintained
F:	drivers/net/ethernet/hp/hp100.*

HPET:	High Precision Event Timers driver
M:	Clemens Ladisch <clemens@ladisch.de>
S:	Maintained
F:	Documentation/timers/hpet.txt
F:	drivers/char/hpet.c
F:	include/linux/hpet.h
F:	include/uapi/linux/hpet.h

HPET:	x86
S:	Orphan
F:	arch/x86/kernel/hpet.c
F:	arch/x86/include/asm/hpet.h

HPFS FILESYSTEM
M:	Mikulas Patocka <mikulas@artax.karlin.mff.cuni.cz>
W:	http://artax.karlin.mff.cuni.cz/~mikulas/vyplody/hpfs/index-e.cgi
S:	Maintained
F:	fs/hpfs/

HSI SUBSYSTEM
M:	Sebastian Reichel <sre@kernel.org>
T:	git git://git.kernel.org/pub/scm/linux/kernel/git/sre/linux-hsi.git
S:	Maintained
F:	Documentation/ABI/testing/sysfs-bus-hsi
F:	Documentation/hsi.txt
F:	drivers/hsi/
F:	include/linux/hsi/
F:	include/uapi/linux/hsi/

HSO 3G MODEM DRIVER
M:	Jan Dumon <j.dumon@option.com>
W:	http://www.pharscape.org
S:	Maintained
F:	drivers/net/usb/hso.c

HSR NETWORK PROTOCOL
M:	Arvid Brodin <arvid.brodin@alten.se>
L:	netdev@vger.kernel.org
S:	Maintained
F:	net/hsr/

HTCPEN TOUCHSCREEN DRIVER
M:	Pau Oliva Fora <pof@eslack.org>
L:	linux-input@vger.kernel.org
S:	Maintained
F:	drivers/input/touchscreen/htcpen.c

HUGETLB FILESYSTEM
M:	Nadia Yvette Chambers <nyc@holomorphy.com>
S:	Maintained
F:	fs/hugetlbfs/

Hyper-V CORE AND DRIVERS
M:	K. Y. Srinivasan <kys@microsoft.com>
M:	Haiyang Zhang <haiyangz@microsoft.com>
L:	devel@linuxdriverproject.org
S:	Maintained
F:	arch/x86/include/asm/mshyperv.h
F:	arch/x86/include/uapi/asm/hyperv.h
F:	arch/x86/kernel/cpu/mshyperv.c
F:	drivers/hid/hid-hyperv.c
F:	drivers/hv/
F:	drivers/input/serio/hyperv-keyboard.c
F:	drivers/net/hyperv/
F:	drivers/scsi/storvsc_drv.c
F:	drivers/video/fbdev/hyperv_fb.c
F:	include/linux/hyperv.h
F:	tools/hv/

I2C OVER PARALLEL PORT
M:	Jean Delvare <jdelvare@suse.de>
L:	linux-i2c@vger.kernel.org
S:	Maintained
F:	Documentation/i2c/busses/i2c-parport
F:	Documentation/i2c/busses/i2c-parport-light
F:	drivers/i2c/busses/i2c-parport.c
F:	drivers/i2c/busses/i2c-parport-light.c

I2C/SMBUS CONTROLLER DRIVERS FOR PC
M:	Jean Delvare <jdelvare@suse.de>
L:	linux-i2c@vger.kernel.org
S:	Maintained
F:	Documentation/i2c/busses/i2c-ali1535
F:	Documentation/i2c/busses/i2c-ali1563
F:	Documentation/i2c/busses/i2c-ali15x3
F:	Documentation/i2c/busses/i2c-amd756
F:	Documentation/i2c/busses/i2c-amd8111
F:	Documentation/i2c/busses/i2c-i801
F:	Documentation/i2c/busses/i2c-nforce2
F:	Documentation/i2c/busses/i2c-piix4
F:	Documentation/i2c/busses/i2c-sis5595
F:	Documentation/i2c/busses/i2c-sis630
F:	Documentation/i2c/busses/i2c-sis96x
F:	Documentation/i2c/busses/i2c-via
F:	Documentation/i2c/busses/i2c-viapro
F:	drivers/i2c/busses/i2c-ali1535.c
F:	drivers/i2c/busses/i2c-ali1563.c
F:	drivers/i2c/busses/i2c-ali15x3.c
F:	drivers/i2c/busses/i2c-amd756.c
F:	drivers/i2c/busses/i2c-amd756-s4882.c
F:	drivers/i2c/busses/i2c-amd8111.c
F:	drivers/i2c/busses/i2c-i801.c
F:	drivers/i2c/busses/i2c-isch.c
F:	drivers/i2c/busses/i2c-nforce2.c
F:	drivers/i2c/busses/i2c-nforce2-s4985.c
F:	drivers/i2c/busses/i2c-piix4.c
F:	drivers/i2c/busses/i2c-sis5595.c
F:	drivers/i2c/busses/i2c-sis630.c
F:	drivers/i2c/busses/i2c-sis96x.c
F:	drivers/i2c/busses/i2c-via.c
F:	drivers/i2c/busses/i2c-viapro.c

I2C/SMBUS ISMT DRIVER
M:	Seth Heasley <seth.heasley@intel.com>
M:	Neil Horman <nhorman@tuxdriver.com>
L:	linux-i2c@vger.kernel.org
F:	drivers/i2c/busses/i2c-ismt.c
F:	Documentation/i2c/busses/i2c-ismt

I2C/SMBUS STUB DRIVER
M:	Jean Delvare <jdelvare@suse.de>
L:	linux-i2c@vger.kernel.org
S:	Maintained
F:	drivers/i2c/i2c-stub.c

I2C SUBSYSTEM
M:	Wolfram Sang <wsa@the-dreams.de>
L:	linux-i2c@vger.kernel.org
W:	https://i2c.wiki.kernel.org/
Q:	https://patchwork.ozlabs.org/project/linux-i2c/list/
T:	git git://git.kernel.org/pub/scm/linux/kernel/git/wsa/linux.git
S:	Maintained
F:	Documentation/devicetree/bindings/i2c/
F:	Documentation/i2c/
F:	drivers/i2c/
F:	include/linux/i2c.h
F:	include/linux/i2c-*.h
F:	include/uapi/linux/i2c.h
F:	include/uapi/linux/i2c-*.h

I2C ACPI SUPPORT
M:	Mika Westerberg <mika.westerberg@linux.intel.com>
L:	linux-i2c@vger.kernel.org
L:	linux-acpi@vger.kernel.org
S:	Maintained

I2C-TAOS-EVM DRIVER
M:	Jean Delvare <jdelvare@suse.de>
L:	linux-i2c@vger.kernel.org
S:	Maintained
F:	Documentation/i2c/busses/i2c-taos-evm
F:	drivers/i2c/busses/i2c-taos-evm.c

I2C-TINY-USB DRIVER
M:	Till Harbaum <till@harbaum.org>
L:	linux-i2c@vger.kernel.org
W:	http://www.harbaum.org/till/i2c_tiny_usb
S:	Maintained
F:	drivers/i2c/busses/i2c-tiny-usb.c

i386 BOOT CODE
M:	"H. Peter Anvin" <hpa@zytor.com>
S:	Maintained
F:	arch/x86/boot/

i386 SETUP CODE / CPU ERRATA WORKAROUNDS
M:	"H. Peter Anvin" <hpa@zytor.com>
T:	git git://git.kernel.org/pub/scm/linux/kernel/git/hpa/linux-2.6-x86setup.git
S:	Maintained

IA64 (Itanium) PLATFORM
M:	Tony Luck <tony.luck@intel.com>
M:	Fenghua Yu <fenghua.yu@intel.com>
L:	linux-ia64@vger.kernel.org
T:	git git://git.kernel.org/pub/scm/linux/kernel/git/aegl/linux.git
S:	Maintained
F:	arch/ia64/

IBM Power in-Nest Crypto Acceleration
M:	Marcelo Henrique Cerri <mhcerri@linux.vnet.ibm.com>
M:	Fionnuala Gunter <fin@linux.vnet.ibm.com>
L:	linux-crypto@vger.kernel.org
S:	Supported
F:	drivers/crypto/nx/

IBM Power 842 compression accelerator
M:	Dan Streetman <ddstreet@us.ibm.com>
S:	Supported
F:	drivers/crypto/nx/nx-842.c
F:	include/linux/nx842.h

IBM Power Linux RAID adapter
M:	Brian King <brking@us.ibm.com>
S:	Supported
F:	drivers/scsi/ipr.*

IBM Power Virtual Ethernet Device Driver
M:	Thomas Falcon <tlfalcon@linux.vnet.ibm.com>
L:	netdev@vger.kernel.org
S:	Supported
F:	drivers/net/ethernet/ibm/ibmveth.*

IBM Power Virtual SCSI Device Drivers
M:	Tyrel Datwyler <tyreld@linux.vnet.ibm.com>
L:	linux-scsi@vger.kernel.org
S:	Supported
F:	drivers/scsi/ibmvscsi/ibmvscsi*
F:	drivers/scsi/ibmvscsi/viosrp.h

IBM Power Virtual FC Device Drivers
M:	Tyrel Datwyler <tyreld@linux.vnet.ibm.com>
L:	linux-scsi@vger.kernel.org
S:	Supported
F:	drivers/scsi/ibmvscsi/ibmvfc*

IBM ServeRAID RAID DRIVER
S:	Orphan
F:	drivers/scsi/ips.*

ICH LPC AND GPIO DRIVER
M:	Peter Tyser <ptyser@xes-inc.com>
S:	Maintained
F:	drivers/mfd/lpc_ich.c
F:	drivers/gpio/gpio-ich.c

IDE SUBSYSTEM
M:	"David S. Miller" <davem@davemloft.net>
L:	linux-ide@vger.kernel.org
Q:	http://patchwork.ozlabs.org/project/linux-ide/list/
T:	git git://git.kernel.org/pub/scm/linux/kernel/git/davem/ide.git
S:	Maintained
F:	Documentation/ide/
F:	drivers/ide/
F:	include/linux/ide.h

IDEAPAD LAPTOP EXTRAS DRIVER
M:	Ike Panhc <ike.pan@canonical.com>
L:	platform-driver-x86@vger.kernel.org
W:	http://launchpad.net/ideapad-laptop
S:	Maintained
F:	drivers/platform/x86/ideapad-laptop.c

IDEAPAD LAPTOP SLIDEBAR DRIVER
M:	Andrey Moiseev <o2g.org.ru@gmail.com>
L:	linux-input@vger.kernel.org
W:	https://github.com/o2genum/ideapad-slidebar
S:	Maintained
F:	drivers/input/misc/ideapad_slidebar.c

IDE/ATAPI DRIVERS
M:	Borislav Petkov <bp@alien8.de>
L:	linux-ide@vger.kernel.org
S:	Maintained
F:	Documentation/cdrom/ide-cd
F:	drivers/ide/ide-cd*

IDLE-I7300
M:	Andy Henroid <andrew.d.henroid@intel.com>
L:	linux-pm@vger.kernel.org
S:	Supported
F:	drivers/idle/i7300_idle.c

IEEE 802.15.4 SUBSYSTEM
M:	Alexander Aring <alex.aring@gmail.com>
L:	linux-wpan@vger.kernel.org
W:	https://github.com/linux-wpan
T:	git git://github.com/linux-wpan/linux-wpan-next.git
S:	Maintained
F:	net/ieee802154/
F:	net/mac802154/
F:	drivers/net/ieee802154/
F:	include/linux/nl802154.h
F:	include/linux/ieee802154.h
F:	include/net/nl802154.h
F:	include/net/mac802154.h
F:	include/net/af_ieee802154.h
F:	include/net/cfg802154.h
F:	include/net/ieee802154_netdev.h
F:	Documentation/networking/ieee802154.txt

IGORPLUG-USB IR RECEIVER
M:	Sean Young <sean@mess.org>
L:	linux-media@vger.kernel.org
S:	Maintained
F:	drivers/media/rc/igorplugusb.c

IGUANAWORKS USB IR TRANSCEIVER
M:	Sean Young <sean@mess.org>
L:	linux-media@vger.kernel.org
S:	Maintained
F:	drivers/media/rc/iguanair.c

IIO SUBSYSTEM AND DRIVERS
M:	Jonathan Cameron <jic23@kernel.org>
R:	Hartmut Knaack <knaack.h@gmx.de>
R:	Lars-Peter Clausen <lars@metafoo.de>
R:	Peter Meerwald <pmeerw@pmeerw.net>
L:	linux-iio@vger.kernel.org
S:	Maintained
F:	drivers/iio/
F:	drivers/staging/iio/
F:	include/linux/iio/
F:	tools/iio/

IKANOS/ADI EAGLE ADSL USB DRIVER
M:	Matthieu Castet <castet.matthieu@free.fr>
M:	Stanislaw Gruszka <stf_xl@wp.pl>
S:	Maintained
F:	drivers/usb/atm/ueagle-atm.c

INA209 HARDWARE MONITOR DRIVER
M:	Guenter Roeck <linux@roeck-us.net>
L:	lm-sensors@lm-sensors.org
S:	Maintained
F:	Documentation/hwmon/ina209
F:	Documentation/devicetree/bindings/i2c/ina209.txt
F:	drivers/hwmon/ina209.c

INA2XX HARDWARE MONITOR DRIVER
M:	Guenter Roeck <linux@roeck-us.net>
L:	lm-sensors@lm-sensors.org
S:	Maintained
F:	Documentation/hwmon/ina2xx
F:	drivers/hwmon/ina2xx.c
F:	include/linux/platform_data/ina2xx.h

INDUSTRY PACK SUBSYSTEM (IPACK)
M:	Samuel Iglesias Gonsalvez <siglesias@igalia.com>
M:	Jens Taprogge <jens.taprogge@taprogge.org>
M:	Greg Kroah-Hartman <gregkh@linuxfoundation.org>
L:	industrypack-devel@lists.sourceforge.net
W:	http://industrypack.sourceforge.net
S:	Maintained
F:	drivers/ipack/

INGENIC JZ4780 DMA Driver
M:	Zubair Lutfullah Kakakhel <Zubair.Kakakhel@imgtec.com>
S:	Maintained
F:	drivers/dma/dma-jz4780.c

INTEGRITY MEASUREMENT ARCHITECTURE (IMA)
M:	Mimi Zohar <zohar@linux.vnet.ibm.com>
M:	Dmitry Kasatkin <dmitry.kasatkin@gmail.com>
L:	linux-ima-devel@lists.sourceforge.net
L:	linux-ima-user@lists.sourceforge.net
L:	linux-security-module@vger.kernel.org
S:	Supported
F:	security/integrity/ima/

IMGTEC IR DECODER DRIVER
M:	James Hogan <james.hogan@imgtec.com>
S:	Maintained
F:	drivers/media/rc/img-ir/

IMS TWINTURBO FRAMEBUFFER DRIVER
L:	linux-fbdev@vger.kernel.org
S:	Orphan
F:	drivers/video/fbdev/imsttfb.c

INFINIBAND SUBSYSTEM
M:	Doug Ledford <dledford@redhat.com>
M:	Sean Hefty <sean.hefty@intel.com>
M:	Hal Rosenstock <hal.rosenstock@gmail.com>
L:	linux-rdma@vger.kernel.org
W:	http://www.openfabrics.org/
Q:	http://patchwork.kernel.org/project/linux-rdma/list/
T:	git git://git.kernel.org/pub/scm/linux/kernel/git/dledford/rdma.git
S:	Supported
F:	Documentation/infiniband/
F:	drivers/infiniband/
F:	include/uapi/linux/if_infiniband.h
F:	include/uapi/rdma/
F:	include/rdma/

INOTIFY
M:	John McCutchan <john@johnmccutchan.com>
M:	Robert Love <rlove@rlove.org>
M:	Eric Paris <eparis@parisplace.org>
S:	Maintained
F:	Documentation/filesystems/inotify.txt
F:	fs/notify/inotify/
F:	include/linux/inotify.h
F:	include/uapi/linux/inotify.h

INPUT (KEYBOARD, MOUSE, JOYSTICK, TOUCHSCREEN) DRIVERS
M:	Dmitry Torokhov <dmitry.torokhov@gmail.com>
L:	linux-input@vger.kernel.org
Q:	http://patchwork.kernel.org/project/linux-input/list/
T:	git git://git.kernel.org/pub/scm/linux/kernel/git/dtor/input.git
S:	Maintained
F:	drivers/input/
F:	include/linux/input.h
F:	include/uapi/linux/input.h
F:	include/linux/input/

INPUT MULTITOUCH (MT) PROTOCOL
M:	Henrik Rydberg <rydberg@bitmath.org>
L:	linux-input@vger.kernel.org
T:	git git://git.kernel.org/pub/scm/linux/kernel/git/rydberg/input-mt.git
S:	Odd fixes
F:	Documentation/input/multi-touch-protocol.txt
F:	drivers/input/input-mt.c
K:	\b(ABS|SYN)_MT_

INTEL ASoC BDW/HSW DRIVERS
M:	Jie Yang <yang.jie@linux.intel.com>
L:	alsa-devel@alsa-project.org
S:	Supported
F:	sound/soc/intel/sst-haswell*
F:	sound/soc/intel/sst-dsp*
F:	sound/soc/intel/sst-firmware.c
F:	sound/soc/intel/broadwell.c
F:	sound/soc/intel/haswell.c

INTEL C600 SERIES SAS CONTROLLER DRIVER
M:	Intel SCU Linux support <intel-linux-scu@intel.com>
M:	Artur Paszkiewicz <artur.paszkiewicz@intel.com>
L:	linux-scsi@vger.kernel.org
T:	git git://git.code.sf.net/p/intel-sas/isci
S:	Supported
F:	drivers/scsi/isci/

INTEL IDLE DRIVER
M:	Len Brown <lenb@kernel.org>
L:	linux-pm@vger.kernel.org
T:	git git://git.kernel.org/pub/scm/linux/kernel/git/lenb/linux.git
S:	Supported
F:	drivers/idle/intel_idle.c

INTEL PSTATE DRIVER
M:	Kristen Carlson Accardi <kristen@linux.intel.com>
L:	linux-pm@vger.kernel.org
S:	Supported
F:	drivers/cpufreq/intel_pstate.c

INTEL FRAMEBUFFER DRIVER (excluding 810 and 815)
M:	Maik Broemme <mbroemme@plusserver.de>
L:	linux-fbdev@vger.kernel.org
S:	Maintained
F:	Documentation/fb/intelfb.txt
F:	drivers/video/fbdev/intelfb/

INTEL 810/815 FRAMEBUFFER DRIVER
M:	Antonino Daplas <adaplas@gmail.com>
L:	linux-fbdev@vger.kernel.org
S:	Maintained
F:	drivers/video/fbdev/i810/

INTEL MENLOW THERMAL DRIVER
M:	Sujith Thomas <sujith.thomas@intel.com>
L:	platform-driver-x86@vger.kernel.org
W:	https://01.org/linux-acpi
S:	Supported
F:	drivers/platform/x86/intel_menlow.c

INTEL IA32 MICROCODE UPDATE SUPPORT
M:	Borislav Petkov <bp@alien8.de>
S:	Maintained
F:	arch/x86/kernel/cpu/microcode/core*
F:	arch/x86/kernel/cpu/microcode/intel*

INTEL I/OAT DMA DRIVER
M:	Dave Jiang <dave.jiang@intel.com>
R:	Dan Williams <dan.j.williams@intel.com>
L:	dmaengine@vger.kernel.org
Q:	https://patchwork.kernel.org/project/linux-dmaengine/list/
S:	Supported
F:	drivers/dma/ioat*

INTEL IOMMU (VT-d)
M:	David Woodhouse <dwmw2@infradead.org>
L:	iommu@lists.linux-foundation.org
T:	git git://git.infradead.org/iommu-2.6.git
S:	Supported
F:	drivers/iommu/intel-iommu.c
F:	include/linux/intel-iommu.h

INTEL IOP-ADMA DMA DRIVER
R:	Dan Williams <dan.j.williams@intel.com>
S:	Odd fixes
F:	drivers/dma/iop-adma.c

INTEL IXP4XX QMGR, NPE, ETHERNET and HSS SUPPORT
M:	Krzysztof Halasa <khalasa@piap.pl>
S:	Maintained
F:	arch/arm/mach-ixp4xx/include/mach/qmgr.h
F:	arch/arm/mach-ixp4xx/include/mach/npe.h
F:	arch/arm/mach-ixp4xx/ixp4xx_qmgr.c
F:	arch/arm/mach-ixp4xx/ixp4xx_npe.c
F:	drivers/net/ethernet/xscale/ixp4xx_eth.c
F:	drivers/net/wan/ixp4xx_hss.c

INTEL IXP4XX RANDOM NUMBER GENERATOR SUPPORT
M:	Deepak Saxena <dsaxena@plexity.net>
S:	Maintained
F:	drivers/char/hw_random/ixp4xx-rng.c

INTEL ETHERNET DRIVERS
M:	Jeff Kirsher <jeffrey.t.kirsher@intel.com>
R:	Jesse Brandeburg <jesse.brandeburg@intel.com>
R:	Shannon Nelson <shannon.nelson@intel.com>
R:	Carolyn Wyborny <carolyn.wyborny@intel.com>
R:	Don Skidmore <donald.c.skidmore@intel.com>
R:	Matthew Vick <matthew.vick@intel.com>
R:	John Ronciak <john.ronciak@intel.com>
R:	Mitch Williams <mitch.a.williams@intel.com>
L:	intel-wired-lan@lists.osuosl.org
W:	http://www.intel.com/support/feedback.htm
W:	http://e1000.sourceforge.net/
Q:	http://patchwork.ozlabs.org/project/intel-wired-lan/list/
T:	git git://git.kernel.org/pub/scm/linux/kernel/git/jkirsher/net-queue.git
T:	git git://git.kernel.org/pub/scm/linux/kernel/git/jkirsher/next-queue.git
S:	Supported
F:	Documentation/networking/e100.txt
F:	Documentation/networking/e1000.txt
F:	Documentation/networking/e1000e.txt
F:	Documentation/networking/igb.txt
F:	Documentation/networking/igbvf.txt
F:	Documentation/networking/ixgb.txt
F:	Documentation/networking/ixgbe.txt
F:	Documentation/networking/ixgbevf.txt
F:	Documentation/networking/i40e.txt
F:	Documentation/networking/i40evf.txt
F:	drivers/net/ethernet/intel/
F:	drivers/net/ethernet/intel/*/

INTEL-MID GPIO DRIVER
M:	David Cohen <david.a.cohen@linux.intel.com>
L:	linux-gpio@vger.kernel.org
S:	Maintained
F:	drivers/gpio/gpio-intel-mid.c

INTEL PRO/WIRELESS 2100, 2200BG, 2915ABG NETWORK CONNECTION SUPPORT
M:	Stanislav Yakovlev <stas.yakovlev@gmail.com>
L:	linux-wireless@vger.kernel.org
S:	Maintained
F:	Documentation/networking/README.ipw2100
F:	Documentation/networking/README.ipw2200
F:	drivers/net/wireless/ipw2x00/

INTEL(R) TRUSTED EXECUTION TECHNOLOGY (TXT)
M:	Richard L Maliszewski <richard.l.maliszewski@intel.com>
M:	Gang Wei <gang.wei@intel.com>
M:	Shane Wang <shane.wang@intel.com>
L:	tboot-devel@lists.sourceforge.net
W:	http://tboot.sourceforge.net
T:	hg http://tboot.hg.sourceforge.net:8000/hgroot/tboot/tboot
S:	Supported
F:	Documentation/intel_txt.txt
F:	include/linux/tboot.h
F:	arch/x86/kernel/tboot.c

INTEL WIRELESS WIMAX CONNECTION 2400
M:	Inaky Perez-Gonzalez <inaky.perez-gonzalez@intel.com>
M:	linux-wimax@intel.com
L:	wimax@linuxwimax.org (subscribers-only)
S:	Supported
W:	http://linuxwimax.org
F:	Documentation/wimax/README.i2400m
F:	drivers/net/wimax/i2400m/
F:	include/uapi/linux/wimax/i2400m.h

INTEL WIRELESS 3945ABG/BG, 4965AGN (iwlegacy)
M:	Stanislaw Gruszka <sgruszka@redhat.com>
L:	linux-wireless@vger.kernel.org
S:	Supported
F:	drivers/net/wireless/iwlegacy/

INTEL WIRELESS WIFI LINK (iwlwifi)
M:	Johannes Berg <johannes.berg@intel.com>
M:	Emmanuel Grumbach <emmanuel.grumbach@intel.com>
M:	Intel Linux Wireless <ilw@linux.intel.com>
L:	linux-wireless@vger.kernel.org
W:	http://intellinuxwireless.org
T:	git git://git.kernel.org/pub/scm/linux/kernel/git/iwlwifi/iwlwifi.git
S:	Supported
F:	drivers/net/wireless/iwlwifi/

INTEL MANAGEMENT ENGINE (mei)
M:	Tomas Winkler <tomas.winkler@intel.com>
L:	linux-kernel@vger.kernel.org
S:	Supported
F:	include/uapi/linux/mei.h
F:	drivers/misc/mei/*
F:	Documentation/misc-devices/mei/*

IOC3 ETHERNET DRIVER
M:	Ralf Baechle <ralf@linux-mips.org>
L:	linux-mips@linux-mips.org
S:	Maintained
F:	drivers/net/ethernet/sgi/ioc3-eth.c

IOC3 SERIAL DRIVER
M:	Pat Gefre <pfg@sgi.com>
L:	linux-serial@vger.kernel.org
S:	Maintained
F:	drivers/tty/serial/ioc3_serial.c

IOMMU DRIVERS
M:	Joerg Roedel <joro@8bytes.org>
L:	iommu@lists.linux-foundation.org
T:	git git://git.kernel.org/pub/scm/linux/kernel/git/joro/iommu.git
S:	Maintained
F:	drivers/iommu/

IP MASQUERADING
M:	Juanjo Ciarlante <jjciarla@raiz.uncu.edu.ar>
S:	Maintained
F:	net/ipv4/netfilter/ipt_MASQUERADE.c

IP1000A 10/100/1000 GIGABIT ETHERNET DRIVER
M:	Francois Romieu <romieu@fr.zoreil.com>
M:	Sorbica Shieh <sorbica@icplus.com.tw>
L:	netdev@vger.kernel.org
S:	Maintained
F:	drivers/net/ethernet/icplus/ipg.*

IPATH DRIVER
M:	Mike Marciniszyn <infinipath@intel.com>
L:	linux-rdma@vger.kernel.org
S:	Maintained
F:	drivers/infiniband/hw/ipath/

IPMI SUBSYSTEM
M:	Corey Minyard <minyard@acm.org>
L:	openipmi-developer@lists.sourceforge.net (moderated for non-subscribers)
W:	http://openipmi.sourceforge.net/
S:	Supported
F:	Documentation/IPMI.txt
F:	drivers/char/ipmi/
F:	include/linux/ipmi*
F:	include/uapi/linux/ipmi*

QCOM AUDIO (ASoC) DRIVERS
M:	Patrick Lai <plai@codeaurora.org>
M:	Banajit Goswami <bgoswami@codeaurora.org>
L:	alsa-devel@alsa-project.org (moderated for non-subscribers)
S:	Supported
F:	sound/soc/qcom/

IPS SCSI RAID DRIVER
M:	Adaptec OEM Raid Solutions <aacraid@adaptec.com>
L:	linux-scsi@vger.kernel.org
W:	http://www.adaptec.com/
S:	Maintained
F:	drivers/scsi/ips*

IPVS
M:	Wensong Zhang <wensong@linux-vs.org>
M:	Simon Horman <horms@verge.net.au>
M:	Julian Anastasov <ja@ssi.bg>
L:	netdev@vger.kernel.org
L:	lvs-devel@vger.kernel.org
S:	Maintained
F:	Documentation/networking/ipvs-sysctl.txt
F:	include/net/ip_vs.h
F:	include/uapi/linux/ip_vs.h
F:	net/netfilter/ipvs/

IPWIRELESS DRIVER
M:	Jiri Kosina <jkosina@suse.cz>
M:	David Sterba <dsterba@suse.cz>
S:	Odd Fixes
F:	drivers/tty/ipwireless/

IPX NETWORK LAYER
M:	Arnaldo Carvalho de Melo <acme@ghostprotocols.net>
L:	netdev@vger.kernel.org
S:	Maintained
F:	include/net/ipx.h
F:	include/uapi/linux/ipx.h
F:	net/ipx/

IRDA SUBSYSTEM
M:	Samuel Ortiz <samuel@sortiz.org>
L:	irda-users@lists.sourceforge.net (subscribers-only)
L:	netdev@vger.kernel.org
W:	http://irda.sourceforge.net/
S:	Maintained
T:	git git://git.kernel.org/pub/scm/linux/kernel/git/sameo/irda-2.6.git
F:	Documentation/networking/irda.txt
F:	drivers/net/irda/
F:	include/net/irda/
F:	net/irda/

IRQ SUBSYSTEM
M:	Thomas Gleixner <tglx@linutronix.de>
L:	linux-kernel@vger.kernel.org
S:	Maintained
T:	git git://git.kernel.org/pub/scm/linux/kernel/git/tip/tip.git irq/core
F:	kernel/irq/

IRQCHIP DRIVERS
M:	Thomas Gleixner <tglx@linutronix.de>
M:	Jason Cooper <jason@lakedaemon.net>
L:	linux-kernel@vger.kernel.org
S:	Maintained
T:	git git://git.kernel.org/pub/scm/linux/kernel/git/tip/tip.git irq/core
T:	git git://git.infradead.org/users/jcooper/linux.git irqchip/core
F:	Documentation/devicetree/bindings/interrupt-controller/
F:	drivers/irqchip/

IRQ DOMAINS (IRQ NUMBER MAPPING LIBRARY)
M:	Benjamin Herrenschmidt <benh@kernel.crashing.org>
S:	Maintained
F:	Documentation/IRQ-domain.txt
F:	include/linux/irqdomain.h
F:	kernel/irq/irqdomain.c

ISAPNP
M:	Jaroslav Kysela <perex@perex.cz>
S:	Maintained
F:	Documentation/isapnp.txt
F:	drivers/pnp/isapnp/
F:	include/linux/isapnp.h

ISA RADIO MODULE
M:	Hans Verkuil <hverkuil@xs4all.nl>
L:	linux-media@vger.kernel.org
T:	git git://linuxtv.org/media_tree.git
W:	http://linuxtv.org
S:	Maintained
F:	drivers/media/radio/radio-isa*

iSCSI BOOT FIRMWARE TABLE (iBFT) DRIVER
M:	Peter Jones <pjones@redhat.com>
M:	Konrad Rzeszutek Wilk <konrad@kernel.org>
S:	Maintained
F:	drivers/firmware/iscsi_ibft*

ISCSI
M:	Mike Christie <michaelc@cs.wisc.edu>
L:	open-iscsi@googlegroups.com
W:	www.open-iscsi.org
T:	git git://git.kernel.org/pub/scm/linux/kernel/git/mnc/linux-2.6-iscsi.git
S:	Maintained
F:	drivers/scsi/*iscsi*
F:	include/scsi/*iscsi*

ISCSI EXTENSIONS FOR RDMA (ISER) INITIATOR
M:	Or Gerlitz <ogerlitz@mellanox.com>
M:	Sagi Grimberg <sagig@mellanox.com>
M:	Roi Dayan <roid@mellanox.com>
L:	linux-rdma@vger.kernel.org
S:	Supported
W:	http://www.openfabrics.org
W:	www.open-iscsi.org
Q:	http://patchwork.kernel.org/project/linux-rdma/list/
F:	drivers/infiniband/ulp/iser/

ISCSI EXTENSIONS FOR RDMA (ISER) TARGET
M:	Sagi Grimberg <sagig@mellanox.com>
T:	git git://git.kernel.org/pub/scm/linux/kernel/git/nab/target-pending.git master
L:	linux-rdma@vger.kernel.org
L:	target-devel@vger.kernel.org
S:	Supported
W:	http://www.linux-iscsi.org
F:	drivers/infiniband/ulp/isert

ISDN SUBSYSTEM
M:	Karsten Keil <isdn@linux-pingi.de>
L:	isdn4linux@listserv.isdn4linux.de (subscribers-only)
L:	netdev@vger.kernel.org
W:	http://www.isdn4linux.de
T:	git git://git.kernel.org/pub/scm/linux/kernel/git/kkeil/isdn-2.6.git
S:	Maintained
F:	Documentation/isdn/
F:	drivers/isdn/
F:	include/linux/isdn.h
F:	include/linux/isdn/
F:	include/uapi/linux/isdn.h
F:	include/uapi/linux/isdn/

ISDN SUBSYSTEM (Eicon active card driver)
M:	Armin Schindler <mac@melware.de>
L:	isdn4linux@listserv.isdn4linux.de (subscribers-only)
W:	http://www.melware.de
S:	Maintained
F:	drivers/isdn/hardware/eicon/

IT87 HARDWARE MONITORING DRIVER
M:	Jean Delvare <jdelvare@suse.de>
L:	lm-sensors@lm-sensors.org
S:	Maintained
F:	Documentation/hwmon/it87
F:	drivers/hwmon/it87.c

IT913X MEDIA DRIVER
M:	Antti Palosaari <crope@iki.fi>
L:	linux-media@vger.kernel.org
W:	http://linuxtv.org/
W:	http://palosaari.fi/linux/
Q:	http://patchwork.linuxtv.org/project/linux-media/list/
T:	git git://linuxtv.org/anttip/media_tree.git
S:	Maintained
F:	drivers/media/tuners/it913x*

IVTV VIDEO4LINUX DRIVER
M:	Andy Walls <awalls@md.metrocast.net>
L:	ivtv-devel@ivtvdriver.org (subscribers-only)
L:	linux-media@vger.kernel.org
T:	git git://linuxtv.org/media_tree.git
W:	http://www.ivtvdriver.org
S:	Maintained
F:	Documentation/video4linux/*.ivtv
F:	drivers/media/pci/ivtv/
F:	include/uapi/linux/ivtv*

IX2505V MEDIA DRIVER
M:	Malcolm Priestley <tvboxspy@gmail.com>
L:	linux-media@vger.kernel.org
W:	http://linuxtv.org/
Q:	http://patchwork.linuxtv.org/project/linux-media/list/
S:	Maintained
F:	drivers/media/dvb-frontends/ix2505v*

JC42.4 TEMPERATURE SENSOR DRIVER
M:	Guenter Roeck <linux@roeck-us.net>
L:	lm-sensors@lm-sensors.org
S:	Maintained
F:	drivers/hwmon/jc42.c
F:	Documentation/hwmon/jc42

JFS FILESYSTEM
M:	Dave Kleikamp <shaggy@kernel.org>
L:	jfs-discussion@lists.sourceforge.net
W:	http://jfs.sourceforge.net/
T:	git git://git.kernel.org/pub/scm/linux/kernel/git/shaggy/jfs-2.6.git
S:	Maintained
F:	Documentation/filesystems/jfs.txt
F:	fs/jfs/

JME NETWORK DRIVER
M:	Guo-Fu Tseng <cooldavid@cooldavid.org>
L:	netdev@vger.kernel.org
S:	Maintained
F:	drivers/net/ethernet/jme.*

JOURNALLING FLASH FILE SYSTEM V2 (JFFS2)
M:	David Woodhouse <dwmw2@infradead.org>
L:	linux-mtd@lists.infradead.org
W:	http://www.linux-mtd.infradead.org/doc/jffs2.html
S:	Maintained
F:	fs/jffs2/
F:	include/uapi/linux/jffs2.h

JOURNALLING LAYER FOR BLOCK DEVICES (JBD)
M:	Andrew Morton <akpm@linux-foundation.org>
M:	Jan Kara <jack@suse.cz>
L:	linux-ext4@vger.kernel.org
S:	Maintained
F:	fs/jbd/
F:	include/linux/jbd.h

JOURNALLING LAYER FOR BLOCK DEVICES (JBD2)
M:	"Theodore Ts'o" <tytso@mit.edu>
L:	linux-ext4@vger.kernel.org
S:	Maintained
F:	fs/jbd2/
F:	include/linux/jbd2.h

JSM Neo PCI based serial card
M:	Thadeu Lima de Souza Cascardo <cascardo@linux.vnet.ibm.com>
L:	linux-serial@vger.kernel.org
S:	Maintained
F:	drivers/tty/serial/jsm/

K10TEMP HARDWARE MONITORING DRIVER
M:	Clemens Ladisch <clemens@ladisch.de>
L:	lm-sensors@lm-sensors.org
S:	Maintained
F:	Documentation/hwmon/k10temp
F:	drivers/hwmon/k10temp.c

K8TEMP HARDWARE MONITORING DRIVER
M:	Rudolf Marek <r.marek@assembler.cz>
L:	lm-sensors@lm-sensors.org
S:	Maintained
F:	Documentation/hwmon/k8temp
F:	drivers/hwmon/k8temp.c

KCONFIG
M:	"Yann E. MORIN" <yann.morin.1998@free.fr>
L:	linux-kbuild@vger.kernel.org
T:	git git://gitorious.org/linux-kconfig/linux-kconfig
S:	Maintained
F:	Documentation/kbuild/kconfig-language.txt
F:	scripts/kconfig/

KDUMP
M:	Vivek Goyal <vgoyal@redhat.com>
M:	Haren Myneni <hbabu@us.ibm.com>
L:	kexec@lists.infradead.org
W:	http://lse.sourceforge.net/kdump/
S:	Maintained
F:	Documentation/kdump/

KEENE FM RADIO TRANSMITTER DRIVER
M:	Hans Verkuil <hverkuil@xs4all.nl>
L:	linux-media@vger.kernel.org
T:	git git://linuxtv.org/media_tree.git
W:	http://linuxtv.org
S:	Maintained
F:	drivers/media/radio/radio-keene*

KERNEL AUTOMOUNTER v4 (AUTOFS4)
M:	Ian Kent <raven@themaw.net>
L:	autofs@vger.kernel.org
S:	Maintained
F:	fs/autofs4/

KERNEL BUILD + files below scripts/ (unless maintained elsewhere)
M:	Michal Marek <mmarek@suse.cz>
T:	git git://git.kernel.org/pub/scm/linux/kernel/git/mmarek/kbuild.git for-next
T:	git git://git.kernel.org/pub/scm/linux/kernel/git/mmarek/kbuild.git rc-fixes
L:	linux-kbuild@vger.kernel.org
S:	Maintained
F:	Documentation/kbuild/
F:	Makefile
F:	scripts/Makefile.*
F:	scripts/basic/
F:	scripts/mk*
F:	scripts/package/

KERNEL JANITORS
L:	kernel-janitors@vger.kernel.org
W:	http://kernelnewbies.org/KernelJanitors
S:	Odd Fixes

KERNEL NFSD, SUNRPC, AND LOCKD SERVERS
M:	"J. Bruce Fields" <bfields@fieldses.org>
L:	linux-nfs@vger.kernel.org
W:	http://nfs.sourceforge.net/
S:	Supported
F:	fs/nfsd/
F:	include/uapi/linux/nfsd/
F:	fs/lockd/
F:	fs/nfs_common/
F:	net/sunrpc/
F:	include/linux/lockd/
F:	include/linux/sunrpc/
F:	include/uapi/linux/sunrpc/

KERNEL SELFTEST FRAMEWORK
M:	Shuah Khan <shuahkh@osg.samsung.com>
L:	linux-api@vger.kernel.org
T:	git git://git.kernel.org/pub/scm/shuah/linux-kselftest
S:	Maintained
F:	tools/testing/selftests

KERNEL VIRTUAL MACHINE (KVM)
M:	Gleb Natapov <gleb@kernel.org>
M:	Paolo Bonzini <pbonzini@redhat.com>
L:	kvm@vger.kernel.org
W:	http://www.linux-kvm.org
T:	git git://git.kernel.org/pub/scm/virt/kvm/kvm.git
S:	Supported
F:	Documentation/*/kvm*.txt
F:	Documentation/virtual/kvm/
F:	arch/*/kvm/
F:	arch/x86/kernel/kvm.c
F:	arch/x86/kernel/kvmclock.c
F:	arch/*/include/asm/kvm*
F:	include/linux/kvm*
F:	include/uapi/linux/kvm*
F:	virt/kvm/

KERNEL VIRTUAL MACHINE (KVM) FOR AMD-V
M:	Joerg Roedel <joro@8bytes.org>
L:	kvm@vger.kernel.org
W:	http://kvm.qumranet.com
S:	Maintained
F:	arch/x86/include/asm/svm.h
F:	arch/x86/kvm/svm.c

KERNEL VIRTUAL MACHINE (KVM) FOR POWERPC
M:	Alexander Graf <agraf@suse.de>
L:	kvm-ppc@vger.kernel.org
W:	http://kvm.qumranet.com
T:	git git://github.com/agraf/linux-2.6.git
S:	Supported
F:	arch/powerpc/include/asm/kvm*
F:	arch/powerpc/kvm/

KERNEL VIRTUAL MACHINE for s390 (KVM/s390)
M:	Christian Borntraeger <borntraeger@de.ibm.com>
M:	Cornelia Huck <cornelia.huck@de.ibm.com>
M:	linux390@de.ibm.com
L:	linux-s390@vger.kernel.org
W:	http://www.ibm.com/developerworks/linux/linux390/
S:	Supported
F:	Documentation/s390/kvm.txt
F:	arch/s390/include/asm/kvm*
F:	arch/s390/kvm/
F:	drivers/s390/kvm/

KERNEL VIRTUAL MACHINE (KVM) FOR ARM
M:	Christoffer Dall <christoffer.dall@linaro.org>
M:	Marc Zyngier <marc.zyngier@arm.com>
L:	linux-arm-kernel@lists.infradead.org (moderated for non-subscribers)
L:	kvmarm@lists.cs.columbia.edu
W:	http://systems.cs.columbia.edu/projects/kvm-arm
S:	Supported
F:	arch/arm/include/uapi/asm/kvm*
F:	arch/arm/include/asm/kvm*
F:	arch/arm/kvm/
F:	virt/kvm/arm/
F:	include/kvm/arm_*

KERNEL VIRTUAL MACHINE FOR ARM64 (KVM/arm64)
M:	Christoffer Dall <christoffer.dall@linaro.org>
M:	Marc Zyngier <marc.zyngier@arm.com>
L:	linux-arm-kernel@lists.infradead.org (moderated for non-subscribers)
L:	kvmarm@lists.cs.columbia.edu
S:	Maintained
F:	arch/arm64/include/uapi/asm/kvm*
F:	arch/arm64/include/asm/kvm*
F:	arch/arm64/kvm/

KEXEC
M:	Eric Biederman <ebiederm@xmission.com>
W:	http://kernel.org/pub/linux/utils/kernel/kexec/
L:	kexec@lists.infradead.org
S:	Maintained
F:	include/linux/kexec.h
F:	include/uapi/linux/kexec.h
F:	kernel/kexec.c

KEYS/KEYRINGS:
M:	David Howells <dhowells@redhat.com>
L:	keyrings@linux-nfs.org
S:	Maintained
F:	Documentation/security/keys.txt
F:	include/linux/key.h
F:	include/linux/key-type.h
F:	include/keys/
F:	security/keys/

KEYS-TRUSTED
M:	David Safford <safford@us.ibm.com>
M:	Mimi Zohar <zohar@linux.vnet.ibm.com>
L:	linux-security-module@vger.kernel.org
L:	keyrings@linux-nfs.org
S:	Supported
F:	Documentation/security/keys-trusted-encrypted.txt
F:	include/keys/trusted-type.h
F:	security/keys/trusted.c
F:	security/keys/trusted.h

KEYS-ENCRYPTED
M:	Mimi Zohar <zohar@linux.vnet.ibm.com>
M:	David Safford <safford@us.ibm.com>
L:	linux-security-module@vger.kernel.org
L:	keyrings@linux-nfs.org
S:	Supported
F:	Documentation/security/keys-trusted-encrypted.txt
F:	include/keys/encrypted-type.h
F:	security/keys/encrypted-keys/

KGDB / KDB /debug_core
M:	Jason Wessel <jason.wessel@windriver.com>
W:	http://kgdb.wiki.kernel.org/
L:	kgdb-bugreport@lists.sourceforge.net
S:	Maintained
F:	Documentation/DocBook/kgdb.tmpl
F:	drivers/misc/kgdbts.c
F:	drivers/tty/serial/kgdboc.c
F:	include/linux/kdb.h
F:	include/linux/kgdb.h
F:	kernel/debug/

KMEMCHECK
M:	Vegard Nossum <vegardno@ifi.uio.no>
M:	Pekka Enberg <penberg@kernel.org>
S:	Maintained
F:	Documentation/kmemcheck.txt
F:	arch/x86/include/asm/kmemcheck.h
F:	arch/x86/mm/kmemcheck/
F:	include/linux/kmemcheck.h
F:	mm/kmemcheck.c

KMEMLEAK
M:	Catalin Marinas <catalin.marinas@arm.com>
S:	Maintained
F:	Documentation/kmemleak.txt
F:	include/linux/kmemleak.h
F:	mm/kmemleak.c
F:	mm/kmemleak-test.c

KPROBES
M:	Ananth N Mavinakayanahalli <ananth@in.ibm.com>
M:	Anil S Keshavamurthy <anil.s.keshavamurthy@intel.com>
M:	"David S. Miller" <davem@davemloft.net>
M:	Masami Hiramatsu <masami.hiramatsu.pt@hitachi.com>
S:	Maintained
F:	Documentation/kprobes.txt
F:	include/linux/kprobes.h
F:	kernel/kprobes.c

KS0108 LCD CONTROLLER DRIVER
M:	Miguel Ojeda Sandonis <miguel.ojeda.sandonis@gmail.com>
W:	http://miguelojeda.es/auxdisplay.htm
W:	http://jair.lab.fi.uva.es/~migojed/auxdisplay.htm
S:	Maintained
F:	Documentation/auxdisplay/ks0108
F:	drivers/auxdisplay/ks0108.c
F:	include/linux/ks0108.h

LAPB module
L:	linux-x25@vger.kernel.org
S:	Orphan
F:	Documentation/networking/lapb-module.txt
F:	include/*/lapb.h
F:	net/lapb/

LASI 53c700 driver for PARISC
M:	"James E.J. Bottomley" <James.Bottomley@HansenPartnership.com>
L:	linux-scsi@vger.kernel.org
S:	Maintained
F:	Documentation/scsi/53c700.txt
F:	drivers/scsi/53c700*

LED SUBSYSTEM
M:	Bryan Wu <cooloney@gmail.com>
M:	Richard Purdie <rpurdie@rpsys.net>
M:	Jacek Anaszewski <j.anaszewski@samsung.com>
L:	linux-leds@vger.kernel.org
T:	git git://git.kernel.org/pub/scm/linux/kernel/git/cooloney/linux-leds.git
S:	Maintained
F:	drivers/leds/
F:	include/linux/leds.h

LEGACY EEPROM DRIVER
M:	Jean Delvare <jdelvare@suse.de>
S:	Maintained
F:	Documentation/misc-devices/eeprom
F:	drivers/misc/eeprom/eeprom.c

LEGO USB Tower driver
M:	Juergen Stuber <starblue@users.sourceforge.net>
L:	legousb-devel@lists.sourceforge.net
W:	http://legousb.sourceforge.net/
S:	Maintained
F:	drivers/usb/misc/legousbtower.c

LG2160 MEDIA DRIVER
M:	Michael Krufky <mkrufky@linuxtv.org>
L:	linux-media@vger.kernel.org
W:	http://linuxtv.org/
W:	http://github.com/mkrufky
Q:	http://patchwork.linuxtv.org/project/linux-media/list/
T:	git git://linuxtv.org/mkrufky/tuners.git
S:	Maintained
F:	drivers/media/dvb-frontends/lg2160.*

LGDT3305 MEDIA DRIVER
M:	Michael Krufky <mkrufky@linuxtv.org>
L:	linux-media@vger.kernel.org
W:	http://linuxtv.org/
W:	http://github.com/mkrufky
Q:	http://patchwork.linuxtv.org/project/linux-media/list/
T:	git git://linuxtv.org/mkrufky/tuners.git
S:	Maintained
F:	drivers/media/dvb-frontends/lgdt3305.*

LGUEST
M:	Rusty Russell <rusty@rustcorp.com.au>
L:	lguest@lists.ozlabs.org
W:	http://lguest.ozlabs.org/
S:	Odd Fixes
F:	arch/x86/include/asm/lguest*.h
F:	arch/x86/lguest/
F:	drivers/lguest/
F:	include/linux/lguest*.h
F:	tools/lguest/

LIBATA SUBSYSTEM (Serial and Parallel ATA drivers)
M:	Tejun Heo <tj@kernel.org>
L:	linux-ide@vger.kernel.org
T:	git git://git.kernel.org/pub/scm/linux/kernel/git/tj/libata.git
S:	Maintained
F:	drivers/ata/
F:	include/linux/ata.h
F:	include/linux/libata.h

LIBATA PATA ARASAN COMPACT FLASH CONTROLLER
M:	Viresh Kumar <viresh.linux@gmail.com>
L:	linux-ide@vger.kernel.org
T:	git git://git.kernel.org/pub/scm/linux/kernel/git/tj/libata.git
S:	Maintained
F:	include/linux/pata_arasan_cf_data.h
F:	drivers/ata/pata_arasan_cf.c

LIBATA PATA DRIVERS
M:	Bartlomiej Zolnierkiewicz <b.zolnierkie@samsung.com>
M:	Tejun Heo <tj@kernel.org>
L:	linux-ide@vger.kernel.org
T:	git git://git.kernel.org/pub/scm/linux/kernel/git/tj/libata.git
S:	Maintained
F:	drivers/ata/pata_*.c
F:	drivers/ata/ata_generic.c

LIBATA SATA AHCI PLATFORM devices support
M:	Hans de Goede <hdegoede@redhat.com>
M:	Tejun Heo <tj@kernel.org>
L:	linux-ide@vger.kernel.org
T:	git git://git.kernel.org/pub/scm/linux/kernel/git/tj/libata.git
S:	Maintained
F:	drivers/ata/ahci_platform.c
F:	drivers/ata/libahci_platform.c
F:	include/linux/ahci_platform.h

LIBATA SATA PROMISE TX2/TX4 CONTROLLER DRIVER
M:	Mikael Pettersson <mikpelinux@gmail.com>
L:	linux-ide@vger.kernel.org
T:	git git://git.kernel.org/pub/scm/linux/kernel/git/tj/libata.git
S:	Maintained
F:	drivers/ata/sata_promise.*

LIBLOCKDEP
M:	Sasha Levin <sasha.levin@oracle.com>
S:	Maintained
F:	tools/lib/lockdep/

LINUX FOR IBM pSERIES (RS/6000)
M:	Paul Mackerras <paulus@au.ibm.com>
W:	http://www.ibm.com/linux/ltc/projects/ppc
S:	Supported
F:	arch/powerpc/boot/rs6000.h

LINUX FOR POWERPC (32-BIT AND 64-BIT)
M:	Benjamin Herrenschmidt <benh@kernel.crashing.org>
M:	Paul Mackerras <paulus@samba.org>
M:	Michael Ellerman <mpe@ellerman.id.au>
W:	http://www.penguinppc.org/
L:	linuxppc-dev@lists.ozlabs.org
Q:	http://patchwork.ozlabs.org/project/linuxppc-dev/list/
T:	git git://git.kernel.org/pub/scm/linux/kernel/git/benh/powerpc.git
S:	Supported
F:	Documentation/powerpc/
F:	arch/powerpc/

LINUX FOR POWER MACINTOSH
M:	Benjamin Herrenschmidt <benh@kernel.crashing.org>
W:	http://www.penguinppc.org/
L:	linuxppc-dev@lists.ozlabs.org
S:	Maintained
F:	arch/powerpc/platforms/powermac/
F:	drivers/macintosh/

LINUX FOR POWERPC EMBEDDED MPC5XXX
M:	Anatolij Gustschin <agust@denx.de>
L:	linuxppc-dev@lists.ozlabs.org
T:	git git://git.denx.de/linux-denx-agust.git
S:	Maintained
F:	arch/powerpc/platforms/512x/
F:	arch/powerpc/platforms/52xx/

LINUX FOR POWERPC EMBEDDED PPC4XX
M:	Alistair Popple <alistair@popple.id.au>
M:	Matt Porter <mporter@kernel.crashing.org>
W:	http://www.penguinppc.org/
L:	linuxppc-dev@lists.ozlabs.org
S:	Maintained
F:	arch/powerpc/platforms/40x/
F:	arch/powerpc/platforms/44x/

LINUX FOR POWERPC EMBEDDED XILINX VIRTEX
L:	linuxppc-dev@lists.ozlabs.org
S:	Orphan
F:	arch/powerpc/*/*virtex*
F:	arch/powerpc/*/*/*virtex*

LINUX FOR POWERPC EMBEDDED PPC8XX
M:	Vitaly Bordug <vitb@kernel.crashing.org>
W:	http://www.penguinppc.org/
L:	linuxppc-dev@lists.ozlabs.org
S:	Maintained
F:	arch/powerpc/platforms/8xx/

LINUX FOR POWERPC EMBEDDED PPC83XX AND PPC85XX
M:	Scott Wood <scottwood@freescale.com>
M:	Kumar Gala <galak@kernel.crashing.org>
W:	http://www.penguinppc.org/
L:	linuxppc-dev@lists.ozlabs.org
T:	git git://git.kernel.org/pub/scm/linux/kernel/git/scottwood/linux.git
S:	Maintained
F:	arch/powerpc/platforms/83xx/
F:	arch/powerpc/platforms/85xx/

LINUX FOR POWERPC PA SEMI PWRFICIENT
M:	Olof Johansson <olof@lixom.net>
L:	linuxppc-dev@lists.ozlabs.org
S:	Maintained
F:	arch/powerpc/platforms/pasemi/
F:	drivers/*/*pasemi*
F:	drivers/*/*/*pasemi*

LINUX SECURITY MODULE (LSM) FRAMEWORK
M:	Chris Wright <chrisw@sous-sol.org>
L:	linux-security-module@vger.kernel.org
S:	Supported

LIS3LV02D ACCELEROMETER DRIVER
M:	Eric Piel <eric.piel@tremplin-utc.net>
S:	Maintained
F:	Documentation/misc-devices/lis3lv02d
F:	drivers/misc/lis3lv02d/
F:	drivers/platform/x86/hp_accel.c

LIVE PATCHING
M:	Josh Poimboeuf <jpoimboe@redhat.com>
M:	Seth Jennings <sjenning@redhat.com>
M:	Jiri Kosina <jkosina@suse.cz>
M:	Vojtech Pavlik <vojtech@suse.cz>
S:	Maintained
F:	kernel/livepatch/
F:	include/linux/livepatch.h
F:	arch/x86/include/asm/livepatch.h
F:	arch/x86/kernel/livepatch.c
F:	Documentation/ABI/testing/sysfs-kernel-livepatch
F:	samples/livepatch/
L:	live-patching@vger.kernel.org
T:	git git://git.kernel.org/pub/scm/linux/kernel/git/jikos/livepatching.git

LLC (802.2)
M:	Arnaldo Carvalho de Melo <acme@ghostprotocols.net>
S:	Maintained
F:	include/linux/llc.h
F:	include/uapi/linux/llc.h
F:	include/net/llc*
F:	net/llc/

LM73 HARDWARE MONITOR DRIVER
M:	Guillaume Ligneul <guillaume.ligneul@gmail.com>
L:	lm-sensors@lm-sensors.org
S:	Maintained
F:	drivers/hwmon/lm73.c

LM78 HARDWARE MONITOR DRIVER
M:	Jean Delvare <jdelvare@suse.de>
L:	lm-sensors@lm-sensors.org
S:	Maintained
F:	Documentation/hwmon/lm78
F:	drivers/hwmon/lm78.c

LM83 HARDWARE MONITOR DRIVER
M:	Jean Delvare <jdelvare@suse.de>
L:	lm-sensors@lm-sensors.org
S:	Maintained
F:	Documentation/hwmon/lm83
F:	drivers/hwmon/lm83.c

LM90 HARDWARE MONITOR DRIVER
M:	Jean Delvare <jdelvare@suse.de>
L:	lm-sensors@lm-sensors.org
S:	Maintained
F:	Documentation/hwmon/lm90
F:	Documentation/devicetree/bindings/hwmon/lm90.txt
F:	drivers/hwmon/lm90.c

LM95234 HARDWARE MONITOR DRIVER
M:	Guenter Roeck <linux@roeck-us.net>
L:	lm-sensors@lm-sensors.org
S:	Maintained
F:	Documentation/hwmon/lm95234
F:	drivers/hwmon/lm95234.c

LME2510 MEDIA DRIVER
M:	Malcolm Priestley <tvboxspy@gmail.com>
L:	linux-media@vger.kernel.org
W:	http://linuxtv.org/
Q:	http://patchwork.linuxtv.org/project/linux-media/list/
S:	Maintained
F:	drivers/media/usb/dvb-usb-v2/lmedm04*

LOCKDEP AND LOCKSTAT
M:	Peter Zijlstra <peterz@infradead.org>
M:	Ingo Molnar <mingo@redhat.com>
L:	linux-kernel@vger.kernel.org
T:	git git://git.kernel.org/pub/scm/linux/kernel/git/tip/tip.git core/locking
S:	Maintained
F:	Documentation/locking/lockdep*.txt
F:	Documentation/locking/lockstat.txt
F:	include/linux/lockdep.h
F:	kernel/locking/

LOGICAL DISK MANAGER SUPPORT (LDM, Windows 2000/XP/Vista Dynamic Disks)
M:	"Richard Russon (FlatCap)" <ldm@flatcap.org>
L:	linux-ntfs-dev@lists.sourceforge.net
W:	http://www.linux-ntfs.org/content/view/19/37/
S:	Maintained
F:	Documentation/ldm.txt
F:	block/partitions/ldm.*

LogFS
M:	Joern Engel <joern@logfs.org>
M:	Prasad Joshi <prasadjoshi.linux@gmail.com>
L:	logfs@logfs.org
W:	logfs.org
S:	Maintained
F:	fs/logfs/

LPC32XX MACHINE SUPPORT
M:	Roland Stigge <stigge@antcom.de>
L:	linux-arm-kernel@lists.infradead.org (moderated for non-subscribers)
S:	Maintained
F:	arch/arm/mach-lpc32xx/

LSILOGIC MPT FUSION DRIVERS (FC/SAS/SPI)
M:	Nagalakshmi Nandigama <nagalakshmi.nandigama@avagotech.com>
M:	Praveen Krishnamoorthy <praveen.krishnamoorthy@avagotech.com>
M:	Sreekanth Reddy <sreekanth.reddy@avagotech.com>
M:	Abhijit Mahajan <abhijit.mahajan@avagotech.com>
L:	MPT-FusionLinux.pdl@avagotech.com
L:	linux-scsi@vger.kernel.org
W:	http://www.lsilogic.com/support
S:	Supported
F:	drivers/message/fusion/
F:	drivers/scsi/mpt2sas/
F:	drivers/scsi/mpt3sas/

LSILOGIC/SYMBIOS/NCR 53C8XX and 53C1010 PCI-SCSI drivers
M:	Matthew Wilcox <matthew@wil.cx>
L:	linux-scsi@vger.kernel.org
S:	Maintained
F:	drivers/scsi/sym53c8xx_2/

LTC4261 HARDWARE MONITOR DRIVER
M:	Guenter Roeck <linux@roeck-us.net>
L:	lm-sensors@lm-sensors.org
S:	Maintained
F:	Documentation/hwmon/ltc4261
F:	drivers/hwmon/ltc4261.c

LTP (Linux Test Project)
M:	Mike Frysinger <vapier@gentoo.org>
M:	Cyril Hrubis <chrubis@suse.cz>
M:	Wanlong Gao <gaowanlong@cn.fujitsu.com>
M:	Jan Stancek <jstancek@redhat.com>
M:	Stanislav Kholmanskikh <stanislav.kholmanskikh@oracle.com>
M:	Alexey Kodanev <alexey.kodanev@oracle.com>
L:	ltp-list@lists.sourceforge.net (subscribers-only)
W:	http://linux-test-project.github.io/
T:	git git://github.com/linux-test-project/ltp.git
S:	Maintained

M32R ARCHITECTURE
W:	http://www.linux-m32r.org/
S:	Orphan
F:	arch/m32r/

M68K ARCHITECTURE
M:	Geert Uytterhoeven <geert@linux-m68k.org>
L:	linux-m68k@lists.linux-m68k.org
W:	http://www.linux-m68k.org/
T:	git git://git.kernel.org/pub/scm/linux/kernel/git/geert/linux-m68k.git
S:	Maintained
F:	arch/m68k/
F:	drivers/zorro/

M68K ON APPLE MACINTOSH
M:	Joshua Thompson <funaho@jurai.org>
W:	http://www.mac.linux-m68k.org/
L:	linux-m68k@lists.linux-m68k.org
S:	Maintained
F:	arch/m68k/mac/

M68K ON HP9000/300
M:	Philip Blundell <philb@gnu.org>
W:	http://www.tazenda.demon.co.uk/phil/linux-hp
S:	Maintained
F:	arch/m68k/hp300/

M88DS3103 MEDIA DRIVER
M:	Antti Palosaari <crope@iki.fi>
L:	linux-media@vger.kernel.org
W:	http://linuxtv.org/
W:	http://palosaari.fi/linux/
Q:	http://patchwork.linuxtv.org/project/linux-media/list/
T:	git git://linuxtv.org/anttip/media_tree.git
S:	Maintained
F:	drivers/media/dvb-frontends/m88ds3103*

M88RS2000 MEDIA DRIVER
M:	Malcolm Priestley <tvboxspy@gmail.com>
L:	linux-media@vger.kernel.org
W:	http://linuxtv.org/
Q:	http://patchwork.linuxtv.org/project/linux-media/list/
S:	Maintained
F:	drivers/media/dvb-frontends/m88rs2000*

MA901 MASTERKIT USB FM RADIO DRIVER
M:	Alexey Klimov <klimov.linux@gmail.com>
L:	linux-media@vger.kernel.org
T:	git git://linuxtv.org/media_tree.git
S:	Maintained
F:	drivers/media/radio/radio-ma901.c

MAC80211
M:	Johannes Berg <johannes@sipsolutions.net>
L:	linux-wireless@vger.kernel.org
W:	http://wireless.kernel.org/
T:	git git://git.kernel.org/pub/scm/linux/kernel/git/jberg/mac80211.git
T:	git git://git.kernel.org/pub/scm/linux/kernel/git/jberg/mac80211-next.git
S:	Maintained
F:	Documentation/networking/mac80211-injection.txt
F:	include/net/mac80211.h
F:	net/mac80211/

MACVLAN DRIVER
M:	Patrick McHardy <kaber@trash.net>
L:	netdev@vger.kernel.org
S:	Maintained
F:	drivers/net/macvlan.c
F:	include/linux/if_macvlan.h

MAILBOX API
M:	Jassi Brar <jassisinghbrar@gmail.com>
L:	linux-kernel@vger.kernel.org
S:	Maintained
F:	drivers/mailbox/
F:	include/linux/mailbox_client.h
F:	include/linux/mailbox_controller.h

MAN-PAGES: MANUAL PAGES FOR LINUX -- Sections 2, 3, 4, 5, and 7
M:	Michael Kerrisk <mtk.manpages@gmail.com>
W:	http://www.kernel.org/doc/man-pages
L:	linux-man@vger.kernel.org
S:	Maintained

MARVELL ARMADA DRM SUPPORT
M:	Russell King <rmk+kernel@arm.linux.org.uk>
S:	Maintained
F:	drivers/gpu/drm/armada/

MARVELL 88E6352 DSA support
M:	Guenter Roeck <linux@roeck-us.net>
S:	Maintained
F:	drivers/net/dsa/mv88e6352.c

MARVELL GIGABIT ETHERNET DRIVERS (skge/sky2)
M:	Mirko Lindner <mlindner@marvell.com>
M:	Stephen Hemminger <stephen@networkplumber.org>
L:	netdev@vger.kernel.org
S:	Maintained
F:	drivers/net/ethernet/marvell/sk*

MARVELL LIBERTAS WIRELESS DRIVER
L:	libertas-dev@lists.infradead.org
S:	Orphan
F:	drivers/net/wireless/libertas/

MARVELL MV643XX ETHERNET DRIVER
M:	Sebastian Hesselbarth <sebastian.hesselbarth@gmail.com>
L:	netdev@vger.kernel.org
S:	Maintained
F:	drivers/net/ethernet/marvell/mv643xx_eth.*
F:	include/linux/mv643xx.h

MARVELL MVNETA ETHERNET DRIVER
M:	Thomas Petazzoni <thomas.petazzoni@free-electrons.com>
L:	netdev@vger.kernel.org
S:	Maintained
F:	drivers/net/ethernet/marvell/mvneta.*

MARVELL MWIFIEX WIRELESS DRIVER
M:	Amitkumar Karwar <akarwar@marvell.com>
M:	Avinash Patil <patila@marvell.com>
L:	linux-wireless@vger.kernel.org
S:	Maintained
F:	drivers/net/wireless/mwifiex/

MARVELL MWL8K WIRELESS DRIVER
M:	Lennert Buytenhek <buytenh@wantstofly.org>
L:	linux-wireless@vger.kernel.org
S:	Odd Fixes
F:	drivers/net/wireless/mwl8k.c

MARVELL SOC MMC/SD/SDIO CONTROLLER DRIVER
M:	Nicolas Pitre <nico@fluxnic.net>
S:	Odd Fixes
F:	drivers/mmc/host/mvsdio.*

MATROX FRAMEBUFFER DRIVER
L:	linux-fbdev@vger.kernel.org
S:	Orphan
F:	drivers/video/fbdev/matrox/matroxfb_*
F:	include/uapi/linux/matroxfb.h

MAX16065 HARDWARE MONITOR DRIVER
M:	Guenter Roeck <linux@roeck-us.net>
L:	lm-sensors@lm-sensors.org
S:	Maintained
F:	Documentation/hwmon/max16065
F:	drivers/hwmon/max16065.c

MAX6650 HARDWARE MONITOR AND FAN CONTROLLER DRIVER
M:	"Hans J. Koch" <hjk@hansjkoch.de>
L:	lm-sensors@lm-sensors.org
S:	Maintained
F:	Documentation/hwmon/max6650
F:	drivers/hwmon/max6650.c

MAX6697 HARDWARE MONITOR DRIVER
M:	Guenter Roeck <linux@roeck-us.net>
L:	lm-sensors@lm-sensors.org
S:	Maintained
F:	Documentation/hwmon/max6697
F:	Documentation/devicetree/bindings/i2c/max6697.txt
F:	drivers/hwmon/max6697.c
F:	include/linux/platform_data/max6697.h

MAXIM MUIC CHARGER DRIVERS FOR EXYNOS BASED BOARDS
M:	Krzysztof Kozlowski <k.kozlowski@samsung.com>
L:	linux-pm@vger.kernel.org
S:	Supported
F:	drivers/power/max14577_charger.c
F:	drivers/power/max77693_charger.c

MAXIM PMIC AND MUIC DRIVERS FOR EXYNOS BASED BOARDS
M:	Chanwoo Choi <cw00.choi@samsung.com>
M:	Krzysztof Kozlowski <k.kozlowski@samsung.com>
L:	linux-kernel@vger.kernel.org
S:	Supported
F:	drivers/*/max14577.c
F:	drivers/*/max77686.c
F:	drivers/*/max77693.c
F:	drivers/extcon/extcon-max14577.c
F:	drivers/extcon/extcon-max77693.c
F:	drivers/rtc/rtc-max77686.c
F:	drivers/clk/clk-max77686.c
F:	Documentation/devicetree/bindings/mfd/max14577.txt
F:	Documentation/devicetree/bindings/mfd/max77686.txt
F:	Documentation/devicetree/bindings/mfd/max77693.txt
F:	Documentation/devicetree/bindings/clock/maxim,max77686.txt
F:	include/linux/mfd/max14577*.h
F:	include/linux/mfd/max77686*.h
F:	include/linux/mfd/max77693*.h

MAXIRADIO FM RADIO RECEIVER DRIVER
M:	Hans Verkuil <hverkuil@xs4all.nl>
L:	linux-media@vger.kernel.org
T:	git git://linuxtv.org/media_tree.git
W:	http://linuxtv.org
S:	Maintained
F:	drivers/media/radio/radio-maxiradio*

MEDIA INPUT INFRASTRUCTURE (V4L/DVB)
M:	Mauro Carvalho Chehab <mchehab@osg.samsung.com>
P:	LinuxTV.org Project
L:	linux-media@vger.kernel.org
W:	http://linuxtv.org
Q:	http://patchwork.kernel.org/project/linux-media/list/
T:	git git://linuxtv.org/media_tree.git
S:	Maintained
F:	Documentation/dvb/
F:	Documentation/video4linux/
F:	Documentation/DocBook/media/
F:	drivers/media/
F:	drivers/staging/media/
F:	include/media/
F:	include/uapi/linux/dvb/
F:	include/uapi/linux/videodev2.h
F:	include/uapi/linux/media.h
F:	include/uapi/linux/v4l2-*
F:	include/uapi/linux/meye.h
F:	include/uapi/linux/ivtv*
F:	include/uapi/linux/uvcvideo.h

MEGARAID SCSI/SAS DRIVERS
M:	Kashyap Desai <kashyap.desai@avagotech.com>
M:	Sumit Saxena <sumit.saxena@avagotech.com>
M:	Uday Lingala <uday.lingala@avagotech.com>
L:	megaraidlinux.pdl@avagotech.com
L:	linux-scsi@vger.kernel.org
W:	http://www.lsi.com
S:	Maintained
F:	Documentation/scsi/megaraid.txt
F:	drivers/scsi/megaraid.*
F:	drivers/scsi/megaraid/

MELLANOX ETHERNET DRIVER (mlx4_en)
M:	Amir Vadai <amirv@mellanox.com>
M:	Ido Shamay <idos@mellanox.com>
L:	netdev@vger.kernel.org
S:	Supported
W:	http://www.mellanox.com
Q:	http://patchwork.ozlabs.org/project/netdev/list/
F:	drivers/net/ethernet/mellanox/mlx4/en_*

MEMORY MANAGEMENT
L:	linux-mm@kvack.org
W:	http://www.linux-mm.org
S:	Maintained
F:	include/linux/mm.h
F:	include/linux/gfp.h
F:	include/linux/mmzone.h
F:	include/linux/memory_hotplug.h
F:	include/linux/vmalloc.h
F:	mm/

MEMORY TECHNOLOGY DEVICES (MTD)
M:	David Woodhouse <dwmw2@infradead.org>
M:	Brian Norris <computersforpeace@gmail.com>
L:	linux-mtd@lists.infradead.org
W:	http://www.linux-mtd.infradead.org/
Q:	http://patchwork.ozlabs.org/project/linux-mtd/list/
T:	git git://git.infradead.org/linux-mtd.git
T:	git git://git.infradead.org/l2-mtd.git
S:	Maintained
F:	drivers/mtd/
F:	include/linux/mtd/
F:	include/uapi/mtd/

MEN A21 WATCHDOG DRIVER
M:	Johannes Thumshirn <johannes.thumshirn@men.de>
L:	linux-watchdog@vger.kernel.org
S:	Supported
F:	drivers/watchdog/mena21_wdt.c

MEN CHAMELEON BUS (mcb)
M:	Johannes Thumshirn <johannes.thumshirn@men.de>
S:	Supported
F:	drivers/mcb/
F:	include/linux/mcb.h

MEN F21BMC (Board Management Controller)
M:	Andreas Werner <andreas.werner@men.de>
S:	Supported
F:	drivers/mfd/menf21bmc.c
F:	drivers/watchdog/menf21bmc_wdt.c
F:	drivers/leds/leds-menf21bmc.c
F:	drivers/hwmon/menf21bmc_hwmon.c
F:	Documentation/hwmon/menf21bmc

METAG ARCHITECTURE
M:	James Hogan <james.hogan@imgtec.com>
L:	linux-metag@vger.kernel.org
S:	Supported
F:	arch/metag/
F:	Documentation/metag/
F:	Documentation/devicetree/bindings/metag/
F:	drivers/clocksource/metag_generic.c
F:	drivers/irqchip/irq-metag.c
F:	drivers/irqchip/irq-metag-ext.c
F:	drivers/tty/metag_da.c

MICROBLAZE ARCHITECTURE
M:	Michal Simek <monstr@monstr.eu>
W:	http://www.monstr.eu/fdt/
T:	git git://git.monstr.eu/linux-2.6-microblaze.git
S:	Supported
F:	arch/microblaze/

MICROTEK X6 SCANNER
M:	Oliver Neukum <oliver@neukum.org>
S:	Maintained
F:	drivers/usb/image/microtek.*

MIPS
M:	Ralf Baechle <ralf@linux-mips.org>
L:	linux-mips@linux-mips.org
W:	http://www.linux-mips.org/
T:	git git://git.linux-mips.org/pub/scm/ralf/linux.git
Q:	http://patchwork.linux-mips.org/project/linux-mips/list/
S:	Supported
F:	Documentation/mips/
F:	arch/mips/

MIROSOUND PCM20 FM RADIO RECEIVER DRIVER
M:	Hans Verkuil <hverkuil@xs4all.nl>
L:	linux-media@vger.kernel.org
T:	git git://linuxtv.org/media_tree.git
W:	http://linuxtv.org
S:	Odd Fixes
F:	drivers/media/radio/radio-miropcm20*

Mellanox MLX5 core VPI driver
M:	Eli Cohen <eli@mellanox.com>
L:	netdev@vger.kernel.org
L:	linux-rdma@vger.kernel.org
W:	http://www.mellanox.com
Q:	http://patchwork.ozlabs.org/project/netdev/list/
Q:	http://patchwork.kernel.org/project/linux-rdma/list/
T:	git git://openfabrics.org/~eli/connect-ib.git
S:	Supported
F:	drivers/net/ethernet/mellanox/mlx5/core/
F:	include/linux/mlx5/

Mellanox MLX5 IB driver
M:	Eli Cohen <eli@mellanox.com>
L:	linux-rdma@vger.kernel.org
W:	http://www.mellanox.com
Q:	http://patchwork.kernel.org/project/linux-rdma/list/
T:	git git://openfabrics.org/~eli/connect-ib.git
S:	Supported
F:	include/linux/mlx5/
F:	drivers/infiniband/hw/mlx5/

MN88472 MEDIA DRIVER
M:	Antti Palosaari <crope@iki.fi>
L:	linux-media@vger.kernel.org
W:	http://linuxtv.org/
W:	http://palosaari.fi/linux/
Q:	http://patchwork.linuxtv.org/project/linux-media/list/
T:	git git://linuxtv.org/anttip/media_tree.git
S:	Maintained
F:	drivers/staging/media/mn88472/
F:	drivers/media/dvb-frontends/mn88472.h

MN88473 MEDIA DRIVER
M:	Antti Palosaari <crope@iki.fi>
L:	linux-media@vger.kernel.org
W:	http://linuxtv.org/
W:	http://palosaari.fi/linux/
Q:	http://patchwork.linuxtv.org/project/linux-media/list/
T:	git git://linuxtv.org/anttip/media_tree.git
S:	Maintained
F:	drivers/staging/media/mn88473/
F:	drivers/media/dvb-frontends/mn88473.h

MODULE SUPPORT
M:	Rusty Russell <rusty@rustcorp.com.au>
S:	Maintained
F:	include/linux/module.h
F:	kernel/module.c

MOTION EYE VAIO PICTUREBOOK CAMERA DRIVER
W:	http://popies.net/meye/
S:	Orphan
F:	Documentation/video4linux/meye.txt
F:	drivers/media/pci/meye/
F:	include/uapi/linux/meye.h

MOXA SMARTIO/INDUSTIO/INTELLIO SERIAL CARD
M:	Jiri Slaby <jirislaby@gmail.com>
S:	Maintained
F:	Documentation/serial/moxa-smartio
F:	drivers/tty/mxser.*

MR800 AVERMEDIA USB FM RADIO DRIVER
M:	Alexey Klimov <klimov.linux@gmail.com>
L:	linux-media@vger.kernel.org
T:	git git://linuxtv.org/media_tree.git
S:	Maintained
F:	drivers/media/radio/radio-mr800.c

MRF24J40 IEEE 802.15.4 RADIO DRIVER
M:	Alan Ott <alan@signal11.us>
L:	linux-wpan@vger.kernel.org
S:	Maintained
F:	drivers/net/ieee802154/mrf24j40.c

MSI LAPTOP SUPPORT
M:	"Lee, Chun-Yi" <jlee@suse.com>
L:	platform-driver-x86@vger.kernel.org
S:	Maintained
F:	drivers/platform/x86/msi-laptop.c

MSI WMI SUPPORT
M:	Anisse Astier <anisse@astier.eu>
L:	platform-driver-x86@vger.kernel.org
S:	Supported
F:	drivers/platform/x86/msi-wmi.c

MSI001 MEDIA DRIVER
M:	Antti Palosaari <crope@iki.fi>
L:	linux-media@vger.kernel.org
W:	http://linuxtv.org/
W:	http://palosaari.fi/linux/
Q:	http://patchwork.linuxtv.org/project/linux-media/list/
T:	git git://linuxtv.org/anttip/media_tree.git
S:	Maintained
F:	drivers/media/tuners/msi001*

MSI2500 MEDIA DRIVER
M:	Antti Palosaari <crope@iki.fi>
L:	linux-media@vger.kernel.org
W:	http://linuxtv.org/
W:	http://palosaari.fi/linux/
Q:	http://patchwork.linuxtv.org/project/linux-media/list/
T:	git git://linuxtv.org/anttip/media_tree.git
S:	Maintained
F:	drivers/media/usb/msi2500/

MT9M032 APTINA SENSOR DRIVER
M:	Laurent Pinchart <laurent.pinchart@ideasonboard.com>
L:	linux-media@vger.kernel.org
T:	git git://linuxtv.org/media_tree.git
S:	Maintained
F:	drivers/media/i2c/mt9m032.c
F:	include/media/mt9m032.h

MT9P031 APTINA CAMERA SENSOR
M:	Laurent Pinchart <laurent.pinchart@ideasonboard.com>
L:	linux-media@vger.kernel.org
T:	git git://linuxtv.org/media_tree.git
S:	Maintained
F:	drivers/media/i2c/mt9p031.c
F:	include/media/mt9p031.h

MT9T001 APTINA CAMERA SENSOR
M:	Laurent Pinchart <laurent.pinchart@ideasonboard.com>
L:	linux-media@vger.kernel.org
T:	git git://linuxtv.org/media_tree.git
S:	Maintained
F:	drivers/media/i2c/mt9t001.c
F:	include/media/mt9t001.h

MT9V032 APTINA CAMERA SENSOR
M:	Laurent Pinchart <laurent.pinchart@ideasonboard.com>
L:	linux-media@vger.kernel.org
T:	git git://linuxtv.org/media_tree.git
S:	Maintained
F:	Documentation/devicetree/bindings/media/i2c/mt9v032.txt
F:	drivers/media/i2c/mt9v032.c
F:	include/media/mt9v032.h

MULTIFUNCTION DEVICES (MFD)
M:	Samuel Ortiz <sameo@linux.intel.com>
M:	Lee Jones <lee.jones@linaro.org>
T:	git git://git.kernel.org/pub/scm/linux/kernel/git/lee/mfd.git
S:	Supported
F:	drivers/mfd/
F:	include/linux/mfd/

MULTIMEDIA CARD (MMC), SECURE DIGITAL (SD) AND SDIO SUBSYSTEM
M:	Ulf Hansson <ulf.hansson@linaro.org>
L:	linux-mmc@vger.kernel.org
T:	git git://git.linaro.org/people/ulf.hansson/mmc.git
S:	Maintained
F:	drivers/mmc/
F:	include/linux/mmc/
F:	include/uapi/linux/mmc/

MULTIMEDIA CARD (MMC) ETC. OVER SPI
S:	Orphan
F:	drivers/mmc/host/mmc_spi.c
F:	include/linux/spi/mmc_spi.h

MULTISOUND SOUND DRIVER
M:	Andrew Veliath <andrewtv@usa.net>
S:	Maintained
F:	Documentation/sound/oss/MultiSound
F:	sound/oss/msnd*

MULTITECH MULTIPORT CARD (ISICOM)
S:	Orphan
F:	drivers/tty/isicom.c
F:	include/linux/isicom.h

MUSB MULTIPOINT HIGH SPEED DUAL-ROLE CONTROLLER
M:	Felipe Balbi <balbi@ti.com>
L:	linux-usb@vger.kernel.org
T:	git git://git.kernel.org/pub/scm/linux/kernel/git/balbi/usb.git
S:	Maintained
F:	drivers/usb/musb/

MXL5007T MEDIA DRIVER
M:	Michael Krufky <mkrufky@linuxtv.org>
L:	linux-media@vger.kernel.org
W:	http://linuxtv.org/
W:	http://github.com/mkrufky
Q:	http://patchwork.linuxtv.org/project/linux-media/list/
T:	git git://linuxtv.org/mkrufky/tuners.git
S:	Maintained
F:	drivers/media/tuners/mxl5007t.*

MYRICOM MYRI-10G 10GbE DRIVER (MYRI10GE)
M:	Hyong-Youb Kim <hykim@myri.com>
L:	netdev@vger.kernel.org
W:	https://www.myricom.com/support/downloads/myri10ge.html
S:	Supported
F:	drivers/net/ethernet/myricom/myri10ge/

NATSEMI ETHERNET DRIVER (DP8381x)
S:	Orphan
F:	drivers/net/ethernet/natsemi/natsemi.c

NATIVE INSTRUMENTS USB SOUND INTERFACE DRIVER
M:	Daniel Mack <zonque@gmail.com>
S:	Maintained
L:	alsa-devel@alsa-project.org
W:	http://www.native-instruments.com
F:	sound/usb/caiaq/

NCP FILESYSTEM
M:	Petr Vandrovec <petr@vandrovec.name>
S:	Odd Fixes
F:	fs/ncpfs/

NCR 5380 SCSI DRIVERS
M:	Finn Thain <fthain@telegraphics.com.au>
M:	Michael Schmitz <schmitzmic@gmail.com>
L:	linux-scsi@vger.kernel.org
S:	Maintained
F:	Documentation/scsi/g_NCR5380.txt
F:	drivers/scsi/NCR5380.*
F:	drivers/scsi/arm/cumana_1.c
F:	drivers/scsi/arm/oak.c
F:	drivers/scsi/atari_NCR5380.c
F:	drivers/scsi/atari_scsi.*
F:	drivers/scsi/dmx3191d.c
F:	drivers/scsi/dtc.*
F:	drivers/scsi/g_NCR5380.*
F:	drivers/scsi/g_NCR5380_mmio.c
F:	drivers/scsi/mac_scsi.*
F:	drivers/scsi/pas16.*
F:	drivers/scsi/sun3_scsi.*
F:	drivers/scsi/sun3_scsi_vme.c
F:	drivers/scsi/t128.*

NCR DUAL 700 SCSI DRIVER (MICROCHANNEL)
M:	"James E.J. Bottomley" <James.Bottomley@HansenPartnership.com>
L:	linux-scsi@vger.kernel.org
S:	Maintained
F:	drivers/scsi/NCR_D700.*

NCT6775 HARDWARE MONITOR DRIVER
M:	Guenter Roeck <linux@roeck-us.net>
L:	lm-sensors@lm-sensors.org
S:	Maintained
F:	Documentation/hwmon/nct6775
F:	drivers/hwmon/nct6775.c

NETEFFECT IWARP RNIC DRIVER (IW_NES)
M:	Faisal Latif <faisal.latif@intel.com>
L:	linux-rdma@vger.kernel.org
W:	http://www.intel.com/Products/Server/Adapters/Server-Cluster/Server-Cluster-overview.htm
S:	Supported
F:	drivers/infiniband/hw/nes/

NETEM NETWORK EMULATOR
M:	Stephen Hemminger <stephen@networkplumber.org>
L:	netem@lists.linux-foundation.org
S:	Maintained
F:	net/sched/sch_netem.c

NETERION 10GbE DRIVERS (s2io/vxge)
M:	Jon Mason <jdmason@kudzu.us>
L:	netdev@vger.kernel.org
S:	Supported
F:	Documentation/networking/s2io.txt
F:	Documentation/networking/vxge.txt
F:	drivers/net/ethernet/neterion/

NETFILTER ({IP,IP6,ARP,EB,NF}TABLES)
M:	Pablo Neira Ayuso <pablo@netfilter.org>
M:	Patrick McHardy <kaber@trash.net>
M:	Jozsef Kadlecsik <kadlec@blackhole.kfki.hu>
L:	netfilter-devel@vger.kernel.org
L:	coreteam@netfilter.org
W:	http://www.netfilter.org/
W:	http://www.iptables.org/
Q:	http://patchwork.ozlabs.org/project/netfilter-devel/list/
T:	git git://git.kernel.org/pub/scm/linux/kernel/git/pablo/nf.git
T:	git git://git.kernel.org/pub/scm/linux/kernel/git/pablo/nf-next.git
S:	Supported
F:	include/linux/netfilter*
F:	include/linux/netfilter/
F:	include/net/netfilter/
F:	include/uapi/linux/netfilter*
F:	include/uapi/linux/netfilter/
F:	net/*/netfilter.c
F:	net/*/netfilter/
F:	net/netfilter/

NETLABEL
M:	Paul Moore <paul@paul-moore.com>
W:	http://netlabel.sf.net
L:	netdev@vger.kernel.org
S:	Maintained
F:	Documentation/netlabel/
F:	include/net/netlabel.h
F:	net/netlabel/

NETROM NETWORK LAYER
M:	Ralf Baechle <ralf@linux-mips.org>
L:	linux-hams@vger.kernel.org
W:	http://www.linux-ax25.org/
S:	Maintained
F:	include/net/netrom.h
F:	include/uapi/linux/netrom.h
F:	net/netrom/

NETWORK BLOCK DEVICE (NBD)
M:	Markus Pargmann <mpa@pengutronix.de>
S:	Maintained
L:	nbd-general@lists.sourceforge.net
T:	git git://git.pengutronix.de/git/mpa/linux-nbd.git
F:	Documentation/blockdev/nbd.txt
F:	drivers/block/nbd.c
F:	include/linux/nbd.h
F:	include/uapi/linux/nbd.h

NETWORK DROP MONITOR
M:	Neil Horman <nhorman@tuxdriver.com>
L:	netdev@vger.kernel.org
S:	Maintained
W:	https://fedorahosted.org/dropwatch/
F:	net/core/drop_monitor.c

NETWORKING [GENERAL]
M:	"David S. Miller" <davem@davemloft.net>
L:	netdev@vger.kernel.org
W:	http://www.linuxfoundation.org/en/Net
Q:	http://patchwork.ozlabs.org/project/netdev/list/
T:	git git://git.kernel.org/pub/scm/linux/kernel/git/davem/net.git
T:	git git://git.kernel.org/pub/scm/linux/kernel/git/davem/net-next.git
S:	Maintained
F:	net/
F:	include/net/
F:	include/linux/in.h
F:	include/linux/net.h
F:	include/linux/netdevice.h
F:	include/uapi/linux/in.h
F:	include/uapi/linux/net.h
F:	include/uapi/linux/netdevice.h
F:	include/uapi/linux/net_namespace.h
F:	tools/net/
F:	tools/testing/selftests/net/
F:	lib/random32.c
F:	lib/test_bpf.c

NETWORKING [IPv4/IPv6]
M:	"David S. Miller" <davem@davemloft.net>
M:	Alexey Kuznetsov <kuznet@ms2.inr.ac.ru>
M:	James Morris <jmorris@namei.org>
M:	Hideaki YOSHIFUJI <yoshfuji@linux-ipv6.org>
M:	Patrick McHardy <kaber@trash.net>
L:	netdev@vger.kernel.org
T:	git git://git.kernel.org/pub/scm/linux/kernel/git/davem/net.git
S:	Maintained
F:	net/ipv4/
F:	net/ipv6/
F:	include/net/ip*
F:	arch/x86/net/*

NETWORKING [IPSEC]
M:	Steffen Klassert <steffen.klassert@secunet.com>
M:	Herbert Xu <herbert@gondor.apana.org.au>
M:	"David S. Miller" <davem@davemloft.net>
L:	netdev@vger.kernel.org
T:	git git://git.kernel.org/pub/scm/linux/kernel/git/klassert/ipsec.git
T:	git git://git.kernel.org/pub/scm/linux/kernel/git/klassert/ipsec-next.git
S:	Maintained
F:	net/core/flow.c
F:	net/xfrm/
F:	net/key/
F:	net/ipv4/xfrm*
F:	net/ipv4/esp4.c
F:	net/ipv4/ah4.c
F:	net/ipv4/ipcomp.c
F:	net/ipv4/ip_vti.c
F:	net/ipv6/xfrm*
F:	net/ipv6/esp6.c
F:	net/ipv6/ah6.c
F:	net/ipv6/ipcomp6.c
F:	net/ipv6/ip6_vti.c
F:	include/uapi/linux/xfrm.h
F:	include/net/xfrm.h

NETWORKING [LABELED] (NetLabel, CIPSO, Labeled IPsec, SECMARK)
M:	Paul Moore <paul@paul-moore.com>
L:	netdev@vger.kernel.org
S:	Maintained

NETWORKING [WIRELESS]
L:	linux-wireless@vger.kernel.org
Q:	http://patchwork.kernel.org/project/linux-wireless/list/

NETWORKING DRIVERS
L:	netdev@vger.kernel.org
W:	http://www.linuxfoundation.org/en/Net
Q:	http://patchwork.ozlabs.org/project/netdev/list/
T:	git git://git.kernel.org/pub/scm/linux/kernel/git/davem/net.git
T:	git git://git.kernel.org/pub/scm/linux/kernel/git/davem/net-next.git
S:	Odd Fixes
F:	drivers/net/
F:	include/linux/if_*
F:	include/linux/netdevice.h
F:	include/linux/arcdevice.h
F:	include/linux/etherdevice.h
F:	include/linux/fcdevice.h
F:	include/linux/fddidevice.h
F:	include/linux/hippidevice.h
F:	include/linux/inetdevice.h
F:	include/uapi/linux/if_*
F:	include/uapi/linux/netdevice.h

NETWORKING DRIVERS (WIRELESS)
M:	Kalle Valo <kvalo@codeaurora.org>
L:	linux-wireless@vger.kernel.org
Q:	http://patchwork.kernel.org/project/linux-wireless/list/
T:	git git://git.kernel.org/pub/scm/linux/kernel/git/kvalo/wireless-drivers.git/
S:	Maintained
F:	drivers/net/wireless/

NETXEN (1/10) GbE SUPPORT
M:	Manish Chopra <manish.chopra@qlogic.com>
M:	Sony Chacko <sony.chacko@qlogic.com>
M:	Rajesh Borundia <rajesh.borundia@qlogic.com>
L:	netdev@vger.kernel.org
W:	http://www.qlogic.com
S:	Supported
F:	drivers/net/ethernet/qlogic/netxen/

NFC SUBSYSTEM
M:	Lauro Ramos Venancio <lauro.venancio@openbossa.org>
M:	Aloisio Almeida Jr <aloisio.almeida@openbossa.org>
M:	Samuel Ortiz <sameo@linux.intel.com>
L:	linux-wireless@vger.kernel.org
L:	linux-nfc@lists.01.org (subscribers-only)
S:	Supported
F:	net/nfc/
F:	include/net/nfc/
F:	include/uapi/linux/nfc.h
F:	drivers/nfc/
F:	include/linux/platform_data/pn544.h
F:	Documentation/devicetree/bindings/net/nfc/

NFS, SUNRPC, AND LOCKD CLIENTS
M:	Trond Myklebust <trond.myklebust@primarydata.com>
M:	Anna Schumaker <anna.schumaker@netapp.com>
L:	linux-nfs@vger.kernel.org
W:	http://client.linux-nfs.org
T:	git git://git.linux-nfs.org/projects/trondmy/linux-nfs.git
S:	Maintained
F:	fs/lockd/
F:	fs/nfs/
F:	fs/nfs_common/
F:	net/sunrpc/
F:	include/linux/lockd/
F:	include/linux/nfs*
F:	include/linux/sunrpc/
F:	include/uapi/linux/nfs*
F:	include/uapi/linux/sunrpc/

NILFS2 FILESYSTEM
M:	Ryusuke Konishi <konishi.ryusuke@lab.ntt.co.jp>
L:	linux-nilfs@vger.kernel.org
W:	http://nilfs.sourceforge.net/
T:	git git://github.com/konis/nilfs2.git
S:	Supported
F:	Documentation/filesystems/nilfs2.txt
F:	fs/nilfs2/
F:	include/linux/nilfs2_fs.h

NINJA SCSI-3 / NINJA SCSI-32Bi (16bit/CardBus) PCMCIA SCSI HOST ADAPTER DRIVER
M:	YOKOTA Hiroshi <yokota@netlab.is.tsukuba.ac.jp>
W:	http://www.netlab.is.tsukuba.ac.jp/~yokota/izumi/ninja/
S:	Maintained
F:	Documentation/scsi/NinjaSCSI.txt
F:	drivers/scsi/pcmcia/nsp_*

NINJA SCSI-32Bi/UDE PCI/CARDBUS SCSI HOST ADAPTER DRIVER
M:	GOTO Masanori <gotom@debian.or.jp>
M:	YOKOTA Hiroshi <yokota@netlab.is.tsukuba.ac.jp>
W:	http://www.netlab.is.tsukuba.ac.jp/~yokota/izumi/ninja/
S:	Maintained
F:	Documentation/scsi/NinjaSCSI.txt
F:	drivers/scsi/nsp32*

NIOS2 ARCHITECTURE
M:	Ley Foon Tan <lftan@altera.com>
L:	nios2-dev@lists.rocketboards.org (moderated for non-subscribers)
T:	git git://git.rocketboards.org/linux-socfpga-next.git
S:	Maintained
F:	arch/nios2/

NOKIA N900 POWER SUPPLY DRIVERS
M:	Pali Rohár <pali.rohar@gmail.com>
S:	Maintained
F:	include/linux/power/bq2415x_charger.h
F:	include/linux/power/bq27x00_battery.h
F:	include/linux/power/isp1704_charger.h
F:	drivers/power/bq2415x_charger.c
F:	drivers/power/bq27x00_battery.c
F:	drivers/power/isp1704_charger.c
F:	drivers/power/rx51_battery.c

NTB DRIVER
M:	Jon Mason <jdmason@kudzu.us>
M:	Dave Jiang <dave.jiang@intel.com>
S:	Supported
W:	https://github.com/jonmason/ntb/wiki
T:	git git://github.com/jonmason/ntb.git
F:	drivers/ntb/
F:	drivers/net/ntb_netdev.c
F:	include/linux/ntb.h

NTFS FILESYSTEM
M:	Anton Altaparmakov <anton@tuxera.com>
L:	linux-ntfs-dev@lists.sourceforge.net
W:	http://www.tuxera.com/
T:	git git://git.kernel.org/pub/scm/linux/kernel/git/aia21/ntfs.git
S:	Supported
F:	Documentation/filesystems/ntfs.txt
F:	fs/ntfs/

NVIDIA (rivafb and nvidiafb) FRAMEBUFFER DRIVER
M:	Antonino Daplas <adaplas@gmail.com>
L:	linux-fbdev@vger.kernel.org
S:	Maintained
F:	drivers/video/fbdev/riva/
F:	drivers/video/fbdev/nvidia/

NVM EXPRESS DRIVER
M:	Matthew Wilcox <willy@linux.intel.com>
L:	linux-nvme@lists.infradead.org
T:	git git://git.infradead.org/users/willy/linux-nvme.git
S:	Supported
F:	drivers/block/nvme*
F:	include/linux/nvme.h

NXP-NCI NFC DRIVER
M:	Clément Perrochaud <clement.perrochaud@effinnov.com>
R:	Charles Gorand <charles.gorand@effinnov.com>
L:	linux-nfc@lists.01.org (moderated for non-subscribers)
S:	Supported
F:	drivers/nfc/nxp-nci

NXP TDA998X DRM DRIVER
M:	Russell King <rmk+kernel@arm.linux.org.uk>
S:	Supported
F:	drivers/gpu/drm/i2c/tda998x_drv.c
F:	include/drm/i2c/tda998x.h

NXP TFA9879 DRIVER
M:	Peter Rosin <peda@axentia.se>
L:	alsa-devel@alsa-project.org (moderated for non-subscribers)
S:	Maintained
F:	sound/soc/codecs/tfa9879*

OMAP SUPPORT
M:	Tony Lindgren <tony@atomide.com>
L:	linux-omap@vger.kernel.org
W:	http://www.muru.com/linux/omap/
W:	http://linux.omap.com/
Q:	http://patchwork.kernel.org/project/linux-omap/list/
T:	git git://git.kernel.org/pub/scm/linux/kernel/git/tmlind/linux-omap.git
S:	Maintained
F:	arch/arm/*omap*/
F:	arch/arm/configs/omap1_defconfig
F:	arch/arm/configs/omap2plus_defconfig
F:	drivers/i2c/busses/i2c-omap.c
F:	drivers/irqchip/irq-omap-intc.c
F:	drivers/mfd/*omap*.c
F:	drivers/mfd/menelaus.c
F:	drivers/mfd/palmas.c
F:	drivers/mfd/tps65217.c
F:	drivers/mfd/tps65218.c
F:	drivers/mfd/tps65910.c
F:	drivers/mfd/twl-core.[ch]
F:	drivers/mfd/twl4030*.c
F:	drivers/mfd/twl6030*.c
F:	drivers/mfd/twl6040*.c
F:	drivers/regulator/palmas-regulator*.c
F:	drivers/regulator/pbias-regulator.c
F:	drivers/regulator/tps65217-regulator.c
F:	drivers/regulator/tps65218-regulator.c
F:	drivers/regulator/tps65910-regulator.c
F:	drivers/regulator/twl-regulator.c
F:	include/linux/i2c-omap.h

OMAP DEVICE TREE SUPPORT
M:	Benoît Cousson <bcousson@baylibre.com>
M:	Tony Lindgren <tony@atomide.com>
L:	linux-omap@vger.kernel.org
L:	devicetree@vger.kernel.org
S:	Maintained
F:	arch/arm/boot/dts/*omap*
F:	arch/arm/boot/dts/*am3*
F:	arch/arm/boot/dts/*am4*
F:	arch/arm/boot/dts/*am5*
F:	arch/arm/boot/dts/*dra7*

OMAP CLOCK FRAMEWORK SUPPORT
M:	Paul Walmsley <paul@pwsan.com>
L:	linux-omap@vger.kernel.org
S:	Maintained
F:	arch/arm/*omap*/*clock*

OMAP POWER MANAGEMENT SUPPORT
M:	Kevin Hilman <khilman@deeprootsystems.com>
L:	linux-omap@vger.kernel.org
S:	Maintained
F:	arch/arm/*omap*/*pm*
F:	drivers/cpufreq/omap-cpufreq.c

OMAP POWERDOMAIN SOC ADAPTATION LAYER SUPPORT
M:	Rajendra Nayak <rnayak@ti.com>
M:	Paul Walmsley <paul@pwsan.com>
L:	linux-omap@vger.kernel.org
S:	Maintained
F:	arch/arm/mach-omap2/prm*

OMAP AUDIO SUPPORT
M:	Peter Ujfalusi <peter.ujfalusi@ti.com>
M:	Jarkko Nikula <jarkko.nikula@bitmer.com>
L:	alsa-devel@alsa-project.org (subscribers-only)
L:	linux-omap@vger.kernel.org
S:	Maintained
F:	sound/soc/omap/

OMAP GENERAL PURPOSE MEMORY CONTROLLER SUPPORT
M:	Roger Quadros <rogerq@ti.com>
M:	Tony Lindgren <tony@atomide.com>
L:	linux-omap@vger.kernel.org
S:	Maintained
F:	drivers/memory/omap-gpmc.c
F:	arch/arm/mach-omap2/*gpmc*

OMAP FRAMEBUFFER SUPPORT
M:	Tomi Valkeinen <tomi.valkeinen@ti.com>
L:	linux-fbdev@vger.kernel.org
L:	linux-omap@vger.kernel.org
S:	Maintained
F:	drivers/video/fbdev/omap/

OMAP DISPLAY SUBSYSTEM and FRAMEBUFFER SUPPORT (DSS2)
M:	Tomi Valkeinen <tomi.valkeinen@ti.com>
L:	linux-omap@vger.kernel.org
L:	linux-fbdev@vger.kernel.org
S:	Maintained
F:	drivers/video/fbdev/omap2/
F:	Documentation/arm/OMAP/DSS

OMAP HARDWARE SPINLOCK SUPPORT
M:	Ohad Ben-Cohen <ohad@wizery.com>
L:	linux-omap@vger.kernel.org
S:	Maintained
F:	drivers/hwspinlock/omap_hwspinlock.c
F:	arch/arm/mach-omap2/hwspinlock.c

OMAP MMC SUPPORT
M:	Jarkko Lavinen <jarkko.lavinen@nokia.com>
L:	linux-omap@vger.kernel.org
S:	Maintained
F:	drivers/mmc/host/omap.c

OMAP HS MMC SUPPORT
L:	linux-mmc@vger.kernel.org
L:	linux-omap@vger.kernel.org
S:	Orphan
F:	drivers/mmc/host/omap_hsmmc.c

OMAP RANDOM NUMBER GENERATOR SUPPORT
M:	Deepak Saxena <dsaxena@plexity.net>
S:	Maintained
F:	drivers/char/hw_random/omap-rng.c

OMAP HWMOD SUPPORT
M:	Benoît Cousson <bcousson@baylibre.com>
M:	Paul Walmsley <paul@pwsan.com>
L:	linux-omap@vger.kernel.org
S:	Maintained
F:	arch/arm/mach-omap2/omap_hwmod.*

OMAP HWMOD DATA
M:	Paul Walmsley <paul@pwsan.com>
L:	linux-omap@vger.kernel.org
S:	Maintained
F:	arch/arm/mach-omap2/omap_hwmod*data*

OMAP HWMOD DATA FOR OMAP4-BASED DEVICES
M:	Benoît Cousson <bcousson@baylibre.com>
L:	linux-omap@vger.kernel.org
S:	Maintained
F:	arch/arm/mach-omap2/omap_hwmod_44xx_data.c

OMAP IMAGING SUBSYSTEM (OMAP3 ISP and OMAP4 ISS)
M:	Laurent Pinchart <laurent.pinchart@ideasonboard.com>
L:	linux-media@vger.kernel.org
S:	Maintained
F:	Documentation/devicetree/bindings/media/ti,omap3isp.txt
F:	drivers/media/platform/omap3isp/
F:	drivers/staging/media/omap4iss/

OMAP USB SUPPORT
M:	Felipe Balbi <balbi@ti.com>
L:	linux-usb@vger.kernel.org
L:	linux-omap@vger.kernel.org
T:	git git://git.kernel.org/pub/scm/linux/kernel/git/balbi/usb.git
S:	Maintained
F:	drivers/usb/*/*omap*
F:	arch/arm/*omap*/usb*

OMAP GPIO DRIVER
M:	Javier Martinez Canillas <javier@dowhile0.org>
M:	Santosh Shilimkar <ssantosh@kernel.org>
M:	Kevin Hilman <khilman@deeprootsystems.com>
L:	linux-omap@vger.kernel.org
S:	Maintained
F:	drivers/gpio/gpio-omap.c

OMAP/NEWFLOW NANOBONE MACHINE SUPPORT
M:	Mark Jackson <mpfj@newflow.co.uk>
L:	linux-omap@vger.kernel.org
S:	Maintained
F:	arch/arm/boot/dts/am335x-nano.dts

OMFS FILESYSTEM
M:	Bob Copeland <me@bobcopeland.com>
L:	linux-karma-devel@lists.sourceforge.net
S:	Maintained
F:	Documentation/filesystems/omfs.txt
F:	fs/omfs/

OMNIKEY CARDMAN 4000 DRIVER
M:	Harald Welte <laforge@gnumonks.org>
S:	Maintained
F:	drivers/char/pcmcia/cm4000_cs.c
F:	include/linux/cm4000_cs.h
F:	include/uapi/linux/cm4000_cs.h

OMNIKEY CARDMAN 4040 DRIVER
M:	Harald Welte <laforge@gnumonks.org>
S:	Maintained
F:	drivers/char/pcmcia/cm4040_cs.*

OMNIVISION OV7670 SENSOR DRIVER
M:	Jonathan Corbet <corbet@lwn.net>
L:	linux-media@vger.kernel.org
T:	git git://linuxtv.org/media_tree.git
S:	Maintained
F:	drivers/media/i2c/ov7670.c

ONENAND FLASH DRIVER
M:	Kyungmin Park <kyungmin.park@samsung.com>
L:	linux-mtd@lists.infradead.org
S:	Maintained
F:	drivers/mtd/onenand/
F:	include/linux/mtd/onenand*.h

ONSTREAM SCSI TAPE DRIVER
M:	Willem Riede <osst@riede.org>
L:	osst-users@lists.sourceforge.net
L:	linux-scsi@vger.kernel.org
S:	Maintained
F:	Documentation/scsi/osst.txt
F:	drivers/scsi/osst.*
F:	drivers/scsi/osst_*.h
F:	drivers/scsi/st.h

OPENCORES I2C BUS DRIVER
M:	Peter Korsgaard <jacmet@sunsite.dk>
L:	linux-i2c@vger.kernel.org
S:	Maintained
F:	Documentation/i2c/busses/i2c-ocores
F:	drivers/i2c/busses/i2c-ocores.c

OPEN FIRMWARE AND FLATTENED DEVICE TREE
M:	Grant Likely <grant.likely@linaro.org>
M:	Rob Herring <robh+dt@kernel.org>
L:	devicetree@vger.kernel.org
W:	http://www.devicetree.org/
T:	git git://git.kernel.org/pub/scm/linux/kernel/git/glikely/linux.git
S:	Maintained
F:	drivers/of/
F:	include/linux/of*.h
F:	scripts/dtc/

OPEN FIRMWARE AND FLATTENED DEVICE TREE BINDINGS
M:	Rob Herring <robh+dt@kernel.org>
M:	Pawel Moll <pawel.moll@arm.com>
M:	Mark Rutland <mark.rutland@arm.com>
M:	Ian Campbell <ijc+devicetree@hellion.org.uk>
M:	Kumar Gala <galak@codeaurora.org>
L:	devicetree@vger.kernel.org
S:	Maintained
F:	Documentation/devicetree/
F:	arch/*/boot/dts/
F:	include/dt-bindings/

OPEN FIRMWARE AND DEVICE TREE OVERLAYS
M:	Pantelis Antoniou <pantelis.antoniou@konsulko.com>
L:	devicetree@vger.kernel.org
S:	Maintained
F:	Documentation/devicetree/dynamic-resolution-notes.txt
F:	Documentation/devicetree/overlay-notes.txt
F:	drivers/of/overlay.c
F:	drivers/of/resolver.c

OPENRISC ARCHITECTURE
M:	Jonas Bonn <jonas@southpole.se>
W:	http://openrisc.net
L:	linux@lists.openrisc.net (moderated for non-subscribers)
S:	Maintained
T:	git git://openrisc.net/~jonas/linux
F:	arch/openrisc/

OPENVSWITCH
M:	Pravin Shelar <pshelar@nicira.com>
L:	netdev@vger.kernel.org
L:	dev@openvswitch.org
W:	http://openvswitch.org
S:	Maintained
F:	net/openvswitch/
F:	include/uapi/linux/openvswitch.h

OPL4 DRIVER
M:	Clemens Ladisch <clemens@ladisch.de>
L:	alsa-devel@alsa-project.org (moderated for non-subscribers)
T:	git git://git.alsa-project.org/alsa-kernel.git
S:	Maintained
F:	sound/drivers/opl4/

OPROFILE
M:	Robert Richter <rric@kernel.org>
L:	oprofile-list@lists.sf.net
S:	Maintained
F:	arch/*/include/asm/oprofile*.h
F:	arch/*/oprofile/
F:	drivers/oprofile/
F:	include/linux/oprofile.h

ORACLE CLUSTER FILESYSTEM 2 (OCFS2)
M:	Mark Fasheh <mfasheh@suse.com>
M:	Joel Becker <jlbec@evilplan.org>
L:	ocfs2-devel@oss.oracle.com (moderated for non-subscribers)
W:	http://ocfs2.wiki.kernel.org
S:	Supported
F:	Documentation/filesystems/ocfs2.txt
F:	Documentation/filesystems/dlmfs.txt
F:	fs/ocfs2/

ORINOCO DRIVER
L:	linux-wireless@vger.kernel.org
W:	http://wireless.kernel.org/en/users/Drivers/orinoco
W:	http://www.nongnu.org/orinoco/
S:	Orphan
F:	drivers/net/wireless/orinoco/

OSD LIBRARY and FILESYSTEM
M:	Boaz Harrosh <ooo@electrozaur.com>
M:	Benny Halevy <bhalevy@primarydata.com>
L:	osd-dev@open-osd.org
W:	http://open-osd.org
T:	git git://git.open-osd.org/open-osd.git
S:	Maintained
F:	drivers/scsi/osd/
F:	include/scsi/osd_*
F:	fs/exofs/

OVERLAY FILESYSTEM
M:	Miklos Szeredi <miklos@szeredi.hu>
L:	linux-unionfs@vger.kernel.org
T:	git git://git.kernel.org/pub/scm/linux/kernel/git/mszeredi/vfs.git
S:	Supported
F:	fs/overlayfs/
F:	Documentation/filesystems/overlayfs.txt

P54 WIRELESS DRIVER
M:	Christian Lamparter <chunkeey@googlemail.com>
L:	linux-wireless@vger.kernel.org
W:	http://wireless.kernel.org/en/users/Drivers/p54
S:	Maintained
F:	drivers/net/wireless/p54/

PA SEMI ETHERNET DRIVER
M:	Olof Johansson <olof@lixom.net>
L:	netdev@vger.kernel.org
S:	Maintained
F:	drivers/net/ethernet/pasemi/*

PA SEMI SMBUS DRIVER
M:	Olof Johansson <olof@lixom.net>
L:	linux-i2c@vger.kernel.org
S:	Maintained
F:	drivers/i2c/busses/i2c-pasemi.c

PADATA PARALLEL EXECUTION MECHANISM
M:	Steffen Klassert <steffen.klassert@secunet.com>
L:	linux-crypto@vger.kernel.org
S:	Maintained
F:	kernel/padata.c
F:	include/linux/padata.h
F:	Documentation/padata.txt

PANASONIC LAPTOP ACPI EXTRAS DRIVER
M:	Harald Welte <laforge@gnumonks.org>
L:	platform-driver-x86@vger.kernel.org
S:	Maintained
F:	drivers/platform/x86/panasonic-laptop.c

PANASONIC MN10300/AM33/AM34 PORT
M:	David Howells <dhowells@redhat.com>
M:	Koichi Yasutake <yasutake.koichi@jp.panasonic.com>
L:	linux-am33-list@redhat.com (moderated for non-subscribers)
W:	ftp://ftp.redhat.com/pub/redhat/gnupro/AM33/
S:	Maintained
F:	Documentation/mn10300/
F:	arch/mn10300/

PARALLEL PORT SUPPORT
L:	linux-parport@lists.infradead.org (subscribers-only)
S:	Orphan
F:	drivers/parport/
F:	include/linux/parport*.h
F:	drivers/char/ppdev.c
F:	include/uapi/linux/ppdev.h

PARAVIRT_OPS INTERFACE
M:	Jeremy Fitzhardinge <jeremy@goop.org>
M:	Chris Wright <chrisw@sous-sol.org>
M:	Alok Kataria <akataria@vmware.com>
M:	Rusty Russell <rusty@rustcorp.com.au>
L:	virtualization@lists.linux-foundation.org
S:	Supported
F:	Documentation/virtual/paravirt_ops.txt
F:	arch/*/kernel/paravirt*
F:	arch/*/include/asm/paravirt.h

PARIDE DRIVERS FOR PARALLEL PORT IDE DEVICES
M:	Tim Waugh <tim@cyberelk.net>
L:	linux-parport@lists.infradead.org (subscribers-only)
W:	http://www.torque.net/linux-pp.html
S:	Maintained
F:	Documentation/blockdev/paride.txt
F:	drivers/block/paride/

PARISC ARCHITECTURE
M:	"James E.J. Bottomley" <jejb@parisc-linux.org>
M:	Helge Deller <deller@gmx.de>
L:	linux-parisc@vger.kernel.org
W:	http://www.parisc-linux.org/
Q:	http://patchwork.kernel.org/project/linux-parisc/list/
T:	git git://git.kernel.org/pub/scm/linux/kernel/git/jejb/parisc-2.6.git
T:	git git://git.kernel.org/pub/scm/linux/kernel/git/deller/parisc-linux.git
S:	Maintained
F:	arch/parisc/
F:	Documentation/parisc/
F:	drivers/parisc/
F:	drivers/char/agp/parisc-agp.c
F:	drivers/input/serio/gscps2.c
F:	drivers/parport/parport_gsc.*
F:	drivers/tty/serial/8250/8250_gsc.c
F:	drivers/video/fbdev/sti*
F:	drivers/video/console/sti*
F:	drivers/video/logo/logo_parisc*

PC87360 HARDWARE MONITORING DRIVER
M:	Jim Cromie <jim.cromie@gmail.com>
L:	lm-sensors@lm-sensors.org
S:	Maintained
F:	Documentation/hwmon/pc87360
F:	drivers/hwmon/pc87360.c

PC8736x GPIO DRIVER
M:	Jim Cromie <jim.cromie@gmail.com>
S:	Maintained
F:	drivers/char/pc8736x_gpio.c

PC87427 HARDWARE MONITORING DRIVER
M:	Jean Delvare <jdelvare@suse.de>
L:	lm-sensors@lm-sensors.org
S:	Maintained
F:	Documentation/hwmon/pc87427
F:	drivers/hwmon/pc87427.c

PCA9532 LED DRIVER
M:	Riku Voipio <riku.voipio@iki.fi>
S:	Maintained
F:	drivers/leds/leds-pca9532.c
F:	include/linux/leds-pca9532.h

PCA9541 I2C BUS MASTER SELECTOR DRIVER
M:	Guenter Roeck <linux@roeck-us.net>
L:	linux-i2c@vger.kernel.org
S:	Maintained
F:	drivers/i2c/muxes/i2c-mux-pca9541.c

PCDP - PRIMARY CONSOLE AND DEBUG PORT
M:	Khalid Aziz <khalid@gonehiking.org>
S:	Maintained
F:	drivers/firmware/pcdp.*

PCI ERROR RECOVERY
M:	Linas Vepstas <linasvepstas@gmail.com>
L:	linux-pci@vger.kernel.org
S:	Supported
F:	Documentation/PCI/pci-error-recovery.txt

PCI SUBSYSTEM
M:	Bjorn Helgaas <bhelgaas@google.com>
L:	linux-pci@vger.kernel.org
Q:	http://patchwork.ozlabs.org/project/linux-pci/list/
T:	git git://git.kernel.org/pub/scm/linux/kernel/git/helgaas/pci.git
S:	Supported
F:	Documentation/PCI/
F:	drivers/pci/
F:	include/linux/pci*
F:	arch/x86/pci/
F:	arch/x86/kernel/quirks.c

PCI DRIVER FOR ARM VERSATILE PLATFORM
M:	Rob Herring <robh@kernel.org>
L:	linux-pci@vger.kernel.org
L:	linux-arm-kernel@lists.infradead.org
S:	Maintained
F:	Documentation/devicetree/bindings/pci/versatile.txt
F:	drivers/pci/host/pci-versatile.c

PCI DRIVER FOR APPLIEDMICRO XGENE
M:	Tanmay Inamdar <tinamdar@apm.com>
L:	linux-pci@vger.kernel.org
L:	linux-arm-kernel@lists.infradead.org
S:	Maintained
F:	Documentation/devicetree/bindings/pci/xgene-pci.txt
F:	drivers/pci/host/pci-xgene.c

PCI DRIVER FOR FREESCALE LAYERSCAPE
M:	Minghuan Lian <minghuan.Lian@freescale.com>
M:	Mingkai Hu <mingkai.hu@freescale.com>
M:	Roy Zang <tie-fei.zang@freescale.com>
L:	linuxppc-dev@lists.ozlabs.org
L:	linux-pci@vger.kernel.org
L:	linux-arm-kernel@lists.infradead.org
S:	Maintained
F:	drivers/pci/host/*layerscape*

PCI DRIVER FOR IMX6
M:	Richard Zhu <Richard.Zhu@freescale.com>
M:	Lucas Stach <l.stach@pengutronix.de>
L:	linux-pci@vger.kernel.org
L:	linux-arm-kernel@lists.infradead.org (moderated for non-subscribers)
S:	Maintained
F:	drivers/pci/host/*imx6*

PCI DRIVER FOR TI KEYSTONE
M:	Murali Karicheri <m-karicheri2@ti.com>
L:	linux-pci@vger.kernel.org
L:	linux-arm-kernel@lists.infradead.org (moderated for non-subscribers)
S:	Maintained
F:	drivers/pci/host/*keystone*

PCI DRIVER FOR MVEBU (Marvell Armada 370 and Armada XP SOC support)
M:	Thomas Petazzoni <thomas.petazzoni@free-electrons.com>
M:	Jason Cooper <jason@lakedaemon.net>
L:	linux-pci@vger.kernel.org
L:	linux-arm-kernel@lists.infradead.org (moderated for non-subscribers)
S:	Maintained
F:	drivers/pci/host/*mvebu*

PCI DRIVER FOR NVIDIA TEGRA
M:	Thierry Reding <thierry.reding@gmail.com>
L:	linux-tegra@vger.kernel.org
L:	linux-pci@vger.kernel.org
S:	Supported
F:	Documentation/devicetree/bindings/pci/nvidia,tegra20-pcie.txt
F:	drivers/pci/host/pci-tegra.c

PCI DRIVER FOR TI DRA7XX
M:	Kishon Vijay Abraham I <kishon@ti.com>
L:	linux-omap@vger.kernel.org
L:	linux-pci@vger.kernel.org
S:	Supported
F:	Documentation/devicetree/bindings/pci/ti-pci.txt
F:	drivers/pci/host/pci-dra7xx.c

PCI DRIVER FOR RENESAS R-CAR
M:	Simon Horman <horms@verge.net.au>
L:	linux-pci@vger.kernel.org
L:	linux-sh@vger.kernel.org
S:	Maintained
F:	drivers/pci/host/*rcar*

PCI DRIVER FOR SAMSUNG EXYNOS
M:	Jingoo Han <jingoohan1@gmail.com>
L:	linux-pci@vger.kernel.org
L:	linux-arm-kernel@lists.infradead.org (moderated for non-subscribers)
L:	linux-samsung-soc@vger.kernel.org (moderated for non-subscribers)
S:	Maintained
F:	drivers/pci/host/pci-exynos.c

PCI DRIVER FOR SYNOPSIS DESIGNWARE
M:	Jingoo Han <jingoohan1@gmail.com>
<<<<<<< HEAD
M:	Pratyush Anand <pratyush.anand@gmail.com>
=======
>>>>>>> 11e68886
L:	linux-pci@vger.kernel.org
S:	Maintained
F:	drivers/pci/host/*designware*

PCI DRIVER FOR GENERIC OF HOSTS
M:	Will Deacon <will.deacon@arm.com>
L:	linux-pci@vger.kernel.org
L:	linux-arm-kernel@lists.infradead.org (moderated for non-subscribers)
S:	Maintained
F:	Documentation/devicetree/bindings/pci/host-generic-pci.txt
F:	drivers/pci/host/pci-host-generic.c

PCIE DRIVER FOR ST SPEAR13XX
M:	Pratyush Anand <pratyush.anand@gmail.com>
L:	linux-pci@vger.kernel.org
S:	Maintained
F:	drivers/pci/host/*spear*

PCMCIA SUBSYSTEM
P:	Linux PCMCIA Team
L:	linux-pcmcia@lists.infradead.org
W:	http://lists.infradead.org/mailman/listinfo/linux-pcmcia
T:	git git://git.kernel.org/pub/scm/linux/kernel/git/brodo/pcmcia-2.6.git
S:	Maintained
F:	Documentation/pcmcia/
F:	drivers/pcmcia/
F:	include/pcmcia/

PCNET32 NETWORK DRIVER
M:	Don Fry <pcnet32@frontier.com>
L:	netdev@vger.kernel.org
S:	Maintained
F:	drivers/net/ethernet/amd/pcnet32.c

PCRYPT PARALLEL CRYPTO ENGINE
M:	Steffen Klassert <steffen.klassert@secunet.com>
L:	linux-crypto@vger.kernel.org
S:	Maintained
F:	crypto/pcrypt.c
F:	include/crypto/pcrypt.h

PER-CPU MEMORY ALLOCATOR
M:	Tejun Heo <tj@kernel.org>
M:	Christoph Lameter <cl@linux-foundation.org>
T:	git git://git.kernel.org/pub/scm/linux/kernel/git/tj/percpu.git
S:	Maintained
F:	include/linux/percpu*.h
F:	mm/percpu*.c
F:	arch/*/include/asm/percpu.h

PER-TASK DELAY ACCOUNTING
M:	Balbir Singh <bsingharora@gmail.com>
S:	Maintained
F:	include/linux/delayacct.h
F:	kernel/delayacct.c

PERFORMANCE EVENTS SUBSYSTEM
M:	Peter Zijlstra <a.p.zijlstra@chello.nl>
M:	Paul Mackerras <paulus@samba.org>
M:	Ingo Molnar <mingo@redhat.com>
M:	Arnaldo Carvalho de Melo <acme@kernel.org>
L:	linux-kernel@vger.kernel.org
T:	git git://git.kernel.org/pub/scm/linux/kernel/git/tip/tip.git perf/core
S:	Supported
F:	kernel/events/*
F:	include/linux/perf_event.h
F:	include/uapi/linux/perf_event.h
F:	arch/*/kernel/perf_event*.c
F:	arch/*/kernel/*/perf_event*.c
F:	arch/*/kernel/*/*/perf_event*.c
F:	arch/*/include/asm/perf_event.h
F:	arch/*/kernel/perf_callchain.c
F:	tools/perf/

PERSONALITY HANDLING
M:	Christoph Hellwig <hch@infradead.org>
L:	linux-abi-devel@lists.sourceforge.net
S:	Maintained
F:	include/linux/personality.h
F:	include/uapi/linux/personality.h

PHONET PROTOCOL
M:	Remi Denis-Courmont <courmisch@gmail.com>
S:	Supported
F:	Documentation/networking/phonet.txt
F:	include/linux/phonet.h
F:	include/net/phonet/
F:	include/uapi/linux/phonet.h
F:	net/phonet/

PHRAM MTD DRIVER
M:	Joern Engel <joern@lazybastard.org>
L:	linux-mtd@lists.infradead.org
S:	Maintained
F:	drivers/mtd/devices/phram.c

PICOLCD HID DRIVER
M:	Bruno Prémont <bonbons@linux-vserver.org>
L:	linux-input@vger.kernel.org
S:	Maintained
F:	drivers/hid/hid-picolcd*

PICOXCELL SUPPORT
M:	Jamie Iles <jamie@jamieiles.com>
L:	linux-arm-kernel@lists.infradead.org (moderated for non-subscribers)
T:	git git://github.com/jamieiles/linux-2.6-ji.git
S:	Supported
F:	arch/arm/boot/dts/picoxcell*
F:	arch/arm/mach-picoxcell/
F:	drivers/crypto/picoxcell*

PIN CONTROL SUBSYSTEM
M:	Linus Walleij <linus.walleij@linaro.org>
L:	linux-gpio@vger.kernel.org
T:	git git://git.kernel.org/pub/scm/linux/kernel/git/linusw/linux-pinctrl.git
S:	Maintained
F:	drivers/pinctrl/
F:	include/linux/pinctrl/

PIN CONTROLLER - ATMEL AT91
M:	Jean-Christophe Plagniol-Villard <plagnioj@jcrosoft.com>
L:	linux-arm-kernel@lists.infradead.org (moderated for non-subscribers)
S:	Maintained
F:	drivers/pinctrl/pinctrl-at91.*

PIN CONTROLLER - INTEL
M:	Mika Westerberg <mika.westerberg@linux.intel.com>
M:	Heikki Krogerus <heikki.krogerus@linux.intel.com>
S:	Maintained
F:	drivers/pinctrl/intel/

PIN CONTROLLER - RENESAS
M:	Laurent Pinchart <laurent.pinchart@ideasonboard.com>
L:	linux-sh@vger.kernel.org
S:	Maintained
F:	drivers/pinctrl/sh-pfc/

PIN CONTROLLER - SAMSUNG
M:	Tomasz Figa <tomasz.figa@gmail.com>
M:	Thomas Abraham <thomas.abraham@linaro.org>
L:	linux-arm-kernel@lists.infradead.org (moderated for non-subscribers)
L:	linux-samsung-soc@vger.kernel.org (moderated for non-subscribers)
S:	Maintained
F:	drivers/pinctrl/samsung/

PIN CONTROLLER - ST SPEAR
M:	Viresh Kumar <viresh.linux@gmail.com>
L:	spear-devel@list.st.com
L:	linux-arm-kernel@lists.infradead.org (moderated for non-subscribers)
W:	http://www.st.com/spear
S:	Maintained
F:	drivers/pinctrl/spear/

PKTCDVD DRIVER
M:	Jiri Kosina <jkosina@suse.cz>
S:	Maintained
F:	drivers/block/pktcdvd.c
F:	include/linux/pktcdvd.h
F:	include/uapi/linux/pktcdvd.h

PKUNITY SOC DRIVERS
M:	Guan Xuetao <gxt@mprc.pku.edu.cn>
W:	http://mprc.pku.edu.cn/~guanxuetao/linux
S:	Maintained
T:	git git://github.com/gxt/linux.git
F:	drivers/input/serio/i8042-unicore32io.h
F:	drivers/i2c/busses/i2c-puv3.c
F:	drivers/video/fbdev/fb-puv3.c
F:	drivers/rtc/rtc-puv3.c

PMBUS HARDWARE MONITORING DRIVERS
M:	Guenter Roeck <linux@roeck-us.net>
L:	lm-sensors@lm-sensors.org
W:	http://www.lm-sensors.org/
W:	http://www.roeck-us.net/linux/drivers/
T:	git git://git.kernel.org/pub/scm/linux/kernel/git/groeck/linux-staging.git
S:	Maintained
F:	Documentation/hwmon/pmbus
F:	drivers/hwmon/pmbus/
F:	include/linux/i2c/pmbus.h

PMC SIERRA MaxRAID DRIVER
M:	Anil Ravindranath <anil_ravindranath@pmc-sierra.com>
L:	linux-scsi@vger.kernel.org
W:	http://www.pmc-sierra.com/
S:	Supported
F:	drivers/scsi/pmcraid.*

PMC SIERRA PM8001 DRIVER
M:	xjtuwjp@gmail.com
M:	lindar_liu@usish.com
L:	pmchba@pmcs.com
L:	linux-scsi@vger.kernel.org
S:	Supported
F:	drivers/scsi/pm8001/

POSIX CLOCKS and TIMERS
M:	Thomas Gleixner <tglx@linutronix.de>
L:	linux-kernel@vger.kernel.org
T:	git git://git.kernel.org/pub/scm/linux/kernel/git/tip/tip.git timers/core
S:	Maintained
F:	fs/timerfd.c
F:	include/linux/timer*
F:	kernel/time/*timer*

POWER SUPPLY CLASS/SUBSYSTEM and DRIVERS
M:	Sebastian Reichel <sre@kernel.org>
M:	Dmitry Eremin-Solenikov <dbaryshkov@gmail.com>
M:	David Woodhouse <dwmw2@infradead.org>
L:	linux-pm@vger.kernel.org
T:	git git://git.infradead.org/battery-2.6.git
S:	Maintained
F:	include/linux/power_supply.h
F:	drivers/power/

PNP SUPPORT
M:	Rafael J. Wysocki <rafael.j.wysocki@intel.com>
S:	Maintained
F:	drivers/pnp/

PNXxxxx I2C DRIVER
M:	Vitaly Wool <vitalywool@gmail.com>
L:	linux-i2c@vger.kernel.org
S:	Maintained
F:	drivers/i2c/busses/i2c-pnx.c

PPP PROTOCOL DRIVERS AND COMPRESSORS
M:	Paul Mackerras <paulus@samba.org>
L:	linux-ppp@vger.kernel.org
S:	Maintained
F:	drivers/net/ppp/ppp_*

PPP OVER ATM (RFC 2364)
M:	Mitchell Blank Jr <mitch@sfgoth.com>
S:	Maintained
F:	net/atm/pppoatm.c
F:	include/uapi/linux/atmppp.h

PPP OVER ETHERNET
M:	Michal Ostrowski <mostrows@earthlink.net>
S:	Maintained
F:	drivers/net/ppp/pppoe.c
F:	drivers/net/ppp/pppox.c

PPP OVER L2TP
M:	James Chapman <jchapman@katalix.com>
S:	Maintained
F:	net/l2tp/l2tp_ppp.c
F:	include/linux/if_pppol2tp.h
F:	include/uapi/linux/if_pppol2tp.h

PPS SUPPORT
M:	Rodolfo Giometti <giometti@enneenne.com>
W:	http://wiki.enneenne.com/index.php/LinuxPPS_support
L:	linuxpps@ml.enneenne.com (subscribers-only)
S:	Maintained
F:	Documentation/pps/
F:	drivers/pps/
F:	include/linux/pps*.h

PPTP DRIVER
M:	Dmitry Kozlov <xeb@mail.ru>
L:	netdev@vger.kernel.org
S:	Maintained
F:	drivers/net/ppp/pptp.c
W:	http://sourceforge.net/projects/accel-pptp

PREEMPTIBLE KERNEL
M:	Robert Love <rml@tech9.net>
L:	kpreempt-tech@lists.sourceforge.net
W:	ftp://ftp.kernel.org/pub/linux/kernel/people/rml/preempt-kernel
S:	Supported
F:	Documentation/preempt-locking.txt
F:	include/linux/preempt.h

PRISM54 WIRELESS DRIVER
M:	"Luis R. Rodriguez" <mcgrof@gmail.com>
L:	linux-wireless@vger.kernel.org
W:	http://wireless.kernel.org/en/users/Drivers/p54
S:	Obsolete
F:	drivers/net/wireless/prism54/

PS3 NETWORK SUPPORT
M:	Geoff Levand <geoff@infradead.org>
L:	netdev@vger.kernel.org
L:	cbe-oss-dev@lists.ozlabs.org
S:	Maintained
F:	drivers/net/ethernet/toshiba/ps3_gelic_net.*

PS3 PLATFORM SUPPORT
M:	Geoff Levand <geoff@infradead.org>
L:	linuxppc-dev@lists.ozlabs.org
L:	cbe-oss-dev@lists.ozlabs.org
S:	Maintained
F:	arch/powerpc/boot/ps3*
F:	arch/powerpc/include/asm/lv1call.h
F:	arch/powerpc/include/asm/ps3*.h
F:	arch/powerpc/platforms/ps3/
F:	drivers/*/ps3*
F:	drivers/ps3/
F:	drivers/rtc/rtc-ps3.c
F:	drivers/usb/host/*ps3.c
F:	sound/ppc/snd_ps3*

PS3VRAM DRIVER
M:	Jim Paris <jim@jtan.com>
L:	cbe-oss-dev@lists.ozlabs.org
S:	Maintained
F:	drivers/block/ps3vram.c

PSTORE FILESYSTEM
M:	Anton Vorontsov <anton@enomsg.org>
M:	Colin Cross <ccross@android.com>
M:	Kees Cook <keescook@chromium.org>
M:	Tony Luck <tony.luck@intel.com>
S:	Maintained
T:	git git://git.infradead.org/users/cbou/linux-pstore.git
F:	fs/pstore/
F:	include/linux/pstore*
F:	drivers/firmware/efi/efi-pstore.c
F:	drivers/acpi/apei/erst.c

PTP HARDWARE CLOCK SUPPORT
M:	Richard Cochran <richardcochran@gmail.com>
L:	netdev@vger.kernel.org
S:	Maintained
W:	http://linuxptp.sourceforge.net/
F:	Documentation/ABI/testing/sysfs-ptp
F:	Documentation/ptp/*
F:	drivers/net/ethernet/freescale/gianfar_ptp.c
F:	drivers/net/phy/dp83640*
F:	drivers/ptp/*
F:	include/linux/ptp_cl*

PTRACE SUPPORT
M:	Roland McGrath <roland@hack.frob.com>
M:	Oleg Nesterov <oleg@redhat.com>
S:	Maintained
F:	include/asm-generic/syscall.h
F:	include/linux/ptrace.h
F:	include/linux/regset.h
F:	include/linux/tracehook.h
F:	include/uapi/linux/ptrace.h
F:	kernel/ptrace.c

PVRUSB2 VIDEO4LINUX DRIVER
M:	Mike Isely <isely@pobox.com>
L:	pvrusb2@isely.net	(subscribers-only)
L:	linux-media@vger.kernel.org
W:	http://www.isely.net/pvrusb2/
T:	git git://linuxtv.org/media_tree.git
S:	Maintained
F:	Documentation/video4linux/README.pvrusb2
F:	drivers/media/usb/pvrusb2/

PWC WEBCAM DRIVER
M:	Hans de Goede <hdegoede@redhat.com>
L:	linux-media@vger.kernel.org
T:	git git://linuxtv.org/media_tree.git
S:	Maintained
F:	drivers/media/usb/pwc/*

PWM FAN DRIVER
M:	Kamil Debski <k.debski@samsung.com>
L:	lm-sensors@lm-sensors.org
S:	Supported
F:	Documentation/devicetree/bindings/hwmon/pwm-fan.txt
F:	Documentation/hwmon/pwm-fan
F:	drivers/hwmon/pwm-fan.c

PWM SUBSYSTEM
M:	Thierry Reding <thierry.reding@gmail.com>
L:	linux-pwm@vger.kernel.org
S:	Maintained
T:	git git://git.kernel.org/pub/scm/linux/kernel/git/thierry.reding/linux-pwm.git
F:	Documentation/pwm.txt
F:	Documentation/devicetree/bindings/pwm/
F:	include/linux/pwm.h
F:	drivers/pwm/
F:	drivers/video/backlight/pwm_bl.c
F:	include/linux/pwm_backlight.h

PXA2xx/PXA3xx SUPPORT
M:	Daniel Mack <daniel@zonque.org>
M:	Haojian Zhuang <haojian.zhuang@gmail.com>
M:	Robert Jarzmik <robert.jarzmik@free.fr>
L:	linux-arm-kernel@lists.infradead.org (moderated for non-subscribers)
T:	git git://github.com/hzhuang1/linux.git
T:	git git://github.com/rjarzmik/linux.git
S:	Maintained
F:	arch/arm/mach-pxa/
F:	drivers/pcmcia/pxa2xx*
F:	drivers/spi/spi-pxa2xx*
F:	drivers/usb/gadget/udc/pxa2*
F:	include/sound/pxa2xx-lib.h
F:	sound/arm/pxa*
F:	sound/soc/pxa/

PXA3xx NAND FLASH DRIVER
M:	Ezequiel Garcia <ezequiel.garcia@free-electrons.com>
L:	linux-mtd@lists.infradead.org
S:	Maintained
F:	drivers/mtd/nand/pxa3xx_nand.c

MMP SUPPORT
M:	Eric Miao <eric.y.miao@gmail.com>
M:	Haojian Zhuang <haojian.zhuang@gmail.com>
L:	linux-arm-kernel@lists.infradead.org (moderated for non-subscribers)
T:	git git://github.com/hzhuang1/linux.git
T:	git git://git.linaro.org/people/ycmiao/pxa-linux.git
S:	Maintained
F:	arch/arm/mach-mmp/

PXA MMCI DRIVER
S:	Orphan

PXA RTC DRIVER
M:	Robert Jarzmik <robert.jarzmik@free.fr>
L:	rtc-linux@googlegroups.com
S:	Maintained

QAT DRIVER
M:	Tadeusz Struk <tadeusz.struk@intel.com>
L:	qat-linux@intel.com
S:	Supported
F:	drivers/crypto/qat/

QIB DRIVER
M:	Mike Marciniszyn <infinipath@intel.com>
L:	linux-rdma@vger.kernel.org
S:	Supported
F:	drivers/infiniband/hw/qib/

QLOGIC QLA1280 SCSI DRIVER
M:	Michael Reed <mdr@sgi.com>
L:	linux-scsi@vger.kernel.org
S:	Maintained
F:	drivers/scsi/qla1280.[ch]

QLOGIC QLA2XXX FC-SCSI DRIVER
M:	qla2xxx-upstream@qlogic.com
L:	linux-scsi@vger.kernel.org
S:	Supported
F:	Documentation/scsi/LICENSE.qla2xxx
F:	drivers/scsi/qla2xxx/

QLOGIC QLA4XXX iSCSI DRIVER
M:	QLogic-Storage-Upstream@qlogic.com
L:	linux-scsi@vger.kernel.org
S:	Supported
F:	Documentation/scsi/LICENSE.qla4xxx
F:	drivers/scsi/qla4xxx/

QLOGIC QLA3XXX NETWORK DRIVER
M:	Jitendra Kalsaria <jitendra.kalsaria@qlogic.com>
M:	Ron Mercer <ron.mercer@qlogic.com>
M:	linux-driver@qlogic.com
L:	netdev@vger.kernel.org
S:	Supported
F:	Documentation/networking/LICENSE.qla3xxx
F:	drivers/net/ethernet/qlogic/qla3xxx.*

QLOGIC QLCNIC (1/10)Gb ETHERNET DRIVER
M:	Shahed Shaikh <shahed.shaikh@qlogic.com>
M:	Dept-GELinuxNICDev@qlogic.com
L:	netdev@vger.kernel.org
S:	Supported
F:	drivers/net/ethernet/qlogic/qlcnic/

QLOGIC QLGE 10Gb ETHERNET DRIVER
M:	Harish Patil <harish.patil@qlogic.com>
M:	Sudarsana Kalluru <sudarsana.kalluru@qlogic.com>
M:	Dept-GELinuxNICDev@qlogic.com
M:	linux-driver@qlogic.com
L:	netdev@vger.kernel.org
S:	Supported
F:	drivers/net/ethernet/qlogic/qlge/

QNX4 FILESYSTEM
M:	Anders Larsen <al@alarsen.net>
W:	http://www.alarsen.net/linux/qnx4fs/
S:	Maintained
F:	fs/qnx4/
F:	include/uapi/linux/qnx4_fs.h
F:	include/uapi/linux/qnxtypes.h

QT1010 MEDIA DRIVER
M:	Antti Palosaari <crope@iki.fi>
L:	linux-media@vger.kernel.org
W:	http://linuxtv.org/
W:	http://palosaari.fi/linux/
Q:	http://patchwork.linuxtv.org/project/linux-media/list/
T:	git git://linuxtv.org/anttip/media_tree.git
S:	Maintained
F:	drivers/media/tuners/qt1010*

QUALCOMM ATHEROS ATH9K WIRELESS DRIVER
M:	QCA ath9k Development <ath9k-devel@qca.qualcomm.com>
L:	linux-wireless@vger.kernel.org
L:	ath9k-devel@lists.ath9k.org
W:	http://wireless.kernel.org/en/users/Drivers/ath9k
S:	Supported
F:	drivers/net/wireless/ath/ath9k/

QUALCOMM ATHEROS ATH10K WIRELESS DRIVER
M:	Kalle Valo <kvalo@qca.qualcomm.com>
L:	ath10k@lists.infradead.org
W:	http://wireless.kernel.org/en/users/Drivers/ath10k
T:	git git://github.com/kvalo/ath.git
S:	Supported
F:	drivers/net/wireless/ath/ath10k/

QUALCOMM HEXAGON ARCHITECTURE
M:	Richard Kuo <rkuo@codeaurora.org>
L:	linux-hexagon@vger.kernel.org
S:	Supported
F:	arch/hexagon/

QUALCOMM WCN36XX WIRELESS DRIVER
M:	Eugene Krasnikov <k.eugene.e@gmail.com>
L:	wcn36xx@lists.infradead.org
W:	http://wireless.kernel.org/en/users/Drivers/wcn36xx
T:	git git://github.com/KrasnikovEugene/wcn36xx.git
S:	Supported
F:	drivers/net/wireless/ath/wcn36xx/

RADOS BLOCK DEVICE (RBD)
M:	Ilya Dryomov <idryomov@gmail.com>
M:	Sage Weil <sage@redhat.com>
M:	Alex Elder <elder@kernel.org>
M:	ceph-devel@vger.kernel.org
W:	http://ceph.com/
T:	git git://git.kernel.org/pub/scm/linux/kernel/git/sage/ceph-client.git
S:	Supported
F:	drivers/block/rbd.c
F:	drivers/block/rbd_types.h

RADEON FRAMEBUFFER DISPLAY DRIVER
M:	Benjamin Herrenschmidt <benh@kernel.crashing.org>
L:	linux-fbdev@vger.kernel.org
S:	Maintained
F:	drivers/video/fbdev/aty/radeon*
F:	include/uapi/linux/radeonfb.h

RADIOSHARK RADIO DRIVER
M:	Hans de Goede <hdegoede@redhat.com>
L:	linux-media@vger.kernel.org
T:	git git://linuxtv.org/media_tree.git
S:	Maintained
F:	drivers/media/radio/radio-shark.c

RADIOSHARK2 RADIO DRIVER
M:	Hans de Goede <hdegoede@redhat.com>
L:	linux-media@vger.kernel.org
T:	git git://linuxtv.org/media_tree.git
S:	Maintained
F:	drivers/media/radio/radio-shark2.c
F:	drivers/media/radio/radio-tea5777.c

RAGE128 FRAMEBUFFER DISPLAY DRIVER
M:	Paul Mackerras <paulus@samba.org>
L:	linux-fbdev@vger.kernel.org
S:	Maintained
F:	drivers/video/fbdev/aty/aty128fb.c

RALINK RT2X00 WIRELESS LAN DRIVER
P:	rt2x00 project
M:	Stanislaw Gruszka <sgruszka@redhat.com>
M:	Helmut Schaa <helmut.schaa@googlemail.com>
L:	linux-wireless@vger.kernel.org
L:	users@rt2x00.serialmonkey.com (moderated for non-subscribers)
W:	http://rt2x00.serialmonkey.com/
S:	Maintained
F:	drivers/net/wireless/rt2x00/

RAMDISK RAM BLOCK DEVICE DRIVER
M:	Jens Axboe <axboe@kernel.dk>
S:	Maintained
F:	Documentation/blockdev/ramdisk.txt
F:	drivers/block/brd.c

PERSISTENT MEMORY DRIVER
M:	Ross Zwisler <ross.zwisler@linux.intel.com>
L:	linux-nvdimm@lists.01.org
S:	Supported
F:	drivers/block/pmem.c

RANDOM NUMBER DRIVER
M:	"Theodore Ts'o" <tytso@mit.edu>
S:	Maintained
F:	drivers/char/random.c

RAPIDIO SUBSYSTEM
M:	Matt Porter <mporter@kernel.crashing.org>
M:	Alexandre Bounine <alexandre.bounine@idt.com>
S:	Maintained
F:	drivers/rapidio/

RAYLINK/WEBGEAR 802.11 WIRELESS LAN DRIVER
L:	linux-wireless@vger.kernel.org
S:	Orphan
F:	drivers/net/wireless/ray*

RCUTORTURE MODULE
M:	Josh Triplett <josh@joshtriplett.org>
M:	"Paul E. McKenney" <paulmck@linux.vnet.ibm.com>
L:	linux-kernel@vger.kernel.org
S:	Supported
T:	git git://git.kernel.org/pub/scm/linux/kernel/git/paulmck/linux-rcu.git
F:	Documentation/RCU/torture.txt
F:	kernel/rcu/rcutorture.c

RCUTORTURE TEST FRAMEWORK
M:	"Paul E. McKenney" <paulmck@linux.vnet.ibm.com>
M:	Josh Triplett <josh@joshtriplett.org>
R:	Steven Rostedt <rostedt@goodmis.org>
R:	Mathieu Desnoyers <mathieu.desnoyers@efficios.com>
R:	Lai Jiangshan <laijs@cn.fujitsu.com>
L:	linux-kernel@vger.kernel.org
S:	Supported
T:	git git://git.kernel.org/pub/scm/linux/kernel/git/paulmck/linux-rcu.git
F:	tools/testing/selftests/rcutorture

RDC R-321X SoC
M:	Florian Fainelli <florian@openwrt.org>
S:	Maintained

RDC R6040 FAST ETHERNET DRIVER
M:	Florian Fainelli <florian@openwrt.org>
L:	netdev@vger.kernel.org
S:	Maintained
F:	drivers/net/ethernet/rdc/r6040.c

RDS - RELIABLE DATAGRAM SOCKETS
M:	Chien Yen <chien.yen@oracle.com>
L:	rds-devel@oss.oracle.com (moderated for non-subscribers)
S:	Supported
F:	net/rds/

READ-COPY UPDATE (RCU)
M:	"Paul E. McKenney" <paulmck@linux.vnet.ibm.com>
M:	Josh Triplett <josh@joshtriplett.org>
R:	Steven Rostedt <rostedt@goodmis.org>
R:	Mathieu Desnoyers <mathieu.desnoyers@efficios.com>
R:	Lai Jiangshan <laijs@cn.fujitsu.com>
L:	linux-kernel@vger.kernel.org
W:	http://www.rdrop.com/users/paulmck/RCU/
S:	Supported
T:	git git://git.kernel.org/pub/scm/linux/kernel/git/paulmck/linux-rcu.git
F:	Documentation/RCU/
X:	Documentation/RCU/torture.txt
F:	include/linux/rcu*
X:	include/linux/srcu.h
F:	kernel/rcu/
X:	kernel/torture.c

REAL TIME CLOCK (RTC) SUBSYSTEM
M:	Alessandro Zummo <a.zummo@towertech.it>
M:	Alexandre Belloni <alexandre.belloni@free-electrons.com>
L:	rtc-linux@googlegroups.com
Q:	http://patchwork.ozlabs.org/project/rtc-linux/list/
S:	Maintained
F:	Documentation/rtc.txt
F:	drivers/rtc/
F:	include/linux/rtc.h
F:	include/uapi/linux/rtc.h

REALTEK AUDIO CODECS
M:	Bard Liao <bardliao@realtek.com>
M:	Oder Chiou <oder_chiou@realtek.com>
S:	Maintained
F:	sound/soc/codecs/rt*
F:	include/sound/rt*.h

REISERFS FILE SYSTEM
L:	reiserfs-devel@vger.kernel.org
S:	Supported
F:	fs/reiserfs/

REGISTER MAP ABSTRACTION
M:	Mark Brown <broonie@kernel.org>
L:	linux-kernel@vger.kernel.org
T:	git git://git.kernel.org/pub/scm/linux/kernel/git/broonie/regmap.git
S:	Supported
F:	drivers/base/regmap/
F:	include/linux/regmap.h

REMOTE PROCESSOR (REMOTEPROC) SUBSYSTEM
M:	Ohad Ben-Cohen <ohad@wizery.com>
T:	git git://git.kernel.org/pub/scm/linux/kernel/git/ohad/remoteproc.git
S:	Maintained
F:	drivers/remoteproc/
F:	Documentation/remoteproc.txt
F:	include/linux/remoteproc.h

REMOTE PROCESSOR MESSAGING (RPMSG) SUBSYSTEM
M:	Ohad Ben-Cohen <ohad@wizery.com>
T:	git git://git.kernel.org/pub/scm/linux/kernel/git/ohad/rpmsg.git
S:	Maintained
F:	drivers/rpmsg/
F:	Documentation/rpmsg.txt
F:	include/linux/rpmsg.h

RESET CONTROLLER FRAMEWORK
M:	Philipp Zabel <p.zabel@pengutronix.de>
S:	Maintained
F:	drivers/reset/
F:	Documentation/devicetree/bindings/reset/
F:	include/linux/reset.h
F:	include/linux/reset-controller.h

RFKILL
M:	Johannes Berg <johannes@sipsolutions.net>
L:	linux-wireless@vger.kernel.org
W:	http://wireless.kernel.org/
T:	git git://git.kernel.org/pub/scm/linux/kernel/git/jberg/mac80211.git
T:	git git://git.kernel.org/pub/scm/linux/kernel/git/jberg/mac80211-next.git
S:	Maintained
F:	Documentation/rfkill.txt
F:	net/rfkill/

RHASHTABLE
M:	Thomas Graf <tgraf@suug.ch>
L:	netdev@vger.kernel.org
S:	Maintained
F:	lib/rhashtable.c
F:	include/linux/rhashtable.h

RICOH SMARTMEDIA/XD DRIVER
M:	Maxim Levitsky <maximlevitsky@gmail.com>
S:	Maintained
F:	drivers/mtd/nand/r852.c
F:	drivers/mtd/nand/r852.h

RICOH R5C592 MEMORYSTICK DRIVER
M:	Maxim Levitsky <maximlevitsky@gmail.com>
S:	Maintained
F:	drivers/memstick/host/r592.*

ROCCAT DRIVERS
M:	Stefan Achatz <erazor_de@users.sourceforge.net>
W:	http://sourceforge.net/projects/roccat/
S:	Maintained
F:	drivers/hid/hid-roccat*
F:	include/linux/hid-roccat*
F:	Documentation/ABI/*/sysfs-driver-hid-roccat*

ROCKER DRIVER
M:	Jiri Pirko <jiri@resnulli.us>
M:	Scott Feldman <sfeldma@gmail.com>
L:	netdev@vger.kernel.org
S:	Supported
F:	drivers/net/ethernet/rocker/

ROCKETPORT DRIVER
P:	Comtrol Corp.
W:	http://www.comtrol.com
S:	Maintained
F:	Documentation/serial/rocket.txt
F:	drivers/tty/rocket*

ROCKETPORT EXPRESS/INFINITY DRIVER
M:	Kevin Cernekee <cernekee@gmail.com>
L:	linux-serial@vger.kernel.org
S:	Odd Fixes
F:	drivers/tty/serial/rp2.*

ROSE NETWORK LAYER
M:	Ralf Baechle <ralf@linux-mips.org>
L:	linux-hams@vger.kernel.org
W:	http://www.linux-ax25.org/
S:	Maintained
F:	include/net/rose.h
F:	include/uapi/linux/rose.h
F:	net/rose/

RTL2830 MEDIA DRIVER
M:	Antti Palosaari <crope@iki.fi>
L:	linux-media@vger.kernel.org
W:	http://linuxtv.org/
W:	http://palosaari.fi/linux/
Q:	http://patchwork.linuxtv.org/project/linux-media/list/
T:	git git://linuxtv.org/anttip/media_tree.git
S:	Maintained
F:	drivers/media/dvb-frontends/rtl2830*

RTL2832 MEDIA DRIVER
M:	Antti Palosaari <crope@iki.fi>
L:	linux-media@vger.kernel.org
W:	http://linuxtv.org/
W:	http://palosaari.fi/linux/
Q:	http://patchwork.linuxtv.org/project/linux-media/list/
T:	git git://linuxtv.org/anttip/media_tree.git
S:	Maintained
F:	drivers/media/dvb-frontends/rtl2832*

RTL2832_SDR MEDIA DRIVER
M:	Antti Palosaari <crope@iki.fi>
L:	linux-media@vger.kernel.org
W:	http://linuxtv.org/
W:	http://palosaari.fi/linux/
Q:	http://patchwork.linuxtv.org/project/linux-media/list/
T:	git git://linuxtv.org/anttip/media_tree.git
S:	Maintained
F:	drivers/media/dvb-frontends/rtl2832_sdr*

RTL8180 WIRELESS DRIVER
L:	linux-wireless@vger.kernel.org
W:	http://wireless.kernel.org/
T:	git git://git.kernel.org/pub/scm/linux/kernel/git/linville/wireless-testing.git
S:	Orphan
F:	drivers/net/wireless/rtl818x/rtl8180/

RTL8187 WIRELESS DRIVER
M:	Herton Ronaldo Krzesinski <herton@canonical.com>
M:	Hin-Tak Leung <htl10@users.sourceforge.net>
M:	Larry Finger <Larry.Finger@lwfinger.net>
L:	linux-wireless@vger.kernel.org
W:	http://wireless.kernel.org/
T:	git git://git.kernel.org/pub/scm/linux/kernel/git/linville/wireless-testing.git
S:	Maintained
F:	drivers/net/wireless/rtl818x/rtl8187/

RTL8192CE WIRELESS DRIVER
M:	Larry Finger <Larry.Finger@lwfinger.net>
M:	Chaoming Li <chaoming_li@realsil.com.cn>
L:	linux-wireless@vger.kernel.org
W:	http://wireless.kernel.org/
T:	git git://git.kernel.org/pub/scm/linux/kernel/git/linville/wireless-testing.git
S:	Maintained
F:	drivers/net/wireless/rtlwifi/
F:	drivers/net/wireless/rtlwifi/rtl8192ce/

S3 SAVAGE FRAMEBUFFER DRIVER
M:	Antonino Daplas <adaplas@gmail.com>
L:	linux-fbdev@vger.kernel.org
S:	Maintained
F:	drivers/video/fbdev/savage/

S390
M:	Martin Schwidefsky <schwidefsky@de.ibm.com>
M:	Heiko Carstens <heiko.carstens@de.ibm.com>
M:	linux390@de.ibm.com
L:	linux-s390@vger.kernel.org
W:	http://www.ibm.com/developerworks/linux/linux390/
S:	Supported
F:	arch/s390/
F:	drivers/s390/
F:	Documentation/s390/
F:	Documentation/DocBook/s390*

S390 COMMON I/O LAYER
M:	Sebastian Ott <sebott@linux.vnet.ibm.com>
M:	Peter Oberparleiter <oberpar@linux.vnet.ibm.com>
L:	linux-s390@vger.kernel.org
W:	http://www.ibm.com/developerworks/linux/linux390/
S:	Supported
F:	drivers/s390/cio/

S390 DASD DRIVER
M:	Stefan Weinhuber <wein@de.ibm.com>
M:	Stefan Haberland <stefan.haberland@de.ibm.com>
L:	linux-s390@vger.kernel.org
W:	http://www.ibm.com/developerworks/linux/linux390/
S:	Supported
F:	drivers/s390/block/dasd*
F:	block/partitions/ibm.c

S390 NETWORK DRIVERS
M:	Ursula Braun <ursula.braun@de.ibm.com>
M:	linux390@de.ibm.com
L:	linux-s390@vger.kernel.org
W:	http://www.ibm.com/developerworks/linux/linux390/
S:	Supported
F:	drivers/s390/net/

S390 PCI SUBSYSTEM
M:	Sebastian Ott <sebott@linux.vnet.ibm.com>
M:	Gerald Schaefer <gerald.schaefer@de.ibm.com>
L:	linux-s390@vger.kernel.org
W:	http://www.ibm.com/developerworks/linux/linux390/
S:	Supported
F:	arch/s390/pci/
F:	drivers/pci/hotplug/s390_pci_hpc.c

S390 ZCRYPT DRIVER
M:	Ingo Tuchscherer <ingo.tuchscherer@de.ibm.com>
M:	linux390@de.ibm.com
L:	linux-s390@vger.kernel.org
W:	http://www.ibm.com/developerworks/linux/linux390/
S:	Supported
F:	drivers/s390/crypto/

S390 ZFCP DRIVER
M:	Steffen Maier <maier@linux.vnet.ibm.com>
M:	linux390@de.ibm.com
L:	linux-s390@vger.kernel.org
W:	http://www.ibm.com/developerworks/linux/linux390/
S:	Supported
F:	drivers/s390/scsi/zfcp_*

S390 IUCV NETWORK LAYER
M:	Ursula Braun <ursula.braun@de.ibm.com>
M:	linux390@de.ibm.com
L:	linux-s390@vger.kernel.org
W:	http://www.ibm.com/developerworks/linux/linux390/
S:	Supported
F:	drivers/s390/net/*iucv*
F:	include/net/iucv/
F:	net/iucv/

S3C24XX SD/MMC Driver
M:	Ben Dooks <ben-linux@fluff.org>
L:	linux-arm-kernel@lists.infradead.org (moderated for non-subscribers)
S:	Supported
F:	drivers/mmc/host/s3cmci.*

SAA6588 RDS RECEIVER DRIVER
M:	Hans Verkuil <hverkuil@xs4all.nl>
L:	linux-media@vger.kernel.org
T:	git git://linuxtv.org/media_tree.git
W:	http://linuxtv.org
S:	Odd Fixes
F:	drivers/media/i2c/saa6588*

SAA7134 VIDEO4LINUX DRIVER
M:	Mauro Carvalho Chehab <mchehab@osg.samsung.com>
L:	linux-media@vger.kernel.org
W:	http://linuxtv.org
T:	git git://linuxtv.org/media_tree.git
S:	Odd fixes
F:	Documentation/video4linux/*.saa7134
F:	drivers/media/pci/saa7134/

SAA7146 VIDEO4LINUX-2 DRIVER
M:	Hans Verkuil <hverkuil@xs4all.nl>
L:	linux-media@vger.kernel.org
T:	git git://linuxtv.org/media_tree.git
S:	Maintained
F:	drivers/media/common/saa7146/
F:	drivers/media/pci/saa7146/
F:	include/media/saa7146*

SAMSUNG LAPTOP DRIVER
M:	Corentin Chary <corentin.chary@gmail.com>
L:	platform-driver-x86@vger.kernel.org
S:	Maintained
F:	drivers/platform/x86/samsung-laptop.c

SAMSUNG AUDIO (ASoC) DRIVERS
M:	Sangbeom Kim <sbkim73@samsung.com>
L:	alsa-devel@alsa-project.org (moderated for non-subscribers)
S:	Supported
F:	sound/soc/samsung/

SAMSUNG FRAMEBUFFER DRIVER
M:	Jingoo Han <jingoohan1@gmail.com>
L:	linux-fbdev@vger.kernel.org
S:	Maintained
F:	drivers/video/fbdev/s3c-fb.c

SAMSUNG MULTIFUNCTION DEVICE DRIVERS
M:	Sangbeom Kim <sbkim73@samsung.com>
L:	linux-kernel@vger.kernel.org
S:	Supported
F:	drivers/mfd/sec*.c
F:	drivers/regulator/s2m*.c
F:	drivers/regulator/s5m*.c
F:	include/linux/mfd/samsung/

SAMSUNG S5P/EXYNOS4 SOC SERIES CAMERA SUBSYSTEM DRIVERS
M:	Kyungmin Park <kyungmin.park@samsung.com>
M:	Sylwester Nawrocki <s.nawrocki@samsung.com>
L:	linux-media@vger.kernel.org
Q:	https://patchwork.linuxtv.org/project/linux-media/list/
S:	Supported
F:	drivers/media/platform/exynos4-is/

SAMSUNG S3C24XX/S3C64XX SOC SERIES CAMIF DRIVER
M:	Sylwester Nawrocki <sylvester.nawrocki@gmail.com>
L:	linux-media@vger.kernel.org
L:	linux-samsung-soc@vger.kernel.org (moderated for non-subscribers)
S:	Maintained
F:	drivers/media/platform/s3c-camif/
F:	include/media/s3c_camif.h

SAMSUNG S5C73M3 CAMERA DRIVER
M:	Kyungmin Park <kyungmin.park@samsung.com>
M:	Andrzej Hajda <a.hajda@samsung.com>
L:	linux-media@vger.kernel.org
S:	Supported
F:	drivers/media/i2c/s5c73m3/*

SAMSUNG S5K5BAF CAMERA DRIVER
M:	Kyungmin Park <kyungmin.park@samsung.com>
M:	Andrzej Hajda <a.hajda@samsung.com>
L:	linux-media@vger.kernel.org
S:	Supported
F:	drivers/media/i2c/s5k5baf.c

SAMSUNG SOC CLOCK DRIVERS
M:	Sylwester Nawrocki <s.nawrocki@samsung.com>
M:	Tomasz Figa <tomasz.figa@gmail.com>
S:	Supported
L:	linux-samsung-soc@vger.kernel.org (moderated for non-subscribers)
F:	drivers/clk/samsung/

SAMSUNG SXGBE DRIVERS
M:	Byungho An <bh74.an@samsung.com>
M:	Girish K S <ks.giri@samsung.com>
M:	Vipul Pandya <vipul.pandya@samsung.com>
S:	Supported
L:	netdev@vger.kernel.org
F:	drivers/net/ethernet/samsung/sxgbe/

SAMSUNG THERMAL DRIVER
M:	Lukasz Majewski <l.majewski@samsung.com>
L:	linux-pm@vger.kernel.org
L:	linux-samsung-soc@vger.kernel.org
S:	Supported
T:	https://github.com/lmajewski/linux-samsung-thermal.git
F:	drivers/thermal/samsung/

SAMSUNG USB2 PHY DRIVER
M:	Kamil Debski <k.debski@samsung.com>
L:	linux-kernel@vger.kernel.org
S:	Supported
F:	Documentation/devicetree/bindings/phy/samsung-phy.txt
F:	Documentation/phy/samsung-usb2.txt
F:	drivers/phy/phy-exynos4210-usb2.c
F:	drivers/phy/phy-exynos4x12-usb2.c
F:	drivers/phy/phy-exynos5250-usb2.c
F:	drivers/phy/phy-s5pv210-usb2.c
F:	drivers/phy/phy-samsung-usb2.c
F:	drivers/phy/phy-samsung-usb2.h

SERIAL DRIVERS
M:	Greg Kroah-Hartman <gregkh@linuxfoundation.org>
L:	linux-serial@vger.kernel.org
S:	Maintained
F:	drivers/tty/serial/

SYNOPSYS DESIGNWARE DMAC DRIVER
M:	Viresh Kumar <viresh.linux@gmail.com>
M:	Andy Shevchenko <andriy.shevchenko@linux.intel.com>
S:	Maintained
F:	include/linux/dma/dw.h
F:	include/linux/platform_data/dma-dw.h
F:	drivers/dma/dw/

SYNOPSYS DESIGNWARE MMC/SD/SDIO DRIVER
M:	Seungwon Jeon <tgih.jun@samsung.com>
M:	Jaehoon Chung <jh80.chung@samsung.com>
L:	linux-mmc@vger.kernel.org
S:	Maintained
F:	include/linux/mmc/dw_mmc.h
F:	drivers/mmc/host/dw_mmc*

THUNDERBOLT DRIVER
M:	Andreas Noever <andreas.noever@gmail.com>
S:	Maintained
F:	drivers/thunderbolt/

TIMEKEEPING, CLOCKSOURCE CORE, NTP
M:	John Stultz <john.stultz@linaro.org>
M:	Thomas Gleixner <tglx@linutronix.de>
L:	linux-kernel@vger.kernel.org
T:	git git://git.kernel.org/pub/scm/linux/kernel/git/tip/tip.git timers/core
S:	Supported
F:	include/linux/clocksource.h
F:	include/linux/time.h
F:	include/linux/timex.h
F:	include/uapi/linux/time.h
F:	include/uapi/linux/timex.h
F:	kernel/time/clocksource.c
F:	kernel/time/time*.c
F:	kernel/time/ntp.c
F:	tools/testing/selftests/timers/

SC1200 WDT DRIVER
M:	Zwane Mwaikambo <zwanem@gmail.com>
S:	Maintained
F:	drivers/watchdog/sc1200wdt.c

SCHEDULER
M:	Ingo Molnar <mingo@redhat.com>
M:	Peter Zijlstra <peterz@infradead.org>
L:	linux-kernel@vger.kernel.org
T:	git git://git.kernel.org/pub/scm/linux/kernel/git/tip/tip.git sched/core
S:	Maintained
F:	kernel/sched/
F:	include/linux/sched.h
F:	include/uapi/linux/sched.h
F:	include/linux/wait.h

SCORE ARCHITECTURE
M:	Chen Liqin <liqin.linux@gmail.com>
M:	Lennox Wu <lennox.wu@gmail.com>
W:	http://www.sunplus.com
S:	Supported
F:	arch/score/

SCSI CDROM DRIVER
M:	Jens Axboe <axboe@kernel.dk>
L:	linux-scsi@vger.kernel.org
W:	http://www.kernel.dk
S:	Maintained
F:	drivers/scsi/sr*

SCSI RDMA PROTOCOL (SRP) INITIATOR
M:	Bart Van Assche <bart.vanassche@sandisk.com>
L:	linux-rdma@vger.kernel.org
S:	Supported
W:	http://www.openfabrics.org
Q:	http://patchwork.kernel.org/project/linux-rdma/list/
T:	git git://git.kernel.org/pub/scm/linux/kernel/git/dad/srp-initiator.git
F:	drivers/infiniband/ulp/srp/
F:	include/scsi/srp.h

SCSI SG DRIVER
M:	Doug Gilbert <dgilbert@interlog.com>
L:	linux-scsi@vger.kernel.org
W:	http://sg.danny.cz/sg
S:	Maintained
F:	Documentation/scsi/scsi-generic.txt
F:	drivers/scsi/sg.c
F:	include/scsi/sg.h

SCSI SUBSYSTEM
M:	"James E.J. Bottomley" <JBottomley@odin.com>
L:	linux-scsi@vger.kernel.org
T:	git git://git.kernel.org/pub/scm/linux/kernel/git/jejb/scsi.git
S:	Maintained
F:	drivers/scsi/
F:	include/scsi/

SCSI TAPE DRIVER
M:	Kai Mäkisara <Kai.Makisara@kolumbus.fi>
L:	linux-scsi@vger.kernel.org
S:	Maintained
F:	Documentation/scsi/st.txt
F:	drivers/scsi/st.*
F:	drivers/scsi/st_*.h

SCTP PROTOCOL
M:	Vlad Yasevich <vyasevich@gmail.com>
M:	Neil Horman <nhorman@tuxdriver.com>
L:	linux-sctp@vger.kernel.org
W:	http://lksctp.sourceforge.net
S:	Maintained
F:	Documentation/networking/sctp.txt
F:	include/linux/sctp.h
F:	include/uapi/linux/sctp.h
F:	include/net/sctp/
F:	net/sctp/

SCx200 CPU SUPPORT
M:	Jim Cromie <jim.cromie@gmail.com>
S:	Odd Fixes
F:	Documentation/i2c/busses/scx200_acb
F:	arch/x86/platform/scx200/
F:	drivers/watchdog/scx200_wdt.c
F:	drivers/i2c/busses/scx200*
F:	drivers/mtd/maps/scx200_docflash.c
F:	include/linux/scx200.h

SCx200 GPIO DRIVER
M:	Jim Cromie <jim.cromie@gmail.com>
S:	Maintained
F:	drivers/char/scx200_gpio.c
F:	include/linux/scx200_gpio.h

SCx200 HRT CLOCKSOURCE DRIVER
M:	Jim Cromie <jim.cromie@gmail.com>
S:	Maintained
F:	drivers/clocksource/scx200_hrt.c

SDRICOH_CS MMC/SD HOST CONTROLLER INTERFACE DRIVER
M:	Sascha Sommer <saschasommer@freenet.de>
L:	sdricohcs-devel@lists.sourceforge.net (subscribers-only)
S:	Maintained
F:	drivers/mmc/host/sdricoh_cs.c

SECURE DIGITAL HOST CONTROLLER INTERFACE (SDHCI) DRIVER
L:	linux-mmc@vger.kernel.org
S:	Orphan
F:	drivers/mmc/host/sdhci.*
F:	drivers/mmc/host/sdhci-pltfm.[ch]

SECURE COMPUTING
M:	Kees Cook <keescook@chromium.org>
R:	Andy Lutomirski <luto@amacapital.net>
R:	Will Drewry <wad@chromium.org>
T:	git git://git.kernel.org/pub/scm/linux/kernel/git/kees/linux.git seccomp
S:	Supported
F:	kernel/seccomp.c
F:	include/uapi/linux/seccomp.h
F:	include/linux/seccomp.h
K:	\bsecure_computing
K:	\bTIF_SECCOMP\b

SECURE DIGITAL HOST CONTROLLER INTERFACE (SDHCI) SAMSUNG DRIVER
M:	Ben Dooks <ben-linux@fluff.org>
M:	Jaehoon Chung <jh80.chung@samsung.com>
L:	linux-mmc@vger.kernel.org
S:	Maintained
F:	drivers/mmc/host/sdhci-s3c*

SECURE DIGITAL HOST CONTROLLER INTERFACE (SDHCI) ST SPEAR DRIVER
M:	Viresh Kumar <viresh.linux@gmail.com>
L:	spear-devel@list.st.com
L:	linux-mmc@vger.kernel.org
S:	Maintained
F:	drivers/mmc/host/sdhci-spear.c

SECURITY SUBSYSTEM
M:	James Morris <james.l.morris@oracle.com>
M:	Serge E. Hallyn <serge@hallyn.com>
L:	linux-security-module@vger.kernel.org (suggested Cc:)
T:	git git://git.kernel.org/pub/scm/linux/kernel/git/jmorris/linux-security.git
W:	http://kernsec.org/
S:	Supported
F:	security/

SECURITY CONTACT
M:	Security Officers <security@kernel.org>
S:	Supported

SELINUX SECURITY MODULE
M:	Paul Moore <paul@paul-moore.com>
M:	Stephen Smalley <sds@tycho.nsa.gov>
M:	Eric Paris <eparis@parisplace.org>
L:	selinux@tycho.nsa.gov (moderated for non-subscribers)
W:	http://selinuxproject.org
T:	git git://git.infradead.org/users/pcmoore/selinux
S:	Supported
F:	include/linux/selinux*
F:	security/selinux/
F:	scripts/selinux/

APPARMOR SECURITY MODULE
M:	John Johansen <john.johansen@canonical.com>
L:	apparmor@lists.ubuntu.com (subscribers-only, general discussion)
W:	apparmor.wiki.kernel.org
T:	git git://git.kernel.org/pub/scm/linux/kernel/git/jj/apparmor-dev.git
S:	Supported
F:	security/apparmor/

SENSABLE PHANTOM
M:	Jiri Slaby <jirislaby@gmail.com>
S:	Maintained
F:	drivers/misc/phantom.c
F:	include/uapi/linux/phantom.h

SERVER ENGINES 10Gbps iSCSI - BladeEngine 2 DRIVER
M:	Jayamohan Kallickal <jayamohan.kallickal@avagotech.com>
M:	Minh Tran <minh.tran@avagotech.com>
M:	John Soni Jose <sony.john-n@avagotech.com>
L:	linux-scsi@vger.kernel.org
W:	http://www.avagotech.com
S:	Supported
F:	drivers/scsi/be2iscsi/

Emulex 10Gbps NIC BE2, BE3-R, Lancer, Skyhawk-R DRIVER
M:	Sathya Perla <sathya.perla@avagotech.com>
M:	Ajit Khaparde <ajit.khaparde@avagotech.com>
M:	Padmanabh Ratnakar <padmanabh.ratnakar@avagotech.com>
M:	Sriharsha Basavapatna <sriharsha.basavapatna@avagotech.com>
L:	netdev@vger.kernel.org
W:	http://www.emulex.com
S:	Supported
F:	drivers/net/ethernet/emulex/benet/

EMULEX ONECONNECT ROCE DRIVER
M:	Selvin Xavier <selvin.xavier@emulex.com>
M:	Devesh Sharma <devesh.sharma@emulex.com>
M:	Mitesh Ahuja <mitesh.ahuja@emulex.com>
L:	linux-rdma@vger.kernel.org
W:	http://www.emulex.com
S:	Supported
F:	drivers/infiniband/hw/ocrdma/

SFC NETWORK DRIVER
M:	Solarflare linux maintainers <linux-net-drivers@solarflare.com>
M:	Shradha Shah <sshah@solarflare.com>
L:	netdev@vger.kernel.org
S:	Supported
F:	drivers/net/ethernet/sfc/

SGI GRU DRIVER
M:	Dimitri Sivanich <sivanich@sgi.com>
S:	Maintained
F:	drivers/misc/sgi-gru/

SGI SN-IA64 (Altix) SERIAL CONSOLE DRIVER
M:	Pat Gefre <pfg@sgi.com>
L:	linux-ia64@vger.kernel.org
S:	Supported
F:	Documentation/ia64/serial.txt
F:	drivers/tty/serial/ioc?_serial.c
F:	include/linux/ioc?.h

SGI XP/XPC/XPNET DRIVER
M:	Cliff Whickman <cpw@sgi.com>
M:	Robin Holt <robinmholt@gmail.com>
S:	Maintained
F:	drivers/misc/sgi-xp/

SI2157 MEDIA DRIVER
M:	Antti Palosaari <crope@iki.fi>
L:	linux-media@vger.kernel.org
W:	http://linuxtv.org/
W:	http://palosaari.fi/linux/
Q:	http://patchwork.linuxtv.org/project/linux-media/list/
T:	git git://linuxtv.org/anttip/media_tree.git
S:	Maintained
F:	drivers/media/tuners/si2157*

SI2168 MEDIA DRIVER
M:	Antti Palosaari <crope@iki.fi>
L:	linux-media@vger.kernel.org
W:	http://linuxtv.org/
W:	http://palosaari.fi/linux/
Q:	http://patchwork.linuxtv.org/project/linux-media/list/
T:	git git://linuxtv.org/anttip/media_tree.git
S:	Maintained
F:	drivers/media/dvb-frontends/si2168*

SI470X FM RADIO RECEIVER I2C DRIVER
M:	Hans Verkuil <hverkuil@xs4all.nl>
L:	linux-media@vger.kernel.org
T:	git git://linuxtv.org/media_tree.git
W:	http://linuxtv.org
S:	Odd Fixes
F:	drivers/media/radio/si470x/radio-si470x-i2c.c

SI470X FM RADIO RECEIVER USB DRIVER
M:	Hans Verkuil <hverkuil@xs4all.nl>
L:	linux-media@vger.kernel.org
T:	git git://linuxtv.org/media_tree.git
W:	http://linuxtv.org
S:	Maintained
F:	drivers/media/radio/si470x/radio-si470x-common.c
F:	drivers/media/radio/si470x/radio-si470x.h
F:	drivers/media/radio/si470x/radio-si470x-usb.c

SI4713 FM RADIO TRANSMITTER I2C DRIVER
M:	Eduardo Valentin <edubezval@gmail.com>
L:	linux-media@vger.kernel.org
T:	git git://linuxtv.org/media_tree.git
W:	http://linuxtv.org
S:	Odd Fixes
F:	drivers/media/radio/si4713/si4713.?

SI4713 FM RADIO TRANSMITTER PLATFORM DRIVER
M:	Eduardo Valentin <edubezval@gmail.com>
L:	linux-media@vger.kernel.org
T:	git git://linuxtv.org/media_tree.git
W:	http://linuxtv.org
S:	Odd Fixes
F:	drivers/media/radio/si4713/radio-platform-si4713.c

SI4713 FM RADIO TRANSMITTER USB DRIVER
M:	Hans Verkuil <hverkuil@xs4all.nl>
L:	linux-media@vger.kernel.org
T:	git git://linuxtv.org/media_tree.git
W:	http://linuxtv.org
S:	Maintained
F:	drivers/media/radio/si4713/radio-usb-si4713.c

SIANO DVB DRIVER
M:	Mauro Carvalho Chehab <mchehab@osg.samsung.com>
L:	linux-media@vger.kernel.org
W:	http://linuxtv.org
T:	git git://linuxtv.org/media_tree.git
S:	Odd fixes
F:	drivers/media/common/siano/
F:	drivers/media/usb/siano/
F:	drivers/media/usb/siano/
F:	drivers/media/mmc/siano/

SIMPLEFB FB DRIVER
M:	Hans de Goede <hdegoede@redhat.com>
L:	linux-fbdev@vger.kernel.org
S:	Maintained
F:	Documentation/devicetree/bindings/video/simple-framebuffer.txt
F:	drivers/video/fbdev/simplefb.c
F:	include/linux/platform_data/simplefb.h

SH_VEU V4L2 MEM2MEM DRIVER
L:	linux-media@vger.kernel.org
S:	Orphan
F:	drivers/media/platform/sh_veu.c

SH_VOU V4L2 OUTPUT DRIVER
L:	linux-media@vger.kernel.org
S:	Orphan
F:	drivers/media/platform/sh_vou.c
F:	include/media/sh_vou.h

SIMPLE FIRMWARE INTERFACE (SFI)
M:	Len Brown <lenb@kernel.org>
L:	sfi-devel@simplefirmware.org
W:	http://simplefirmware.org/
T:	git git://git.kernel.org/pub/scm/linux/kernel/git/lenb/linux-sfi-2.6.git
S:	Supported
F:	arch/x86/platform/sfi/
F:	drivers/sfi/
F:	include/linux/sfi*.h

SIMTEC EB110ATX (Chalice CATS)
P:	Ben Dooks
P:	Vincent Sanders <vince@simtec.co.uk>
M:	Simtec Linux Team <linux@simtec.co.uk>
W:	http://www.simtec.co.uk/products/EB110ATX/
S:	Supported

SIMTEC EB2410ITX (BAST)
P:	Ben Dooks
P:	Vincent Sanders <vince@simtec.co.uk>
M:	Simtec Linux Team <linux@simtec.co.uk>
W:	http://www.simtec.co.uk/products/EB2410ITX/
S:	Supported
F:	arch/arm/mach-s3c24xx/mach-bast.c
F:	arch/arm/mach-s3c24xx/bast-ide.c
F:	arch/arm/mach-s3c24xx/bast-irq.c

TI DAVINCI MACHINE SUPPORT
M:	Sekhar Nori <nsekhar@ti.com>
M:	Kevin Hilman <khilman@deeprootsystems.com>
T:	git git://gitorious.org/linux-davinci/linux-davinci.git
Q:	http://patchwork.kernel.org/project/linux-davinci/list/
S:	Supported
F:	arch/arm/mach-davinci/
F:	drivers/i2c/busses/i2c-davinci.c

TI DAVINCI SERIES MEDIA DRIVER
M:	Lad, Prabhakar <prabhakar.csengg@gmail.com>
L:	linux-media@vger.kernel.org
W:	http://linuxtv.org/
Q:	http://patchwork.linuxtv.org/project/linux-media/list/
T:	git git://linuxtv.org/mhadli/v4l-dvb-davinci_devices.git
S:	Maintained
F:	drivers/media/platform/davinci/
F:	include/media/davinci/

TI AM437X VPFE DRIVER
M:	Lad, Prabhakar <prabhakar.csengg@gmail.com>
L:	linux-media@vger.kernel.org
W:	http://linuxtv.org/
Q:	http://patchwork.linuxtv.org/project/linux-media/list/
T:	git git://linuxtv.org/mhadli/v4l-dvb-davinci_devices.git
S:	Maintained
F:	drivers/media/platform/am437x/

OV2659 OMNIVISION SENSOR DRIVER
M:	Lad, Prabhakar <prabhakar.csengg@gmail.com>
L:	linux-media@vger.kernel.org
W:	http://linuxtv.org/
Q:	http://patchwork.linuxtv.org/project/linux-media/list/
T:	git git://linuxtv.org/mhadli/v4l-dvb-davinci_devices.git
S:	Maintained
F:	drivers/media/i2c/ov2659.c
F:	include/media/ov2659.h

SIS 190 ETHERNET DRIVER
M:	Francois Romieu <romieu@fr.zoreil.com>
L:	netdev@vger.kernel.org
S:	Maintained
F:	drivers/net/ethernet/sis/sis190.c

SIS 900/7016 FAST ETHERNET DRIVER
M:	Daniele Venzano <venza@brownhat.org>
W:	http://www.brownhat.org/sis900.html
L:	netdev@vger.kernel.org
S:	Maintained
F:	drivers/net/ethernet/sis/sis900.*

SIS FRAMEBUFFER DRIVER
M:	Thomas Winischhofer <thomas@winischhofer.net>
W:	http://www.winischhofer.net/linuxsisvga.shtml
S:	Maintained
F:	Documentation/fb/sisfb.txt
F:	drivers/video/fbdev/sis/
F:	include/video/sisfb.h

SIS USB2VGA DRIVER
M:	Thomas Winischhofer <thomas@winischhofer.net>
W:	http://www.winischhofer.at/linuxsisusbvga.shtml
S:	Maintained
F:	drivers/usb/misc/sisusbvga/

SLAB ALLOCATOR
M:	Christoph Lameter <cl@linux.com>
M:	Pekka Enberg <penberg@kernel.org>
M:	David Rientjes <rientjes@google.com>
M:	Joonsoo Kim <iamjoonsoo.kim@lge.com>
M:	Andrew Morton <akpm@linux-foundation.org>
L:	linux-mm@kvack.org
S:	Maintained
F:	include/linux/sl?b*.h
F:	mm/sl?b*

SLEEPABLE READ-COPY UPDATE (SRCU)
M:	Lai Jiangshan <laijs@cn.fujitsu.com>
M:	"Paul E. McKenney" <paulmck@linux.vnet.ibm.com>
M:	Josh Triplett <josh@joshtriplett.org>
R:	Steven Rostedt <rostedt@goodmis.org>
R:	Mathieu Desnoyers <mathieu.desnoyers@efficios.com>
L:	linux-kernel@vger.kernel.org
W:	http://www.rdrop.com/users/paulmck/RCU/
S:	Supported
T:	git git://git.kernel.org/pub/scm/linux/kernel/git/paulmck/linux-rcu.git
F:	include/linux/srcu.h
F:	kernel/rcu/srcu.c

SMACK SECURITY MODULE
M:	Casey Schaufler <casey@schaufler-ca.com>
L:	linux-security-module@vger.kernel.org
W:	http://schaufler-ca.com
T:	git git://git.gitorious.org/smack-next/kernel.git
S:	Maintained
F:	Documentation/security/Smack.txt
F:	security/smack/

DRIVERS FOR ADAPTIVE VOLTAGE SCALING (AVS)
M:	Kevin Hilman <khilman@kernel.org>
M:	Nishanth Menon <nm@ti.com>
S:	Maintained
F:	drivers/power/avs/
F:	include/linux/power/smartreflex.h
L:	linux-pm@vger.kernel.org

SMC91x ETHERNET DRIVER
M:	Nicolas Pitre <nico@fluxnic.net>
S:	Odd Fixes
F:	drivers/net/ethernet/smsc/smc91x.*

SMIA AND SMIA++ IMAGE SENSOR DRIVER
M:	Sakari Ailus <sakari.ailus@iki.fi>
L:	linux-media@vger.kernel.org
S:	Maintained
F:	drivers/media/i2c/smiapp/
F:	include/media/smiapp.h
F:	drivers/media/i2c/smiapp-pll.c
F:	drivers/media/i2c/smiapp-pll.h
F:	include/uapi/linux/smiapp.h
F:	Documentation/devicetree/bindings/media/i2c/nokia,smia.txt

SMM665 HARDWARE MONITOR DRIVER
M:	Guenter Roeck <linux@roeck-us.net>
L:	lm-sensors@lm-sensors.org
S:	Maintained
F:	Documentation/hwmon/smm665
F:	drivers/hwmon/smm665.c

SMSC EMC2103 HARDWARE MONITOR DRIVER
M:	Steve Glendinning <steve.glendinning@shawell.net>
L:	lm-sensors@lm-sensors.org
S:	Maintained
F:	Documentation/hwmon/emc2103
F:	drivers/hwmon/emc2103.c

SMSC SCH5627 HARDWARE MONITOR DRIVER
M:	Hans de Goede <hdegoede@redhat.com>
L:	lm-sensors@lm-sensors.org
S:	Supported
F:	Documentation/hwmon/sch5627
F:	drivers/hwmon/sch5627.c

SMSC47B397 HARDWARE MONITOR DRIVER
M:	Jean Delvare <jdelvare@suse.de>
L:	lm-sensors@lm-sensors.org
S:	Maintained
F:	Documentation/hwmon/smsc47b397
F:	drivers/hwmon/smsc47b397.c

SMSC911x ETHERNET DRIVER
M:	Steve Glendinning <steve.glendinning@shawell.net>
L:	netdev@vger.kernel.org
S:	Maintained
F:	include/linux/smsc911x.h
F:	drivers/net/ethernet/smsc/smsc911x.*

SMSC9420 PCI ETHERNET DRIVER
M:	Steve Glendinning <steve.glendinning@shawell.net>
L:	netdev@vger.kernel.org
S:	Maintained
F:	drivers/net/ethernet/smsc/smsc9420.*

SMSC UFX6000 and UFX7000 USB to VGA DRIVER
M:	Steve Glendinning <steve.glendinning@shawell.net>
L:	linux-fbdev@vger.kernel.org
S:	Maintained
F:	drivers/video/fbdev/smscufx.c

SOC-CAMERA V4L2 SUBSYSTEM
M:	Guennadi Liakhovetski <g.liakhovetski@gmx.de>
L:	linux-media@vger.kernel.org
T:	git git://linuxtv.org/media_tree.git
S:	Maintained
F:	include/media/soc*
F:	drivers/media/i2c/soc_camera/
F:	drivers/media/platform/soc_camera/

SOEKRIS NET48XX LED SUPPORT
M:	Chris Boot <bootc@bootc.net>
S:	Maintained
F:	drivers/leds/leds-net48xx.c

SOFTLOGIC 6x10 MPEG CODEC
M:	Bluecherry Maintainers <maintainers@bluecherrydvr.com>
M:	Andrey Utkin <andrey.utkin@corp.bluecherry.net>
M:	Andrey Utkin <andrey.krieger.utkin@gmail.com>
M:	Ismael Luceno <ismael@iodev.co.uk>
L:	linux-media@vger.kernel.org
S:	Supported
F:	drivers/media/pci/solo6x10/

SOFTWARE RAID (Multiple Disks) SUPPORT
M:	Neil Brown <neilb@suse.de>
L:	linux-raid@vger.kernel.org
S:	Supported
F:	drivers/md/
F:	include/linux/raid/
F:	include/uapi/linux/raid/

SONIC NETWORK DRIVER
M:	Thomas Bogendoerfer <tsbogend@alpha.franken.de>
L:	netdev@vger.kernel.org
S:	Maintained
F:	drivers/net/ethernet/natsemi/sonic.*

SONICS SILICON BACKPLANE DRIVER (SSB)
M:	Michael Buesch <m@bues.ch>
L:	netdev@vger.kernel.org
S:	Maintained
F:	drivers/ssb/
F:	include/linux/ssb/

SONY VAIO CONTROL DEVICE DRIVER
M:	Mattia Dongili <malattia@linux.it>
L:	platform-driver-x86@vger.kernel.org
W:	http://www.linux.it/~malattia/wiki/index.php/Sony_drivers
S:	Maintained
F:	Documentation/laptops/sony-laptop.txt
F:	drivers/char/sonypi.c
F:	drivers/platform/x86/sony-laptop.c
F:	include/linux/sony-laptop.h

SONY MEMORYSTICK CARD SUPPORT
M:	Alex Dubov <oakad@yahoo.com>
W:	http://tifmxx.berlios.de/
S:	Maintained
F:	drivers/memstick/host/tifm_ms.c

SONY MEMORYSTICK STANDARD SUPPORT
M:	Maxim Levitsky <maximlevitsky@gmail.com>
S:	Maintained
F:	drivers/memstick/core/ms_block.*

SOUND
M:	Jaroslav Kysela <perex@perex.cz>
M:	Takashi Iwai <tiwai@suse.de>
L:	alsa-devel@alsa-project.org (moderated for non-subscribers)
W:	http://www.alsa-project.org/
T:	git git://git.kernel.org/pub/scm/linux/kernel/git/tiwai/sound.git
T:	git git://git.alsa-project.org/alsa-kernel.git
Q:	http://patchwork.kernel.org/project/alsa-devel/list/
S:	Maintained
F:	Documentation/sound/
F:	include/sound/
F:	include/uapi/sound/
F:	sound/

SOUND - COMPRESSED AUDIO
M:	Vinod Koul <vinod.koul@intel.com>
L:	alsa-devel@alsa-project.org (moderated for non-subscribers)
T:	git git://git.kernel.org/pub/scm/linux/kernel/git/tiwai/sound.git
S:	Supported
F:	Documentation/sound/alsa/compress_offload.txt
F:	include/sound/compress_driver.h
F:	include/uapi/sound/compress_*
F:	sound/core/compress_offload.c
F:	sound/soc/soc-compress.c

SOUND - SOC LAYER / DYNAMIC AUDIO POWER MANAGEMENT (ASoC)
M:	Liam Girdwood <lgirdwood@gmail.com>
M:	Mark Brown <broonie@kernel.org>
T:	git git://git.kernel.org/pub/scm/linux/kernel/git/broonie/sound.git
L:	alsa-devel@alsa-project.org (moderated for non-subscribers)
W:	http://alsa-project.org/main/index.php/ASoC
S:	Supported
F:	Documentation/sound/alsa/soc/
F:	sound/soc/
F:	include/sound/soc*

SOUND - DMAENGINE HELPERS
M:	Lars-Peter Clausen <lars@metafoo.de>
S:	Supported
F:	include/sound/dmaengine_pcm.h
F:	sound/core/pcm_dmaengine.c
F:	sound/soc/soc-generic-dmaengine-pcm.c

SP2 MEDIA DRIVER
M:	Olli Salonen <olli.salonen@iki.fi>
L:	linux-media@vger.kernel.org
W:	http://linuxtv.org/
Q:	http://patchwork.linuxtv.org/project/linux-media/list/
S:	Maintained
F:	drivers/media/dvb-frontends/sp2*

SPARC + UltraSPARC (sparc/sparc64)
M:	"David S. Miller" <davem@davemloft.net>
L:	sparclinux@vger.kernel.org
Q:	http://patchwork.ozlabs.org/project/sparclinux/list/
T:	git git://git.kernel.org/pub/scm/linux/kernel/git/davem/sparc.git
T:	git git://git.kernel.org/pub/scm/linux/kernel/git/davem/sparc-next.git
S:	Maintained
F:	arch/sparc/
F:	drivers/sbus/

SPARC SERIAL DRIVERS
M:	"David S. Miller" <davem@davemloft.net>
L:	sparclinux@vger.kernel.org
T:	git git://git.kernel.org/pub/scm/linux/kernel/git/davem/sparc.git
T:	git git://git.kernel.org/pub/scm/linux/kernel/git/davem/sparc-next.git
S:	Maintained
F:	include/linux/sunserialcore.h
F:	drivers/tty/serial/suncore.c
F:	drivers/tty/serial/sunhv.c
F:	drivers/tty/serial/sunsab.c
F:	drivers/tty/serial/sunsab.h
F:	drivers/tty/serial/sunsu.c
F:	drivers/tty/serial/sunzilog.c
F:	drivers/tty/serial/sunzilog.h

SPARSE CHECKER
M:	"Christopher Li" <sparse@chrisli.org>
L:	linux-sparse@vger.kernel.org
W:	https://sparse.wiki.kernel.org/
T:	git git://git.kernel.org/pub/scm/devel/sparse/sparse.git
T:	git git://git.kernel.org/pub/scm/devel/sparse/chrisl/sparse.git
S:	Maintained
F:	include/linux/compiler.h

SPEAR PLATFORM SUPPORT
M:	Viresh Kumar <viresh.linux@gmail.com>
M:	Shiraz Hashim <shiraz.linux.kernel@gmail.com>
L:	spear-devel@list.st.com
L:	linux-arm-kernel@lists.infradead.org (moderated for non-subscribers)
W:	http://www.st.com/spear
S:	Maintained
F:	arch/arm/mach-spear/

SPEAR CLOCK FRAMEWORK SUPPORT
M:	Viresh Kumar <viresh.linux@gmail.com>
L:	spear-devel@list.st.com
L:	linux-arm-kernel@lists.infradead.org (moderated for non-subscribers)
W:	http://www.st.com/spear
S:	Maintained
F:	drivers/clk/spear/

SPI SUBSYSTEM
M:	Mark Brown <broonie@kernel.org>
L:	linux-spi@vger.kernel.org
T:	git git://git.kernel.org/pub/scm/linux/kernel/git/broonie/spi.git
Q:	http://patchwork.kernel.org/project/spi-devel-general/list/
S:	Maintained
F:	Documentation/spi/
F:	drivers/spi/
F:	include/linux/spi/
F:	include/uapi/linux/spi/

SPIDERNET NETWORK DRIVER for CELL
M:	Ishizaki Kou <kou.ishizaki@toshiba.co.jp>
M:	Jens Osterkamp <jens@de.ibm.com>
L:	netdev@vger.kernel.org
S:	Supported
F:	Documentation/networking/spider_net.txt
F:	drivers/net/ethernet/toshiba/spider_net*

SPU FILE SYSTEM
M:	Jeremy Kerr <jk@ozlabs.org>
L:	linuxppc-dev@lists.ozlabs.org
L:	cbe-oss-dev@lists.ozlabs.org
W:	http://www.ibm.com/developerworks/power/cell/
S:	Supported
F:	Documentation/filesystems/spufs.txt
F:	arch/powerpc/platforms/cell/spufs/

SQUASHFS FILE SYSTEM
M:	Phillip Lougher <phillip@squashfs.org.uk>
L:	squashfs-devel@lists.sourceforge.net (subscribers-only)
W:	http://squashfs.org.uk
S:	Maintained
F:	Documentation/filesystems/squashfs.txt
F:	fs/squashfs/

SRM (Alpha) environment access
M:	Jan-Benedict Glaw <jbglaw@lug-owl.de>
S:	Maintained
F:	arch/alpha/kernel/srm_env.c

STABLE BRANCH
M:	Greg Kroah-Hartman <gregkh@linuxfoundation.org>
L:	stable@vger.kernel.org
S:	Supported
F:	Documentation/stable_kernel_rules.txt

STAGING SUBSYSTEM
M:	Greg Kroah-Hartman <gregkh@linuxfoundation.org>
T:	git git://git.kernel.org/pub/scm/linux/kernel/git/gregkh/staging.git
L:	devel@driverdev.osuosl.org
S:	Supported
F:	drivers/staging/

STAGING - COMEDI
M:	Ian Abbott <abbotti@mev.co.uk>
M:	H Hartley Sweeten <hsweeten@visionengravers.com>
S:	Odd Fixes
F:	drivers/staging/comedi/

STAGING - FLARION FT1000 DRIVERS
M:	Marek Belisko <marek.belisko@gmail.com>
S:	Odd Fixes
F:	drivers/staging/ft1000/

STAGING - INDUSTRIAL IO
M:	Jonathan Cameron <jic23@kernel.org>
L:	linux-iio@vger.kernel.org
S:	Odd Fixes
F:	drivers/staging/iio/

STAGING - LIRC (LINUX INFRARED REMOTE CONTROL) DRIVERS
M:	Jarod Wilson <jarod@wilsonet.com>
W:	http://www.lirc.org/
S:	Odd Fixes
F:	drivers/staging/media/lirc/

STAGING - LUSTRE PARALLEL FILESYSTEM
M:	Oleg Drokin <oleg.drokin@intel.com>
M:	Andreas Dilger <andreas.dilger@intel.com>
L:	HPDD-discuss@lists.01.org (moderated for non-subscribers)
W:	http://lustre.opensfs.org/
S:	Maintained
F:	drivers/staging/lustre

STAGING - NVIDIA COMPLIANT EMBEDDED CONTROLLER INTERFACE (nvec)
M:	Julian Andres Klode <jak@jak-linux.org>
M:	Marc Dietrich <marvin24@gmx.de>
L:	ac100@lists.launchpad.net (moderated for non-subscribers)
L:	linux-tegra@vger.kernel.org
S:	Maintained
F:	drivers/staging/nvec/

STAGING - OLPC SECONDARY DISPLAY CONTROLLER (DCON)
M:	Jens Frederich <jfrederich@gmail.com>
M:	Daniel Drake <dsd@laptop.org>
M:	Jon Nettleton <jon.nettleton@gmail.com>
W:	http://wiki.laptop.org/go/DCON
S:	Maintained
F:	drivers/staging/olpc_dcon/

STAGING - OZMO DEVICES USB OVER WIFI DRIVER
M:	Shigekatsu Tateno <shigekatsu.tateno@atmel.com>
S:	Maintained
F:	drivers/staging/ozwpan/

STAGING - PARALLEL LCD/KEYPAD PANEL DRIVER
M:	Willy Tarreau <willy@meta-x.org>
S:	Odd Fixes
F:	drivers/staging/panel/

STAGING - REALTEK RTL8712U DRIVERS
M:	Larry Finger <Larry.Finger@lwfinger.net>
M:	Florian Schilhabel <florian.c.schilhabel@googlemail.com>.
S:	Odd Fixes
F:	drivers/staging/rtl8712/

STAGING - REALTEK RTL8723U WIRELESS DRIVER
M:	Larry Finger <Larry.Finger@lwfinger.net>
M:	Jes Sorensen <Jes.Sorensen@redhat.com>
L:	linux-wireless@vger.kernel.org
S:	Maintained
F:	drivers/staging/rtl8723au/

STAGING - SILICON MOTION SM7XX FRAME BUFFER DRIVER
M:	Sudip Mukherjee <sudipm.mukherjee@gmail.com>
M:	Teddy Wang <teddy.wang@siliconmotion.com>
M:	Sudip Mukherjee <sudip@vectorindia.org>
L:	linux-fbdev@vger.kernel.org
S:	Maintained
F:	drivers/staging/sm7xxfb/

STAGING - SILICON MOTION SM750 FRAME BUFFER DRIVER
M:	Sudip Mukherjee <sudipm.mukherjee@gmail.com>
M:	Teddy Wang <teddy.wang@siliconmotion.com>
M:	Sudip Mukherjee <sudip@vectorindia.org>
L:	linux-fbdev@vger.kernel.org
S:	Maintained
F:	drivers/staging/sm750fb/

STAGING - SLICOSS
M:	Lior Dotan <liodot@gmail.com>
M:	Christopher Harrer <charrer@alacritech.com>
S:	Odd Fixes
F:	drivers/staging/slicoss/

STAGING - SPEAKUP CONSOLE SPEECH DRIVER
M:	William Hubbs <w.d.hubbs@gmail.com>
M:	Chris Brannon <chris@the-brannons.com>
M:	Kirk Reiser <kirk@reisers.ca>
M:	Samuel Thibault <samuel.thibault@ens-lyon.org>
L:	speakup@linux-speakup.org
W:	http://www.linux-speakup.org/
S:	Odd Fixes
F:	drivers/staging/speakup/

STAGING - VIA VT665X DRIVERS
M:	Forest Bond <forest@alittletooquiet.net>
S:	Odd Fixes
F:	drivers/staging/vt665?/

STAGING - XGI Z7,Z9,Z11 PCI DISPLAY DRIVER
M:	Arnaud Patard <arnaud.patard@rtp-net.org>
S:	Odd Fixes
F:	drivers/staging/xgifb/

STARFIRE/DURALAN NETWORK DRIVER
M:	Ion Badulescu <ionut@badula.org>
S:	Odd Fixes
F:	drivers/net/ethernet/adaptec/starfire*

SUN3/3X
M:	Sam Creasey <sammy@sammy.net>
W:	http://sammy.net/sun3/
S:	Maintained
F:	arch/m68k/kernel/*sun3*
F:	arch/m68k/sun3*/
F:	arch/m68k/include/asm/sun3*
F:	drivers/net/ethernet/i825xx/sun3*

SUN4I LOW RES ADC ATTACHED TABLET KEYS DRIVER
M:	Hans de Goede <hdegoede@redhat.com>
L:	linux-input@vger.kernel.org
S:	Maintained
F:	Documentation/devicetree/bindings/input/sun4i-lradc-keys.txt
F:	drivers/input/keyboard/sun4i-lradc-keys.c

SUNDANCE NETWORK DRIVER
M:	Denis Kirjanov <kda@linux-powerpc.org>
L:	netdev@vger.kernel.org
S:	Maintained
F:	drivers/net/ethernet/dlink/sundance.c

SUPERH
L:	linux-sh@vger.kernel.org
Q:	http://patchwork.kernel.org/project/linux-sh/list/
S:	Orphan
F:	Documentation/sh/
F:	arch/sh/
F:	drivers/sh/

SUSPEND TO RAM
M:	"Rafael J. Wysocki" <rjw@rjwysocki.net>
M:	Len Brown <len.brown@intel.com>
M:	Pavel Machek <pavel@ucw.cz>
L:	linux-pm@vger.kernel.org
S:	Supported
F:	Documentation/power/
F:	arch/x86/kernel/acpi/
F:	drivers/base/power/
F:	kernel/power/
F:	include/linux/suspend.h
F:	include/linux/freezer.h
F:	include/linux/pm.h

SVGA HANDLING
M:	Martin Mares <mj@ucw.cz>
L:	linux-video@atrey.karlin.mff.cuni.cz
S:	Maintained
F:	Documentation/svga.txt
F:	arch/x86/boot/video*

SWIOTLB SUBSYSTEM
M:	Konrad Rzeszutek Wilk <konrad.wilk@oracle.com>
L:	linux-kernel@vger.kernel.org
S:	Supported
F:	lib/swiotlb.c
F:	arch/*/kernel/pci-swiotlb.c
F:	include/linux/swiotlb.h

SWITCHDEV
M:	Jiri Pirko <jiri@resnulli.us>
L:	netdev@vger.kernel.org
S:	Supported
F:	net/switchdev/
F:	include/net/switchdev.h

SYNOPSYS ARC ARCHITECTURE
M:	Vineet Gupta <vgupta@synopsys.com>
S:	Supported
F:	arch/arc/
F:	Documentation/devicetree/bindings/arc/
F:	drivers/tty/serial/arc_uart.c

SYSV FILESYSTEM
M:	Christoph Hellwig <hch@infradead.org>
S:	Maintained
F:	Documentation/filesystems/sysv-fs.txt
F:	fs/sysv/
F:	include/linux/sysv_fs.h

TARGET SUBSYSTEM
M:	Nicholas A. Bellinger <nab@linux-iscsi.org>
L:	linux-scsi@vger.kernel.org
L:	target-devel@vger.kernel.org
W:	http://www.linux-iscsi.org
W:	http://groups.google.com/group/linux-iscsi-target-dev
T:	git git://git.kernel.org/pub/scm/linux/kernel/git/nab/target-pending.git master
S:	Supported
F:	drivers/target/
F:	include/target/
F:	Documentation/target/

TASKSTATS STATISTICS INTERFACE
M:	Balbir Singh <bsingharora@gmail.com>
S:	Maintained
F:	Documentation/accounting/taskstats*
F:	include/linux/taskstats*
F:	kernel/taskstats.c

TC CLASSIFIER
M:	Jamal Hadi Salim <jhs@mojatatu.com>
L:	netdev@vger.kernel.org
S:	Maintained
F:	include/net/pkt_cls.h
F:	include/uapi/linux/pkt_cls.h
F:	net/sched/

TCP LOW PRIORITY MODULE
M:	"Wong Hoi Sing, Edison" <hswong3i@gmail.com>
M:	"Hung Hing Lun, Mike" <hlhung3i@gmail.com>
W:	http://tcp-lp-mod.sourceforge.net/
S:	Maintained
F:	net/ipv4/tcp_lp.c

TDA10071 MEDIA DRIVER
M:	Antti Palosaari <crope@iki.fi>
L:	linux-media@vger.kernel.org
W:	http://linuxtv.org/
W:	http://palosaari.fi/linux/
Q:	http://patchwork.linuxtv.org/project/linux-media/list/
T:	git git://linuxtv.org/anttip/media_tree.git
S:	Maintained
F:	drivers/media/dvb-frontends/tda10071*

TDA18212 MEDIA DRIVER
M:	Antti Palosaari <crope@iki.fi>
L:	linux-media@vger.kernel.org
W:	http://linuxtv.org/
W:	http://palosaari.fi/linux/
Q:	http://patchwork.linuxtv.org/project/linux-media/list/
T:	git git://linuxtv.org/anttip/media_tree.git
S:	Maintained
F:	drivers/media/tuners/tda18212*

TDA18218 MEDIA DRIVER
M:	Antti Palosaari <crope@iki.fi>
L:	linux-media@vger.kernel.org
W:	http://linuxtv.org/
W:	http://palosaari.fi/linux/
Q:	http://patchwork.linuxtv.org/project/linux-media/list/
T:	git git://linuxtv.org/anttip/media_tree.git
S:	Maintained
F:	drivers/media/tuners/tda18218*

TDA18271 MEDIA DRIVER
M:	Michael Krufky <mkrufky@linuxtv.org>
L:	linux-media@vger.kernel.org
W:	http://linuxtv.org/
W:	http://github.com/mkrufky
Q:	http://patchwork.linuxtv.org/project/linux-media/list/
T:	git git://linuxtv.org/mkrufky/tuners.git
S:	Maintained
F:	drivers/media/tuners/tda18271*

TDA827x MEDIA DRIVER
M:	Michael Krufky <mkrufky@linuxtv.org>
L:	linux-media@vger.kernel.org
W:	http://linuxtv.org/
W:	http://github.com/mkrufky
Q:	http://patchwork.linuxtv.org/project/linux-media/list/
T:	git git://linuxtv.org/mkrufky/tuners.git
S:	Maintained
F:	drivers/media/tuners/tda8290.*

TDA8290 MEDIA DRIVER
M:	Michael Krufky <mkrufky@linuxtv.org>
L:	linux-media@vger.kernel.org
W:	http://linuxtv.org/
W:	http://github.com/mkrufky
Q:	http://patchwork.linuxtv.org/project/linux-media/list/
T:	git git://linuxtv.org/mkrufky/tuners.git
S:	Maintained
F:	drivers/media/tuners/tda8290.*

TDA9840 MEDIA DRIVER
M:	Hans Verkuil <hverkuil@xs4all.nl>
L:	linux-media@vger.kernel.org
T:	git git://linuxtv.org/media_tree.git
W:	http://linuxtv.org
S:	Maintained
F:	drivers/media/i2c/tda9840*

TEA5761 TUNER DRIVER
M:	Mauro Carvalho Chehab <mchehab@osg.samsung.com>
L:	linux-media@vger.kernel.org
W:	http://linuxtv.org
T:	git git://linuxtv.org/media_tree.git
S:	Odd fixes
F:	drivers/media/tuners/tea5761.*

TEA5767 TUNER DRIVER
M:	Mauro Carvalho Chehab <mchehab@osg.samsung.com>
L:	linux-media@vger.kernel.org
W:	http://linuxtv.org
T:	git git://linuxtv.org/media_tree.git
S:	Maintained
F:	drivers/media/tuners/tea5767.*

TEA6415C MEDIA DRIVER
M:	Hans Verkuil <hverkuil@xs4all.nl>
L:	linux-media@vger.kernel.org
T:	git git://linuxtv.org/media_tree.git
W:	http://linuxtv.org
S:	Maintained
F:	drivers/media/i2c/tea6415c*

TEA6420 MEDIA DRIVER
M:	Hans Verkuil <hverkuil@xs4all.nl>
L:	linux-media@vger.kernel.org
T:	git git://linuxtv.org/media_tree.git
W:	http://linuxtv.org
S:	Maintained
F:	drivers/media/i2c/tea6420*

TEAM DRIVER
M:	Jiri Pirko <jiri@resnulli.us>
L:	netdev@vger.kernel.org
S:	Supported
F:	drivers/net/team/
F:	include/linux/if_team.h
F:	include/uapi/linux/if_team.h

TECHNOLOGIC SYSTEMS TS-5500 PLATFORM SUPPORT
M:	Savoir-faire Linux Inc. <kernel@savoirfairelinux.com>
S:	Maintained
F:	arch/x86/platform/ts5500/

TECHNOTREND USB IR RECEIVER
M:	Sean Young <sean@mess.org>
L:	linux-media@vger.kernel.org
S:	Maintained
F:	drivers/media/rc/ttusbir.c

TEGRA ARCHITECTURE SUPPORT
M:	Stephen Warren <swarren@wwwdotorg.org>
M:	Thierry Reding <thierry.reding@gmail.com>
M:	Alexandre Courbot <gnurou@gmail.com>
L:	linux-tegra@vger.kernel.org
Q:	http://patchwork.ozlabs.org/project/linux-tegra/list/
T:	git git://git.kernel.org/pub/scm/linux/kernel/git/tegra/linux.git
S:	Supported
N:	[^a-z]tegra

TEGRA CLOCK DRIVER
M:	Peter De Schrijver <pdeschrijver@nvidia.com>
M:	Prashant Gaikwad <pgaikwad@nvidia.com>
S:	Supported
F:	drivers/clk/tegra/

TEGRA DMA DRIVER
M:	Laxman Dewangan <ldewangan@nvidia.com>
S:	Supported
F:	drivers/dma/tegra20-apb-dma.c

TEGRA I2C DRIVER
M:	Laxman Dewangan <ldewangan@nvidia.com>
S:	Supported
F:	drivers/i2c/busses/i2c-tegra.c

TEGRA IOMMU DRIVERS
M:	Hiroshi Doyu <hdoyu@nvidia.com>
S:	Supported
F:	drivers/iommu/tegra*

TEGRA KBC DRIVER
M:	Rakesh Iyer <riyer@nvidia.com>
M:	Laxman Dewangan <ldewangan@nvidia.com>
S:	Supported
F:	drivers/input/keyboard/tegra-kbc.c

TEGRA PWM DRIVER
M:	Thierry Reding <thierry.reding@gmail.com>
S:	Supported
F:	drivers/pwm/pwm-tegra.c

TEGRA SERIAL DRIVER
M:	Laxman Dewangan <ldewangan@nvidia.com>
S:	Supported
F:	drivers/tty/serial/serial-tegra.c

TEGRA SPI DRIVER
M:	Laxman Dewangan <ldewangan@nvidia.com>
S:	Supported
F:	drivers/spi/spi-tegra*

TEHUTI ETHERNET DRIVER
M:	Andy Gospodarek <andy@greyhouse.net>
L:	netdev@vger.kernel.org
S:	Supported
F:	drivers/net/ethernet/tehuti/*

Telecom Clock Driver for MCPL0010
M:	Mark Gross <mark.gross@intel.com>
S:	Supported
F:	drivers/char/tlclk.c

TENSILICA XTENSA PORT (xtensa)
M:	Chris Zankel <chris@zankel.net>
M:	Max Filippov <jcmvbkbc@gmail.com>
L:	linux-xtensa@linux-xtensa.org
S:	Maintained
F:	arch/xtensa/
F:	drivers/irqchip/irq-xtensa-*

THANKO'S RAREMONO AM/FM/SW RADIO RECEIVER USB DRIVER
M:	Hans Verkuil <hverkuil@xs4all.nl>
L:	linux-media@vger.kernel.org
T:	git git://linuxtv.org/media_tree.git
W:	http://linuxtv.org
S:	Maintained
F:	drivers/media/radio/radio-raremono.c

THERMAL
M:	Zhang Rui <rui.zhang@intel.com>
M:	Eduardo Valentin <edubezval@gmail.com>
L:	linux-pm@vger.kernel.org
T:	git git://git.kernel.org/pub/scm/linux/kernel/git/rzhang/linux.git
T:	git git://git.kernel.org/pub/scm/linux/kernel/git/evalenti/linux-soc-thermal.git
Q:	https://patchwork.kernel.org/project/linux-pm/list/
S:	Supported
F:	drivers/thermal/
F:	include/linux/thermal.h
F:	include/uapi/linux/thermal.h
F:	include/linux/cpu_cooling.h
F:	Documentation/devicetree/bindings/thermal/

THINGM BLINK(1) USB RGB LED DRIVER
M:	Vivien Didelot <vivien.didelot@savoirfairelinux.com>
S:	Maintained
F:	drivers/hid/hid-thingm.c

THINKPAD ACPI EXTRAS DRIVER
M:	Henrique de Moraes Holschuh <ibm-acpi@hmh.eng.br>
L:	ibm-acpi-devel@lists.sourceforge.net
L:	platform-driver-x86@vger.kernel.org
W:	http://ibm-acpi.sourceforge.net
W:	http://thinkwiki.org/wiki/Ibm-acpi
T:	git git://repo.or.cz/linux-2.6/linux-acpi-2.6/ibm-acpi-2.6.git
S:	Maintained
F:	drivers/platform/x86/thinkpad_acpi.c

TI BANDGAP AND THERMAL DRIVER
M:	Eduardo Valentin <edubezval@gmail.com>
L:	linux-pm@vger.kernel.org
L:	linux-omap@vger.kernel.org
S:	Maintained
F:	drivers/thermal/ti-soc-thermal/

TI CDCE706 CLOCK DRIVER
M:	Max Filippov <jcmvbkbc@gmail.com>
S:	Maintained
F:	drivers/clk/clk-cdce706.c

TI CLOCK DRIVER
M:	Tero Kristo <t-kristo@ti.com>
L:	linux-omap@vger.kernel.org
S:	Maintained
F:	drivers/clk/ti/
F:	include/linux/clk/ti.h

TI FLASH MEDIA INTERFACE DRIVER
M:	Alex Dubov <oakad@yahoo.com>
S:	Maintained
F:	drivers/misc/tifm*
F:	drivers/mmc/host/tifm_sd.c
F:	include/linux/tifm.h

TI KEYSTONE MULTICORE NAVIGATOR DRIVERS
M:	Santosh Shilimkar <ssantosh@kernel.org>
L:	linux-kernel@vger.kernel.org
L:	linux-arm-kernel@lists.infradead.org (moderated for non-subscribers)
S:	Maintained
F:	drivers/soc/ti/*
T:	git git://git.kernel.org/pub/scm/linux/kernel/git/ssantosh/linux-keystone.git


TI LM49xxx FAMILY ASoC CODEC DRIVERS
M:	M R Swami Reddy <mr.swami.reddy@ti.com>
M:	Vishwas A Deshpande <vishwas.a.deshpande@ti.com>
L:	alsa-devel@alsa-project.org (moderated for non-subscribers)
S:	Maintained
F:	sound/soc/codecs/lm49453*
F:	sound/soc/codecs/isabelle*

TI LP855x BACKLIGHT DRIVER
M:	Milo Kim <milo.kim@ti.com>
S:	Maintained
F:	Documentation/backlight/lp855x-driver.txt
F:	drivers/video/backlight/lp855x_bl.c
F:	include/linux/platform_data/lp855x.h

TI LP8727 CHARGER DRIVER
M:	Milo Kim <milo.kim@ti.com>
S:	Maintained
F:	drivers/power/lp8727_charger.c
F:	include/linux/platform_data/lp8727.h

TI LP8788 MFD DRIVER
M:	Milo Kim <milo.kim@ti.com>
S:	Maintained
F:	drivers/iio/adc/lp8788_adc.c
F:	drivers/leds/leds-lp8788.c
F:	drivers/mfd/lp8788*.c
F:	drivers/power/lp8788-charger.c
F:	drivers/regulator/lp8788-*.c
F:	include/linux/mfd/lp8788*.h

TI NETCP ETHERNET DRIVER
M:	Wingman Kwok <w-kwok2@ti.com>
M:	Murali Karicheri <m-karicheri2@ti.com>
L:	netdev@vger.kernel.org
S:	Maintained
F:	drivers/net/ethernet/ti/netcp*

TI TAS571X FAMILY ASoC CODEC DRIVER
M:	Kevin Cernekee <cernekee@chromium.org>
L:	alsa-devel@alsa-project.org (moderated for non-subscribers)
S:	Odd Fixes
F:	sound/soc/codecs/tas571x*

TI TWL4030 SERIES SOC CODEC DRIVER
M:	Peter Ujfalusi <peter.ujfalusi@ti.com>
L:	alsa-devel@alsa-project.org (moderated for non-subscribers)
S:	Maintained
F:	sound/soc/codecs/twl4030*

TI WILINK WIRELESS DRIVERS
L:	linux-wireless@vger.kernel.org
W:	http://wireless.kernel.org/en/users/Drivers/wl12xx
W:	http://wireless.kernel.org/en/users/Drivers/wl1251
T:	git git://git.kernel.org/pub/scm/linux/kernel/git/luca/wl12xx.git
S:	Orphan
F:	drivers/net/wireless/ti/
F:	include/linux/wl12xx.h

TIPC NETWORK LAYER
M:	Jon Maloy <jon.maloy@ericsson.com>
M:	Ying Xue <ying.xue@windriver.com>
L:	netdev@vger.kernel.org (core kernel code)
L:	tipc-discussion@lists.sourceforge.net (user apps, general discussion)
W:	http://tipc.sourceforge.net/
S:	Maintained
F:	include/uapi/linux/tipc*.h
F:	net/tipc/

TILE ARCHITECTURE
M:	Chris Metcalf <cmetcalf@ezchip.com>
W:	http://www.ezchip.com/scm/
S:	Supported
F:	arch/tile/
F:	drivers/char/tile-srom.c
F:	drivers/edac/tile_edac.c
F:	drivers/net/ethernet/tile/
F:	drivers/rtc/rtc-tile.c
F:	drivers/tty/hvc/hvc_tile.c
F:	drivers/tty/serial/tilegx.c
F:	drivers/usb/host/*-tilegx.c
F:	include/linux/usb/tilegx.h

TLAN NETWORK DRIVER
M:	Samuel Chessman <chessman@tux.org>
L:	tlan-devel@lists.sourceforge.net (subscribers-only)
W:	http://sourceforge.net/projects/tlan/
S:	Maintained
F:	Documentation/networking/tlan.txt
F:	drivers/net/ethernet/ti/tlan.*

TOMOYO SECURITY MODULE
M:	Kentaro Takeda <takedakn@nttdata.co.jp>
M:	Tetsuo Handa <penguin-kernel@I-love.SAKURA.ne.jp>
L:	tomoyo-dev-en@lists.sourceforge.jp (subscribers-only, for developers in English)
L:	tomoyo-users-en@lists.sourceforge.jp (subscribers-only, for users in English)
L:	tomoyo-dev@lists.sourceforge.jp (subscribers-only, for developers in Japanese)
L:	tomoyo-users@lists.sourceforge.jp (subscribers-only, for users in Japanese)
W:	http://tomoyo.sourceforge.jp/
T:	quilt http://svn.sourceforge.jp/svnroot/tomoyo/trunk/2.5.x/tomoyo-lsm/patches/
S:	Maintained
F:	security/tomoyo/

TOPSTAR LAPTOP EXTRAS DRIVER
M:	Herton Ronaldo Krzesinski <herton@canonical.com>
L:	platform-driver-x86@vger.kernel.org
S:	Maintained
F:	drivers/platform/x86/topstar-laptop.c

TOSHIBA ACPI EXTRAS DRIVER
M:	Azael Avalos <coproscefalo@gmail.com>
L:	platform-driver-x86@vger.kernel.org
S:	Maintained
F:	drivers/platform/x86/toshiba_acpi.c

TOSHIBA BLUETOOTH DRIVER
M:	Azael Avalos <coproscefalo@gmail.com>
L:	platform-driver-x86@vger.kernel.org
S:	Maintained
F:	drivers/platform/x86/toshiba_bluetooth.c

TOSHIBA HDD ACTIVE PROTECTION SENSOR DRIVER
M:	Azael Avalos <coproscefalo@gmail.com>
L:	platform-driver-x86@vger.kernel.org
S:	Maintained
F:	drivers/platform/x86/toshiba_haps.c

TOSHIBA SMM DRIVER
M:	Jonathan Buzzard <jonathan@buzzard.org.uk>
L:	tlinux-users@tce.toshiba-dme.co.jp
W:	http://www.buzzard.org.uk/toshiba/
S:	Maintained
F:	drivers/char/toshiba.c
F:	include/linux/toshiba.h
F:	include/uapi/linux/toshiba.h

TMIO MMC DRIVER
M:	Ian Molton <ian.molton@codethink.co.uk>
L:	linux-mmc@vger.kernel.org
S:	Maintained
F:	drivers/mmc/host/tmio_mmc*
F:	drivers/mmc/host/sh_mobile_sdhi.c
F:	include/linux/mmc/tmio.h
F:	include/linux/mmc/sh_mobile_sdhi.h

TMP401 HARDWARE MONITOR DRIVER
M:	Guenter Roeck <linux@roeck-us.net>
L:	lm-sensors@lm-sensors.org
S:	Maintained
F:	Documentation/hwmon/tmp401
F:	drivers/hwmon/tmp401.c

TMPFS (SHMEM FILESYSTEM)
M:	Hugh Dickins <hughd@google.com>
L:	linux-mm@kvack.org
S:	Maintained
F:	include/linux/shmem_fs.h
F:	mm/shmem.c

TM6000 VIDEO4LINUX DRIVER
M:	Mauro Carvalho Chehab <mchehab@osg.samsung.com>
L:	linux-media@vger.kernel.org
W:	http://linuxtv.org
T:	git git://linuxtv.org/media_tree.git
S:	Odd fixes
F:	drivers/media/usb/tm6000/

TW68 VIDEO4LINUX DRIVER
M:	Hans Verkuil <hverkuil@xs4all.nl>
L:	linux-media@vger.kernel.org
T:	git git://linuxtv.org/media_tree.git
W:	http://linuxtv.org
S:	Odd Fixes
F:	drivers/media/pci/tw68/

TPM DEVICE DRIVER
M:	Peter Huewe <peterhuewe@gmx.de>
M:	Marcel Selhorst <tpmdd@selhorst.net>
R:	Jason Gunthorpe <jgunthorpe@obsidianresearch.com>
W:	http://tpmdd.sourceforge.net
L:	tpmdd-devel@lists.sourceforge.net (moderated for non-subscribers)
Q:	git git://github.com/PeterHuewe/linux-tpmdd.git
T:	https://github.com/PeterHuewe/linux-tpmdd
S:	Maintained
F:	drivers/char/tpm/

TPM IBM_VTPM DEVICE DRIVER
M:	Ashley Lai <ashleydlai@gmail.com>
W:	http://tpmdd.sourceforge.net
L:	tpmdd-devel@lists.sourceforge.net (moderated for non-subscribers)
S:	Maintained
F:	drivers/char/tpm/tpm_ibmvtpm*

TRACING
M:	Steven Rostedt <rostedt@goodmis.org>
M:	Ingo Molnar <mingo@redhat.com>
T:	git git://git.kernel.org/pub/scm/linux/kernel/git/tip/tip.git perf/core
S:	Maintained
F:	Documentation/trace/ftrace.txt
F:	arch/*/*/*/ftrace.h
F:	arch/*/kernel/ftrace.c
F:	include/*/ftrace.h
F:	include/linux/trace*.h
F:	include/trace/
F:	kernel/trace/
F:	tools/testing/selftests/ftrace/

TRIVIAL PATCHES
M:	Jiri Kosina <trivial@kernel.org>
T:	git git://git.kernel.org/pub/scm/linux/kernel/git/jikos/trivial.git
S:	Maintained
K:	^Subject:.*(?i)trivial

TTY LAYER
M:	Greg Kroah-Hartman <gregkh@linuxfoundation.org>
M:	Jiri Slaby <jslaby@suse.cz>
S:	Supported
T:	git git://git.kernel.org/pub/scm/linux/kernel/git/gregkh/tty.git
F:	drivers/tty/
F:	drivers/tty/serial/serial_core.c
F:	include/linux/serial_core.h
F:	include/linux/serial.h
F:	include/linux/tty.h
F:	include/uapi/linux/serial_core.h
F:	include/uapi/linux/serial.h
F:	include/uapi/linux/tty.h

TUA9001 MEDIA DRIVER
M:	Antti Palosaari <crope@iki.fi>
L:	linux-media@vger.kernel.org
W:	http://linuxtv.org/
W:	http://palosaari.fi/linux/
Q:	http://patchwork.linuxtv.org/project/linux-media/list/
T:	git git://linuxtv.org/anttip/media_tree.git
S:	Maintained
F:	drivers/media/tuners/tua9001*

TULIP NETWORK DRIVERS
M:	Grant Grundler <grundler@parisc-linux.org>
L:	netdev@vger.kernel.org
S:	Maintained
F:	drivers/net/ethernet/dec/tulip/

TUN/TAP driver
M:	Maxim Krasnyansky <maxk@qti.qualcomm.com>
W:	http://vtun.sourceforge.net/tun
S:	Maintained
F:	Documentation/networking/tuntap.txt
F:	arch/um/os-Linux/drivers/

TURBOCHANNEL SUBSYSTEM
M:	"Maciej W. Rozycki" <macro@linux-mips.org>
M:	Ralf Baechle <ralf@linux-mips.org>
L:	linux-mips@linux-mips.org
Q:	http://patchwork.linux-mips.org/project/linux-mips/list/
S:	Maintained
F:	drivers/tc/
F:	include/linux/tc.h

U14-34F SCSI DRIVER
M:	Dario Ballabio <ballabio_dario@emc.com>
L:	linux-scsi@vger.kernel.org
S:	Maintained
F:	drivers/scsi/u14-34f.c

UBI FILE SYSTEM (UBIFS)
M:	Artem Bityutskiy <dedekind1@gmail.com>
M:	Adrian Hunter <adrian.hunter@intel.com>
L:	linux-mtd@lists.infradead.org
T:	git git://git.infradead.org/ubifs-2.6.git
W:	http://www.linux-mtd.infradead.org/doc/ubifs.html
S:	Maintained
F:	Documentation/filesystems/ubifs.txt
F:	fs/ubifs/

UCLINUX (AND M68KNOMMU)
M:	Greg Ungerer <gerg@uclinux.org>
W:	http://www.uclinux.org/
L:	uclinux-dev@uclinux.org  (subscribers-only)
S:	Maintained
F:	arch/m68k/*/*_no.*
F:	arch/m68k/include/asm/*_no.*

UDF FILESYSTEM
M:	Jan Kara <jack@suse.cz>
S:	Maintained
F:	Documentation/filesystems/udf.txt
F:	fs/udf/

UFS FILESYSTEM
M:	Evgeniy Dushistov <dushistov@mail.ru>
S:	Maintained
F:	Documentation/filesystems/ufs.txt
F:	fs/ufs/

UHID USERSPACE HID IO DRIVER:
M:	David Herrmann <dh.herrmann@googlemail.com>
L:	linux-input@vger.kernel.org
S:	Maintained
F:	drivers/hid/uhid.c
F:	include/uapi/linux/uhid.h

ULTRA-WIDEBAND (UWB) SUBSYSTEM:
L:	linux-usb@vger.kernel.org
S:	Orphan
F:	drivers/uwb/
F:	include/linux/uwb.h
F:	include/linux/uwb/

UNICORE32 ARCHITECTURE:
M:	Guan Xuetao <gxt@mprc.pku.edu.cn>
W:	http://mprc.pku.edu.cn/~guanxuetao/linux
S:	Maintained
T:	git git://github.com/gxt/linux.git
F:	arch/unicore32/

UNIFDEF
M:	Tony Finch <dot@dotat.at>
W:	http://dotat.at/prog/unifdef
S:	Maintained
F:	scripts/unifdef.c

UNIFORM CDROM DRIVER
M:	Jens Axboe <axboe@kernel.dk>
W:	http://www.kernel.dk
S:	Maintained
F:	Documentation/cdrom/
F:	drivers/cdrom/cdrom.c
F:	include/linux/cdrom.h
F:	include/uapi/linux/cdrom.h

UNISYS S-PAR DRIVERS
M:	Benjamin Romer <benjamin.romer@unisys.com>
M:	David Kershner <david.kershner@unisys.com>
L:	sparmaintainer@unisys.com (Unisys internal)
S:	Supported
F:	drivers/staging/unisys/

UNIVERSAL FLASH STORAGE HOST CONTROLLER DRIVER
M:	Vinayak Holikatti <vinholikatti@gmail.com>
L:	linux-scsi@vger.kernel.org
S:	Supported
F:	Documentation/scsi/ufs.txt
F:	drivers/scsi/ufs/

UNSORTED BLOCK IMAGES (UBI)
M:	Artem Bityutskiy <dedekind1@gmail.com>
M:	Richard Weinberger <richard@nod.at>
W:	http://www.linux-mtd.infradead.org/
L:	linux-mtd@lists.infradead.org
T:	git git://git.infradead.org/ubifs-2.6.git
S:	Supported
F:	drivers/mtd/ubi/
F:	include/linux/mtd/ubi.h
F:	include/uapi/mtd/ubi-user.h

USB ACM DRIVER
M:	Oliver Neukum <oliver@neukum.org>
L:	linux-usb@vger.kernel.org
S:	Maintained
F:	Documentation/usb/acm.txt
F:	drivers/usb/class/cdc-acm.*

USB AR5523 WIRELESS DRIVER
M:	Pontus Fuchs <pontus.fuchs@gmail.com>
L:	linux-wireless@vger.kernel.org
S:	Maintained
F:	drivers/net/wireless/ath/ar5523/

USB ATTACHED SCSI
M:	Hans de Goede <hdegoede@redhat.com>
M:	Gerd Hoffmann <kraxel@redhat.com>
L:	linux-usb@vger.kernel.org
L:	linux-scsi@vger.kernel.org
S:	Maintained
F:	drivers/usb/storage/uas.c

USB CDC ETHERNET DRIVER
M:	Oliver Neukum <oliver@neukum.org>
L:	linux-usb@vger.kernel.org
S:	Maintained
F:	drivers/net/usb/cdc_*.c
F:	include/uapi/linux/usb/cdc.h

USB CHAOSKEY DRIVER
M:	Keith Packard <keithp@keithp.com>
L:	linux-usb@vger.kernel.org
S:	Maintained
F:	drivers/usb/misc/chaoskey.c

USB CYPRESS C67X00 DRIVER
M:	Peter Korsgaard <jacmet@sunsite.dk>
L:	linux-usb@vger.kernel.org
S:	Maintained
F:	drivers/usb/c67x00/

USB DAVICOM DM9601 DRIVER
M:	Peter Korsgaard <jacmet@sunsite.dk>
L:	netdev@vger.kernel.org
W:	http://www.linux-usb.org/usbnet
S:	Maintained
F:	drivers/net/usb/dm9601.c

USB DIAMOND RIO500 DRIVER
M:	Cesar Miquel <miquel@df.uba.ar>
L:	rio500-users@lists.sourceforge.net
W:	http://rio500.sourceforge.net
S:	Maintained
F:	drivers/usb/misc/rio500*

USB EHCI DRIVER
M:	Alan Stern <stern@rowland.harvard.edu>
L:	linux-usb@vger.kernel.org
S:	Maintained
F:	Documentation/usb/ehci.txt
F:	drivers/usb/host/ehci*

USB GADGET/PERIPHERAL SUBSYSTEM
M:	Felipe Balbi <balbi@ti.com>
L:	linux-usb@vger.kernel.org
W:	http://www.linux-usb.org/gadget
T:	git git://git.kernel.org/pub/scm/linux/kernel/git/balbi/usb.git
S:	Maintained
F:	drivers/usb/gadget/
F:	include/linux/usb/gadget*

USB HID/HIDBP DRIVERS (USB KEYBOARDS, MICE, REMOTE CONTROLS, ...)
M:	Jiri Kosina <jkosina@suse.cz>
L:	linux-usb@vger.kernel.org
T:	git git://git.kernel.org/pub/scm/linux/kernel/git/jikos/hid.git
S:	Maintained
F:	Documentation/hid/hiddev.txt
F:	drivers/hid/usbhid/

USB ISP116X DRIVER
M:	Olav Kongas <ok@artecdesign.ee>
L:	linux-usb@vger.kernel.org
S:	Maintained
F:	drivers/usb/host/isp116x*
F:	include/linux/usb/isp116x.h

USB MASS STORAGE DRIVER
M:	Matthew Dharm <mdharm-usb@one-eyed-alien.net>
L:	linux-usb@vger.kernel.org
L:	usb-storage@lists.one-eyed-alien.net
S:	Maintained
W:	http://www.one-eyed-alien.net/~mdharm/linux-usb/
F:	drivers/usb/storage/

USB MIDI DRIVER
M:	Clemens Ladisch <clemens@ladisch.de>
L:	alsa-devel@alsa-project.org (moderated for non-subscribers)
T:	git git://git.alsa-project.org/alsa-kernel.git
S:	Maintained
F:	sound/usb/midi.*

USB NETWORKING DRIVERS
L:	linux-usb@vger.kernel.org
S:	Odd Fixes
F:	drivers/net/usb/

USB OHCI DRIVER
M:	Alan Stern <stern@rowland.harvard.edu>
L:	linux-usb@vger.kernel.org
S:	Maintained
F:	Documentation/usb/ohci.txt
F:	drivers/usb/host/ohci*

USB OTG FSM (Finite State Machine)
M:	Peter Chen <Peter.Chen@freescale.com>
T:	git git://git.kernel.org/pub/scm/linux/kernel/git/peter.chen/usb.git
L:	linux-usb@vger.kernel.org
S:	Maintained
F:	drivers/usb/common/usb-otg-fsm.c

USB OVER IP DRIVER
M:	Valentina Manea <valentina.manea.m@gmail.com>
M:	Shuah Khan <shuah.kh@samsung.com>
L:	linux-usb@vger.kernel.org
S:	Maintained
F:	drivers/usb/usbip/
F:	tools/usb/usbip/

USB PEGASUS DRIVER
M:	Petko Manolov <petkan@nucleusys.com>
L:	linux-usb@vger.kernel.org
L:	netdev@vger.kernel.org
T:	git git://github.com/petkan/pegasus.git
W:	https://github.com/petkan/pegasus
S:	Maintained
F:	drivers/net/usb/pegasus.*

USB PHY LAYER
M:	Felipe Balbi <balbi@ti.com>
L:	linux-usb@vger.kernel.org
T:	git git://git.kernel.org/pub/scm/linux/kernel/git/balbi/usb.git
S:	Maintained
F:	drivers/usb/phy/

USB PRINTER DRIVER (usblp)
M:	Pete Zaitcev <zaitcev@redhat.com>
L:	linux-usb@vger.kernel.org
S:	Supported
F:	drivers/usb/class/usblp.c

USB RTL8150 DRIVER
M:	Petko Manolov <petkan@nucleusys.com>
L:	linux-usb@vger.kernel.org
L:	netdev@vger.kernel.org
T:	git git://github.com/petkan/rtl8150.git
W:	https://github.com/petkan/rtl8150
S:	Maintained
F:	drivers/net/usb/rtl8150.c

USB SERIAL SUBSYSTEM
M:	Johan Hovold <johan@kernel.org>
L:	linux-usb@vger.kernel.org
S:	Maintained
F:	Documentation/usb/usb-serial.txt
F:	drivers/usb/serial/
F:	include/linux/usb/serial.h

USB SMSC75XX ETHERNET DRIVER
M:	Steve Glendinning <steve.glendinning@shawell.net>
L:	netdev@vger.kernel.org
S:	Maintained
F:	drivers/net/usb/smsc75xx.*

USB SMSC95XX ETHERNET DRIVER
M:	Steve Glendinning <steve.glendinning@shawell.net>
L:	netdev@vger.kernel.org
S:	Maintained
F:	drivers/net/usb/smsc95xx.*

USB SUBSYSTEM
M:	Greg Kroah-Hartman <gregkh@linuxfoundation.org>
L:	linux-usb@vger.kernel.org
W:	http://www.linux-usb.org
T:	git git://git.kernel.org/pub/scm/linux/kernel/git/gregkh/usb.git
S:	Supported
F:	Documentation/usb/
F:	drivers/usb/
F:	include/linux/usb.h
F:	include/linux/usb/

USB UHCI DRIVER
M:	Alan Stern <stern@rowland.harvard.edu>
L:	linux-usb@vger.kernel.org
S:	Maintained
F:	drivers/usb/host/uhci*

USB "USBNET" DRIVER FRAMEWORK
M:	Oliver Neukum <oneukum@suse.de>
L:	netdev@vger.kernel.org
W:	http://www.linux-usb.org/usbnet
S:	Maintained
F:	drivers/net/usb/usbnet.c
F:	include/linux/usb/usbnet.h

USB VIDEO CLASS
M:	Laurent Pinchart <laurent.pinchart@ideasonboard.com>
L:	linux-uvc-devel@lists.sourceforge.net (subscribers-only)
L:	linux-media@vger.kernel.org
T:	git git://linuxtv.org/media_tree.git
W:	http://www.ideasonboard.org/uvc/
S:	Maintained
F:	drivers/media/usb/uvc/
F:	include/uapi/linux/uvcvideo.h

USB VISION DRIVER
M:	Hans Verkuil <hverkuil@xs4all.nl>
L:	linux-media@vger.kernel.org
T:	git git://linuxtv.org/media_tree.git
W:	http://linuxtv.org
S:	Odd Fixes
F:	drivers/media/usb/usbvision/

USB WEBCAM GADGET
M:	Laurent Pinchart <laurent.pinchart@ideasonboard.com>
L:	linux-usb@vger.kernel.org
S:	Maintained
F:	drivers/usb/gadget/function/*uvc*
F:	drivers/usb/gadget/legacy/webcam.c

USB WIRELESS RNDIS DRIVER (rndis_wlan)
M:	Jussi Kivilinna <jussi.kivilinna@iki.fi>
L:	linux-wireless@vger.kernel.org
S:	Maintained
F:	drivers/net/wireless/rndis_wlan.c

USB XHCI DRIVER
M:	Mathias Nyman <mathias.nyman@intel.com>
L:	linux-usb@vger.kernel.org
S:	Supported
F:	drivers/usb/host/xhci*
F:	drivers/usb/host/pci-quirks*

USB ZD1201 DRIVER
L:	linux-wireless@vger.kernel.org
W:	http://linux-lc100020.sourceforge.net
S:	Orphan
F:	drivers/net/wireless/zd1201.*

USB ZR364XX DRIVER
M:	Antoine Jacquet <royale@zerezo.com>
L:	linux-usb@vger.kernel.org
L:	linux-media@vger.kernel.org
T:	git git://linuxtv.org/media_tree.git
W:	http://royale.zerezo.com/zr364xx/
S:	Maintained
F:	Documentation/video4linux/zr364xx.txt
F:	drivers/media/usb/zr364xx/

USER-MODE LINUX (UML)
M:	Jeff Dike <jdike@addtoit.com>
M:	Richard Weinberger <richard@nod.at>
L:	user-mode-linux-devel@lists.sourceforge.net
L:	user-mode-linux-user@lists.sourceforge.net
W:	http://user-mode-linux.sourceforge.net
S:	Maintained
F:	Documentation/virtual/uml/
F:	arch/um/
F:	arch/x86/um/
F:	fs/hostfs/
F:	fs/hppfs/

USERSPACE I/O (UIO)
M:	"Hans J. Koch" <hjk@hansjkoch.de>
M:	Greg Kroah-Hartman <gregkh@linuxfoundation.org>
S:	Maintained
T:	git git://git.kernel.org/pub/scm/linux/kernel/git/gregkh/char-misc.git
F:	Documentation/DocBook/uio-howto.tmpl
F:	drivers/uio/
F:	include/linux/uio*.h

UTIL-LINUX PACKAGE
M:	Karel Zak <kzak@redhat.com>
L:	util-linux@vger.kernel.org
W:	http://en.wikipedia.org/wiki/Util-linux
T:	git git://git.kernel.org/pub/scm/utils/util-linux/util-linux.git
S:	Maintained

UVESAFB DRIVER
M:	Michal Januszewski <spock@gentoo.org>
L:	linux-fbdev@vger.kernel.org
W:	http://dev.gentoo.org/~spock/projects/uvesafb/
S:	Maintained
F:	Documentation/fb/uvesafb.txt
F:	drivers/video/fbdev/uvesafb.*

VFAT/FAT/MSDOS FILESYSTEM
M:	OGAWA Hirofumi <hirofumi@mail.parknet.co.jp>
S:	Maintained
F:	Documentation/filesystems/vfat.txt
F:	fs/fat/

VFIO DRIVER
M:	Alex Williamson <alex.williamson@redhat.com>
L:	kvm@vger.kernel.org
S:	Maintained
F:	Documentation/vfio.txt
F:	drivers/vfio/
F:	include/linux/vfio.h
F:	include/uapi/linux/vfio.h

VIDEOBUF2 FRAMEWORK
M:	Pawel Osciak <pawel@osciak.com>
M:	Marek Szyprowski <m.szyprowski@samsung.com>
M:	Kyungmin Park <kyungmin.park@samsung.com>
L:	linux-media@vger.kernel.org
S:	Maintained
F:	drivers/media/v4l2-core/videobuf2-*
F:	include/media/videobuf2-*

VIRTIO CONSOLE DRIVER
M:	Amit Shah <amit.shah@redhat.com>
L:	virtualization@lists.linux-foundation.org
S:	Maintained
F:	drivers/char/virtio_console.c
F:	include/linux/virtio_console.h
F:	include/uapi/linux/virtio_console.h

VIRTIO CORE, NET AND BLOCK DRIVERS
M:	"Michael S. Tsirkin" <mst@redhat.com>
L:	virtualization@lists.linux-foundation.org
S:	Maintained
F:	drivers/virtio/
F:	tools/virtio/
F:	drivers/net/virtio_net.c
F:	drivers/block/virtio_blk.c
F:	include/linux/virtio_*.h
F:	include/uapi/linux/virtio_*.h

VIRTIO HOST (VHOST)
M:	"Michael S. Tsirkin" <mst@redhat.com>
L:	kvm@vger.kernel.org
L:	virtualization@lists.linux-foundation.org
L:	netdev@vger.kernel.org
S:	Maintained
F:	drivers/vhost/
F:	include/uapi/linux/vhost.h

VIRTIO INPUT DRIVER
M:	Gerd Hoffmann <kraxel@redhat.com>
S:	Maintained
F:	drivers/virtio/virtio_input.c
F:	include/uapi/linux/virtio_input.h

VIA RHINE NETWORK DRIVER
S:	Orphan
F:	drivers/net/ethernet/via/via-rhine.c

VIA SD/MMC CARD CONTROLLER DRIVER
M:	Bruce Chang <brucechang@via.com.tw>
M:	Harald Welte <HaraldWelte@viatech.com>
S:	Maintained
F:	drivers/mmc/host/via-sdmmc.c

VIA UNICHROME(PRO)/CHROME9 FRAMEBUFFER DRIVER
M:	Florian Tobias Schandinat <FlorianSchandinat@gmx.de>
L:	linux-fbdev@vger.kernel.org
S:	Maintained
F:	include/linux/via-core.h
F:	include/linux/via-gpio.h
F:	include/linux/via_i2c.h
F:	drivers/video/fbdev/via/

VIA VELOCITY NETWORK DRIVER
M:	Francois Romieu <romieu@fr.zoreil.com>
L:	netdev@vger.kernel.org
S:	Maintained
F:	drivers/net/ethernet/via/via-velocity.*

VIVID VIRTUAL VIDEO DRIVER
M:	Hans Verkuil <hverkuil@xs4all.nl>
L:	linux-media@vger.kernel.org
T:	git git://linuxtv.org/media_tree.git
W:	http://linuxtv.org
S:	Maintained
F:	drivers/media/platform/vivid/*

VLAN (802.1Q)
M:	Patrick McHardy <kaber@trash.net>
L:	netdev@vger.kernel.org
S:	Maintained
F:	drivers/net/macvlan.c
F:	include/linux/if_*vlan.h
F:	net/8021q/

VLYNQ BUS
M:	Florian Fainelli <florian@openwrt.org>
L:	openwrt-devel@lists.openwrt.org (subscribers-only)
S:	Maintained
F:	drivers/vlynq/vlynq.c
F:	include/linux/vlynq.h

VME SUBSYSTEM
M:	Martyn Welch <martyn.welch@ge.com>
M:	Manohar Vanga <manohar.vanga@gmail.com>
M:	Greg Kroah-Hartman <gregkh@linuxfoundation.org>
L:	devel@driverdev.osuosl.org
S:	Maintained
T:	git git://git.kernel.org/pub/scm/linux/kernel/git/gregkh/driver-core.git
F:	Documentation/vme_api.txt
F:	drivers/staging/vme/
F:	drivers/vme/
F:	include/linux/vme*

VMWARE HYPERVISOR INTERFACE
M:	Alok Kataria <akataria@vmware.com>
L:	virtualization@lists.linux-foundation.org
S:	Supported
F:	arch/x86/kernel/cpu/vmware.c

VMWARE BALLOON DRIVER
M:	Xavier Deguillard <xdeguillard@vmware.com>
M:	Philip Moltmann <moltmann@vmware.com>
M:	"VMware, Inc." <pv-drivers@vmware.com>
L:	linux-kernel@vger.kernel.org
S:	Maintained
F:	drivers/misc/vmw_balloon.c

VMWARE VMMOUSE SUBDRIVER
M:	"VMware Graphics" <linux-graphics-maintainer@vmware.com>
M:	"VMware, Inc." <pv-drivers@vmware.com>
L:	linux-input@vger.kernel.org
S:	Maintained
F:	drivers/input/mouse/vmmouse.c
F:	drivers/input/mouse/vmmouse.h

VMWARE VMXNET3 ETHERNET DRIVER
M:	Shreyas Bhatewara <sbhatewara@vmware.com>
M:	"VMware, Inc." <pv-drivers@vmware.com>
L:	netdev@vger.kernel.org
S:	Maintained
F:	drivers/net/vmxnet3/

VMware PVSCSI driver
M:	Arvind Kumar <arvindkumar@vmware.com>
M:	VMware PV-Drivers <pv-drivers@vmware.com>
L:	linux-scsi@vger.kernel.org
S:	Maintained
F:	drivers/scsi/vmw_pvscsi.c
F:	drivers/scsi/vmw_pvscsi.h

VOLTAGE AND CURRENT REGULATOR FRAMEWORK
M:	Liam Girdwood <lgirdwood@gmail.com>
M:	Mark Brown <broonie@kernel.org>
L:	linux-kernel@vger.kernel.org
W:	http://opensource.wolfsonmicro.com/node/15
W:	http://www.slimlogic.co.uk/?p=48
T:	git git://git.kernel.org/pub/scm/linux/kernel/git/broonie/regulator.git
S:	Supported
F:	drivers/regulator/
F:	include/linux/regulator/

VT1211 HARDWARE MONITOR DRIVER
M:	Juerg Haefliger <juergh@gmail.com>
L:	lm-sensors@lm-sensors.org
S:	Maintained
F:	Documentation/hwmon/vt1211
F:	drivers/hwmon/vt1211.c

VT8231 HARDWARE MONITOR DRIVER
M:	Roger Lucas <vt8231@hiddenengine.co.uk>
L:	lm-sensors@lm-sensors.org
S:	Maintained
F:	drivers/hwmon/vt8231.c

VUB300 USB to SDIO/SD/MMC bridge chip
M:	Tony Olech <tony.olech@elandigitalsystems.com>
L:	linux-mmc@vger.kernel.org
L:	linux-usb@vger.kernel.org
S:	Supported
F:	drivers/mmc/host/vub300.c

W1 DALLAS'S 1-WIRE BUS
M:	Evgeniy Polyakov <zbr@ioremap.net>
S:	Maintained
F:	Documentation/w1/
F:	drivers/w1/

W83791D HARDWARE MONITORING DRIVER
M:	Marc Hulsman <m.hulsman@tudelft.nl>
L:	lm-sensors@lm-sensors.org
S:	Maintained
F:	Documentation/hwmon/w83791d
F:	drivers/hwmon/w83791d.c

W83793 HARDWARE MONITORING DRIVER
M:	Rudolf Marek <r.marek@assembler.cz>
L:	lm-sensors@lm-sensors.org
S:	Maintained
F:	Documentation/hwmon/w83793
F:	drivers/hwmon/w83793.c

W83795 HARDWARE MONITORING DRIVER
M:	Jean Delvare <jdelvare@suse.de>
L:	lm-sensors@lm-sensors.org
S:	Maintained
F:	drivers/hwmon/w83795.c

W83L51xD SD/MMC CARD INTERFACE DRIVER
M:	Pierre Ossman <pierre@ossman.eu>
S:	Maintained
F:	drivers/mmc/host/wbsd.*

WACOM PROTOCOL 4 SERIAL TABLETS
M:	Julian Squires <julian@cipht.net>
M:	Hans de Goede <hdegoede@redhat.com>
L:	linux-input@vger.kernel.org
S:	Maintained
F:	drivers/input/tablet/wacom_serial4.c

WATCHDOG DEVICE DRIVERS
M:	Wim Van Sebroeck <wim@iguana.be>
L:	linux-watchdog@vger.kernel.org
W:	http://www.linux-watchdog.org/
T:	git git://www.linux-watchdog.org/linux-watchdog.git
S:	Maintained
F:	Documentation/watchdog/
F:	drivers/watchdog/
F:	include/linux/watchdog.h
F:	include/uapi/linux/watchdog.h

WD7000 SCSI DRIVER
M:	Miroslav Zagorac <zaga@fly.cc.fer.hr>
L:	linux-scsi@vger.kernel.org
S:	Maintained
F:	drivers/scsi/wd7000.c

WIIMOTE HID DRIVER
M:	David Herrmann <dh.herrmann@googlemail.com>
L:	linux-input@vger.kernel.org
S:	Maintained
F:	drivers/hid/hid-wiimote*

WINBOND CIR DRIVER
M:	David Härdeman <david@hardeman.nu>
S:	Maintained
F:	drivers/media/rc/winbond-cir.c

WIMAX STACK
M:	Inaky Perez-Gonzalez <inaky.perez-gonzalez@intel.com>
M:	linux-wimax@intel.com
L:	wimax@linuxwimax.org (subscribers-only)
S:	Supported
W:	http://linuxwimax.org
F:	Documentation/wimax/README.wimax
F:	include/linux/wimax/debug.h
F:	include/net/wimax.h
F:	include/uapi/linux/wimax.h
F:	net/wimax/

WISTRON LAPTOP BUTTON DRIVER
M:	Miloslav Trmac <mitr@volny.cz>
S:	Maintained
F:	drivers/input/misc/wistron_btns.c

WL3501 WIRELESS PCMCIA CARD DRIVER
M:	Arnaldo Carvalho de Melo <acme@ghostprotocols.net>
L:	linux-wireless@vger.kernel.org
W:	http://oops.ghostprotocols.net:81/blog
S:	Maintained
F:	drivers/net/wireless/wl3501*

WM97XX TOUCHSCREEN DRIVERS
M:	Mark Brown <broonie@kernel.org>
M:	Liam Girdwood <lrg@slimlogic.co.uk>
L:	linux-input@vger.kernel.org
T:	git git://opensource.wolfsonmicro.com/linux-2.6-touch
W:	http://opensource.wolfsonmicro.com/node/7
S:	Supported
F:	drivers/input/touchscreen/*wm97*
F:	include/linux/wm97xx.h

WOLFSON MICROELECTRONICS DRIVERS
L:	patches@opensource.wolfsonmicro.com
T:	git git://opensource.wolfsonmicro.com/linux-2.6-asoc
T:	git git://opensource.wolfsonmicro.com/linux-2.6-audioplus
W:	http://opensource.wolfsonmicro.com/content/linux-drivers-wolfson-devices
S:	Supported
F:	Documentation/hwmon/wm83??
F:	arch/arm/mach-s3c64xx/mach-crag6410*
F:	drivers/clk/clk-wm83*.c
F:	drivers/extcon/extcon-arizona.c
F:	drivers/leds/leds-wm83*.c
F:	drivers/gpio/gpio-*wm*.c
F:	drivers/gpio/gpio-arizona.c
F:	drivers/hwmon/wm83??-hwmon.c
F:	drivers/input/misc/wm831x-on.c
F:	drivers/input/touchscreen/wm831x-ts.c
F:	drivers/input/touchscreen/wm97*.c
F:	drivers/mfd/arizona*
F:	drivers/mfd/wm*.c
F:	drivers/power/wm83*.c
F:	drivers/rtc/rtc-wm83*.c
F:	drivers/regulator/wm8*.c
F:	drivers/video/backlight/wm83*_bl.c
F:	drivers/watchdog/wm83*_wdt.c
F:	include/linux/mfd/arizona/
F:	include/linux/mfd/wm831x/
F:	include/linux/mfd/wm8350/
F:	include/linux/mfd/wm8400*
F:	include/linux/wm97xx.h
F:	include/sound/wm????.h
F:	sound/soc/codecs/arizona.?
F:	sound/soc/codecs/wm*

WORKQUEUE
M:	Tejun Heo <tj@kernel.org>
T:	git git://git.kernel.org/pub/scm/linux/kernel/git/tj/wq.git
S:	Maintained
F:	include/linux/workqueue.h
F:	kernel/workqueue.c
F:	Documentation/workqueue.txt

X.25 NETWORK LAYER
M:	Andrew Hendry <andrew.hendry@gmail.com>
L:	linux-x25@vger.kernel.org
S:	Odd Fixes
F:	Documentation/networking/x25*
F:	include/net/x25*
F:	net/x25/

X86 ARCHITECTURE (32-BIT AND 64-BIT)
M:	Thomas Gleixner <tglx@linutronix.de>
M:	Ingo Molnar <mingo@redhat.com>
M:	"H. Peter Anvin" <hpa@zytor.com>
M:	x86@kernel.org
L:	linux-kernel@vger.kernel.org
T:	git git://git.kernel.org/pub/scm/linux/kernel/git/tip/tip.git x86/core
S:	Maintained
F:	Documentation/x86/
F:	arch/x86/

X86 PLATFORM DRIVERS
M:	Darren Hart <dvhart@infradead.org>
L:	platform-driver-x86@vger.kernel.org
T:	git git://git.infradead.org/users/dvhart/linux-platform-drivers-x86.git
S:	Maintained
F:	drivers/platform/x86/

X86 MCE INFRASTRUCTURE
M:	Tony Luck <tony.luck@intel.com>
M:	Borislav Petkov <bp@alien8.de>
L:	linux-edac@vger.kernel.org
S:	Maintained
F:	arch/x86/kernel/cpu/mcheck/*

X86 VDSO
M:	Andy Lutomirski <luto@amacapital.net>
L:	linux-kernel@vger.kernel.org
T:	git git://git.kernel.org/pub/scm/linux/kernel/git/tip/tip.git x86/vdso
S:	Maintained
F:	arch/x86/vdso/

XC2028/3028 TUNER DRIVER
M:	Mauro Carvalho Chehab <mchehab@osg.samsung.com>
L:	linux-media@vger.kernel.org
W:	http://linuxtv.org
T:	git git://linuxtv.org/media_tree.git
S:	Maintained
F:	drivers/media/tuners/tuner-xc2028.*

XEN HYPERVISOR INTERFACE
M:	Konrad Rzeszutek Wilk <konrad.wilk@oracle.com>
M:	Boris Ostrovsky <boris.ostrovsky@oracle.com>
M:	David Vrabel <david.vrabel@citrix.com>
L:	xen-devel@lists.xenproject.org (moderated for non-subscribers)
T:	git git://git.kernel.org/pub/scm/linux/kernel/git/xen/tip.git
S:	Supported
F:	arch/x86/xen/
F:	drivers/*/xen-*front.c
F:	drivers/xen/
F:	arch/x86/include/asm/xen/
F:	include/xen/
F:	include/uapi/xen/

XEN HYPERVISOR ARM
M:	Stefano Stabellini <stefano.stabellini@eu.citrix.com>
L:	xen-devel@lists.xenproject.org (moderated for non-subscribers)
S:	Supported
F:	arch/arm/xen/
F:	arch/arm/include/asm/xen/

XEN HYPERVISOR ARM64
M:	Stefano Stabellini <stefano.stabellini@eu.citrix.com>
L:	xen-devel@lists.xenproject.org (moderated for non-subscribers)
S:	Supported
F:	arch/arm64/xen/
F:	arch/arm64/include/asm/xen/

XEN NETWORK BACKEND DRIVER
M:	Ian Campbell <ian.campbell@citrix.com>
M:	Wei Liu <wei.liu2@citrix.com>
L:	xen-devel@lists.xenproject.org (moderated for non-subscribers)
L:	netdev@vger.kernel.org
S:	Supported
F:	drivers/net/xen-netback/*

XEN PCI SUBSYSTEM
M:	Konrad Rzeszutek Wilk <konrad.wilk@oracle.com>
L:	xen-devel@lists.xenproject.org (moderated for non-subscribers)
S:	Supported
F:	arch/x86/pci/*xen*
F:	drivers/pci/*xen*

XEN BLOCK SUBSYSTEM
M:	Konrad Rzeszutek Wilk <konrad.wilk@oracle.com>
M:	Roger Pau Monné <roger.pau@citrix.com>
L:	xen-devel@lists.xenproject.org (moderated for non-subscribers)
S:	Supported
F:	drivers/block/xen-blkback/*
F:	drivers/block/xen*

XEN PVSCSI DRIVERS
M:	Juergen Gross <jgross@suse.com>
L:	xen-devel@lists.xenproject.org (moderated for non-subscribers)
L:	linux-scsi@vger.kernel.org
S:	Supported
F:	drivers/scsi/xen-scsifront.c
F:	drivers/xen/xen-scsiback.c
F:	include/xen/interface/io/vscsiif.h

XEN SWIOTLB SUBSYSTEM
M:	Konrad Rzeszutek Wilk <konrad.wilk@oracle.com>
L:	xen-devel@lists.xenproject.org (moderated for non-subscribers)
S:	Supported
F:	arch/x86/xen/*swiotlb*
F:	drivers/xen/*swiotlb*

XFS FILESYSTEM
P:	Silicon Graphics Inc
M:	Dave Chinner <david@fromorbit.com>
M:	xfs@oss.sgi.com
L:	xfs@oss.sgi.com
W:	http://oss.sgi.com/projects/xfs
T:	git git://oss.sgi.com/xfs/xfs.git
S:	Supported
F:	Documentation/filesystems/xfs.txt
F:	fs/xfs/

XILINX AXI ETHERNET DRIVER
M:	Anirudha Sarangi <anirudh@xilinx.com>
M:	John Linn <John.Linn@xilinx.com>
S:	Maintained
F:	drivers/net/ethernet/xilinx/xilinx_axienet*

XILINX UARTLITE SERIAL DRIVER
M:	Peter Korsgaard <jacmet@sunsite.dk>
L:	linux-serial@vger.kernel.org
S:	Maintained
F:	drivers/tty/serial/uartlite.c

XILINX VIDEO IP CORES
M:	Hyun Kwon <hyun.kwon@xilinx.com>
M:	Laurent Pinchart <laurent.pinchart@ideasonboard.com>
L:	linux-media@vger.kernel.org
T:	git git://linuxtv.org/media_tree.git
S:	Supported
F:	Documentation/devicetree/bindings/media/xilinx/
F:	drivers/media/platform/xilinx/
F:	include/uapi/linux/xilinx-v4l2-controls.h

XILLYBUS DRIVER
M:	Eli Billauer <eli.billauer@gmail.com>
L:	linux-kernel@vger.kernel.org
S:	Supported
F:	drivers/char/xillybus/

XTENSA XTFPGA PLATFORM SUPPORT
M:	Max Filippov <jcmvbkbc@gmail.com>
L:	linux-xtensa@linux-xtensa.org
S:	Maintained
F:	drivers/spi/spi-xtensa-xtfpga.c
F:	sound/soc/xtensa/xtfpga-i2s.c

YAM DRIVER FOR AX.25
M:	Jean-Paul Roubelat <jpr@f6fbb.org>
L:	linux-hams@vger.kernel.org
S:	Maintained
F:	drivers/net/hamradio/yam*
F:	include/linux/yam.h

YEALINK PHONE DRIVER
M:	Henk Vergonet <Henk.Vergonet@gmail.com>
L:	usbb2k-api-dev@nongnu.org
S:	Maintained
F:	Documentation/input/yealink.txt
F:	drivers/input/misc/yealink.*

Z8530 DRIVER FOR AX.25
M:	Joerg Reuter <jreuter@yaina.de>
W:	http://yaina.de/jreuter/
W:	http://www.qsl.net/dl1bke/
L:	linux-hams@vger.kernel.org
S:	Maintained
F:	Documentation/networking/z8530drv.txt
F:	drivers/net/hamradio/*scc.c
F:	drivers/net/hamradio/z8530.h

ZBUD COMPRESSED PAGE ALLOCATOR
M:	Seth Jennings <sjennings@variantweb.net>
L:	linux-mm@kvack.org
S:	Maintained
F:	mm/zbud.c
F:	include/linux/zbud.h

ZD1211RW WIRELESS DRIVER
M:	Daniel Drake <dsd@gentoo.org>
M:	Ulrich Kunitz <kune@deine-taler.de>
W:	http://zd1211.ath.cx/wiki/DriverRewrite
L:	linux-wireless@vger.kernel.org
L:	zd1211-devs@lists.sourceforge.net (subscribers-only)
S:	Maintained
F:	drivers/net/wireless/zd1211rw/

ZR36067 VIDEO FOR LINUX DRIVER
L:	mjpeg-users@lists.sourceforge.net
L:	linux-media@vger.kernel.org
W:	http://mjpeg.sourceforge.net/driver-zoran/
T:	hg http://linuxtv.org/hg/v4l-dvb
S:	Odd Fixes
F:	drivers/media/pci/zoran/

ZRAM COMPRESSED RAM BLOCK DEVICE DRVIER
M:	Minchan Kim <minchan@kernel.org>
M:	Nitin Gupta <ngupta@vflare.org>
R:	Sergey Senozhatsky <sergey.senozhatsky.work@gmail.com>
L:	linux-kernel@vger.kernel.org
S:	Maintained
F:	drivers/block/zram/
F:	Documentation/blockdev/zram.txt

ZS DECSTATION Z85C30 SERIAL DRIVER
M:	"Maciej W. Rozycki" <macro@linux-mips.org>
S:	Maintained
F:	drivers/tty/serial/zs.*

ZSMALLOC COMPRESSED SLAB MEMORY ALLOCATOR
M:	Minchan Kim <minchan@kernel.org>
M:	Nitin Gupta <ngupta@vflare.org>
L:	linux-mm@kvack.org
S:	Maintained
F:	mm/zsmalloc.c
F:	include/linux/zsmalloc.h
F:	Documentation/vm/zsmalloc.txt

ZSWAP COMPRESSED SWAP CACHING
M:	Seth Jennings <sjennings@variantweb.net>
L:	linux-mm@kvack.org
S:	Maintained
F:	mm/zswap.c

THE REST
M:	Linus Torvalds <torvalds@linux-foundation.org>
L:	linux-kernel@vger.kernel.org
Q:	http://patchwork.kernel.org/project/LKML/list/
T:	git git://git.kernel.org/pub/scm/linux/kernel/git/torvalds/linux.git
S:	Buried alive in reporters
F:	*
F:	*/<|MERGE_RESOLUTION|>--- conflicted
+++ resolved
@@ -7575,10 +7575,7 @@
 
 PCI DRIVER FOR SYNOPSIS DESIGNWARE
 M:	Jingoo Han <jingoohan1@gmail.com>
-<<<<<<< HEAD
 M:	Pratyush Anand <pratyush.anand@gmail.com>
-=======
->>>>>>> 11e68886
 L:	linux-pci@vger.kernel.org
 S:	Maintained
 F:	drivers/pci/host/*designware*
