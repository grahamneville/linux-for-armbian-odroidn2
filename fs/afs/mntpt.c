/* mountpoint management
 *
 * Copyright (C) 2002 Red Hat, Inc. All Rights Reserved.
 * Written by David Howells (dhowells@redhat.com)
 *
 * This program is free software; you can redistribute it and/or
 * modify it under the terms of the GNU General Public License
 * as published by the Free Software Foundation; either version
 * 2 of the License, or (at your option) any later version.
 */

#include <linux/kernel.h>
#include <linux/module.h>
#include <linux/init.h>
#include <linux/fs.h>
#include <linux/pagemap.h>
#include <linux/mount.h>
#include <linux/namei.h>
#include <linux/gfp.h>
#include "internal.h"


static struct dentry *afs_mntpt_lookup(struct inode *dir,
				       struct dentry *dentry,
				       unsigned int flags);
static int afs_mntpt_open(struct inode *inode, struct file *file);
static void afs_mntpt_expiry_timed_out(struct work_struct *work);

const struct file_operations afs_mntpt_file_operations = {
	.open		= afs_mntpt_open,
	.llseek		= noop_llseek,
};

const struct inode_operations afs_mntpt_inode_operations = {
	.lookup		= afs_mntpt_lookup,
	.readlink	= page_readlink,
	.getattr	= afs_getattr,
	.listxattr	= afs_listxattr,
};

const struct inode_operations afs_autocell_inode_operations = {
	.getattr	= afs_getattr,
};

static LIST_HEAD(afs_vfsmounts);
static DECLARE_DELAYED_WORK(afs_mntpt_expiry_timer, afs_mntpt_expiry_timed_out);

static unsigned long afs_mntpt_expiry_timeout = 10 * 60;

static const char afs_root_volume[] = "root.cell";

/*
 * no valid lookup procedure on this sort of dir
 */
static struct dentry *afs_mntpt_lookup(struct inode *dir,
				       struct dentry *dentry,
				       unsigned int flags)
{
	_enter("%p,%p{%pd2}", dir, dentry, dentry);
	return ERR_PTR(-EREMOTE);
}

/*
 * no valid open procedure on this sort of dir
 */
static int afs_mntpt_open(struct inode *inode, struct file *file)
{
	_enter("%p,%p{%pD2}", inode, file, file);
	return -EREMOTE;
}

/*
 * Set the parameters for the proposed superblock.
 */
static int afs_mntpt_set_params(struct fs_context *fc, struct dentry *mntpt)
{
	struct afs_fs_context *ctx = fc->fs_private;
	struct afs_vnode *vnode = AFS_FS_I(d_inode(mntpt));
	struct afs_cell *cell;
	const char *p;
	int ret;

	if (test_bit(AFS_VNODE_PSEUDODIR, &vnode->flags)) {
		/* if the directory is a pseudo directory, use the d_name */
		unsigned size = mntpt->d_name.len;

		if (size < 2)
			return -ENOENT;

		p = mntpt->d_name.name;
		if (mntpt->d_name.name[0] == '.') {
			size--;
			p++;
			ctx->type = AFSVL_RWVOL;
			ctx->force = true;
		}
		if (size > AFS_MAXCELLNAME)
			return -ENAMETOOLONG;

		cell = afs_lookup_cell(ctx->net, p, size, NULL, false);
		if (IS_ERR(cell)) {
			pr_err("kAFS: unable to lookup cell '%pd'\n", mntpt);
			return PTR_ERR(cell);
		}
		afs_put_cell(ctx->net, ctx->cell);
		ctx->cell = cell;

		ctx->volname = afs_root_volume;
		ctx->volnamesz = sizeof(afs_root_volume) - 1;
	} else {
		/* read the contents of the AFS special symlink */
		struct page *page;
		loff_t size = i_size_read(d_inode(mntpt));
		char *buf;

		if (size > PAGE_SIZE - 1)
			return -EINVAL;

		page = read_mapping_page(d_inode(mntpt)->i_mapping, 0, NULL);
		if (IS_ERR(page))
			return PTR_ERR(page);

		if (PageError(page)) {
<<<<<<< HEAD
			put_page(page);
			return -EIO;
=======
			ret = afs_bad(AFS_FS_I(d_inode(mntpt)), afs_file_error_mntpt);
			goto error;
>>>>>>> 3bf0fb6f
		}

		buf = kmap(page);
		ret = vfs_parse_fs_string(fc, "source", buf, size);
		kunmap(page);
		put_page(page);
		if (ret < 0)
			return ret;
	}

	return 0;
}

/*
 * create a vfsmount to be automounted
 */
static struct vfsmount *afs_mntpt_do_automount(struct dentry *mntpt)
{
	struct fs_context *fc;
	struct vfsmount *mnt;
	int ret;

	BUG_ON(!d_inode(mntpt));

	fc = vfs_new_fs_context(&afs_fs_type, mntpt, 0, 0,
				FS_CONTEXT_FOR_SUBMOUNT);
	if (IS_ERR(fc))
		return ERR_CAST(fc);

	ret = afs_mntpt_set_params(fc, mntpt);
	if (ret < 0)
		goto error_fc;

	ret = vfs_get_tree(fc);
	if (ret < 0)
		goto error_fc;

	mnt = vfs_create_mount(fc, 0);
	if (IS_ERR(mnt)) {
		ret = PTR_ERR(mnt);
		goto error_fc;
	}

	put_fs_context(fc);
	return mnt;

error_fc:
	put_fs_context(fc);
	return ERR_PTR(ret);
}

/*
 * handle an automount point
 */
struct vfsmount *afs_d_automount(struct path *path)
{
	struct vfsmount *newmnt;

	_enter("{%pd}", path->dentry);

	newmnt = afs_mntpt_do_automount(path->dentry);
	if (IS_ERR(newmnt))
		return newmnt;

	mntget(newmnt); /* prevent immediate expiration */
	mnt_set_expiry(newmnt, &afs_vfsmounts);
	queue_delayed_work(afs_wq, &afs_mntpt_expiry_timer,
			   afs_mntpt_expiry_timeout * HZ);
	_leave(" = %p", newmnt);
	return newmnt;
}

/*
 * handle mountpoint expiry timer going off
 */
static void afs_mntpt_expiry_timed_out(struct work_struct *work)
{
	_enter("");

	if (!list_empty(&afs_vfsmounts)) {
		mark_mounts_for_expiry(&afs_vfsmounts);
		queue_delayed_work(afs_wq, &afs_mntpt_expiry_timer,
				   afs_mntpt_expiry_timeout * HZ);
	}

	_leave("");
}

/*
 * kill the AFS mountpoint timer if it's still running
 */
void afs_mntpt_kill_timer(void)
{
	_enter("");

	ASSERT(list_empty(&afs_vfsmounts));
	cancel_delayed_work_sync(&afs_mntpt_expiry_timer);
}<|MERGE_RESOLUTION|>--- conflicted
+++ resolved
@@ -121,13 +121,9 @@
 			return PTR_ERR(page);
 
 		if (PageError(page)) {
-<<<<<<< HEAD
+			ret = afs_bad(AFS_FS_I(d_inode(mntpt)), afs_file_error_mntpt);
 			put_page(page);
-			return -EIO;
-=======
-			ret = afs_bad(AFS_FS_I(d_inode(mntpt)), afs_file_error_mntpt);
-			goto error;
->>>>>>> 3bf0fb6f
+			return ret;
 		}
 
 		buf = kmap(page);
