/*
 * Copyright (C) 2007 Oracle.  All rights reserved.
 *
 * This program is free software; you can redistribute it and/or
 * modify it under the terms of the GNU General Public
 * License v2 as published by the Free Software Foundation.
 *
 * This program is distributed in the hope that it will be useful,
 * but WITHOUT ANY WARRANTY; without even the implied warranty of
 * MERCHANTABILITY or FITNESS FOR A PARTICULAR PURPOSE.  See the GNU
 * General Public License for more details.
 *
 * You should have received a copy of the GNU General Public
 * License along with this program; if not, write to the
 * Free Software Foundation, Inc., 59 Temple Place - Suite 330,
 * Boston, MA 021110-1307, USA.
 */
#include <linux/sched.h>
#include <linux/pagemap.h>
#include <linux/writeback.h>
#include <linux/blkdev.h>
#include <linux/sort.h>
#include <linux/rcupdate.h>
#include <linux/kthread.h>
#include <linux/slab.h>
#include <linux/ratelimit.h>
#include <linux/percpu_counter.h>
#include "hash.h"
#include "tree-log.h"
#include "disk-io.h"
#include "print-tree.h"
#include "volumes.h"
#include "raid56.h"
#include "locking.h"
#include "free-space-cache.h"
#include "free-space-tree.h"
#include "math.h"
#include "sysfs.h"
#include "qgroup.h"

#undef SCRAMBLE_DELAYED_REFS

/*
 * control flags for do_chunk_alloc's force field
 * CHUNK_ALLOC_NO_FORCE means to only allocate a chunk
 * if we really need one.
 *
 * CHUNK_ALLOC_LIMITED means to only try and allocate one
 * if we have very few chunks already allocated.  This is
 * used as part of the clustering code to help make sure
 * we have a good pool of storage to cluster in, without
 * filling the FS with empty chunks
 *
 * CHUNK_ALLOC_FORCE means it must try to allocate one
 *
 */
enum {
	CHUNK_ALLOC_NO_FORCE = 0,
	CHUNK_ALLOC_LIMITED = 1,
	CHUNK_ALLOC_FORCE = 2,
};

static int update_block_group(struct btrfs_trans_handle *trans,
			      struct btrfs_root *root, u64 bytenr,
			      u64 num_bytes, int alloc);
static int __btrfs_free_extent(struct btrfs_trans_handle *trans,
				struct btrfs_root *root,
				struct btrfs_delayed_ref_node *node, u64 parent,
				u64 root_objectid, u64 owner_objectid,
				u64 owner_offset, int refs_to_drop,
				struct btrfs_delayed_extent_op *extra_op);
static void __run_delayed_extent_op(struct btrfs_delayed_extent_op *extent_op,
				    struct extent_buffer *leaf,
				    struct btrfs_extent_item *ei);
static int alloc_reserved_file_extent(struct btrfs_trans_handle *trans,
				      struct btrfs_root *root,
				      u64 parent, u64 root_objectid,
				      u64 flags, u64 owner, u64 offset,
				      struct btrfs_key *ins, int ref_mod);
static int alloc_reserved_tree_block(struct btrfs_trans_handle *trans,
				     struct btrfs_root *root,
				     u64 parent, u64 root_objectid,
				     u64 flags, struct btrfs_disk_key *key,
				     int level, struct btrfs_key *ins);
static int do_chunk_alloc(struct btrfs_trans_handle *trans,
			  struct btrfs_root *extent_root, u64 flags,
			  int force);
static int find_next_key(struct btrfs_path *path, int level,
			 struct btrfs_key *key);
static void dump_space_info(struct btrfs_space_info *info, u64 bytes,
			    int dump_block_groups);
static int btrfs_add_reserved_bytes(struct btrfs_block_group_cache *cache,
				    u64 ram_bytes, u64 num_bytes, int delalloc);
static int btrfs_free_reserved_bytes(struct btrfs_block_group_cache *cache,
				     u64 num_bytes, int delalloc);
static int block_rsv_use_bytes(struct btrfs_block_rsv *block_rsv,
			       u64 num_bytes);
int btrfs_pin_extent(struct btrfs_root *root,
		     u64 bytenr, u64 num_bytes, int reserved);
static int __reserve_metadata_bytes(struct btrfs_root *root,
				    struct btrfs_space_info *space_info,
				    u64 orig_bytes,
				    enum btrfs_reserve_flush_enum flush);
static void space_info_add_new_bytes(struct btrfs_fs_info *fs_info,
				     struct btrfs_space_info *space_info,
				     u64 num_bytes);
static void space_info_add_old_bytes(struct btrfs_fs_info *fs_info,
				     struct btrfs_space_info *space_info,
				     u64 num_bytes);

static noinline int
block_group_cache_done(struct btrfs_block_group_cache *cache)
{
	smp_mb();
	return cache->cached == BTRFS_CACHE_FINISHED ||
		cache->cached == BTRFS_CACHE_ERROR;
}

static int block_group_bits(struct btrfs_block_group_cache *cache, u64 bits)
{
	return (cache->flags & bits) == bits;
}

void btrfs_get_block_group(struct btrfs_block_group_cache *cache)
{
	atomic_inc(&cache->count);
}

void btrfs_put_block_group(struct btrfs_block_group_cache *cache)
{
	if (atomic_dec_and_test(&cache->count)) {
		WARN_ON(cache->pinned > 0);
		WARN_ON(cache->reserved > 0);
		kfree(cache->free_space_ctl);
		kfree(cache);
	}
}

/*
 * this adds the block group to the fs_info rb tree for the block group
 * cache
 */
static int btrfs_add_block_group_cache(struct btrfs_fs_info *info,
				struct btrfs_block_group_cache *block_group)
{
	struct rb_node **p;
	struct rb_node *parent = NULL;
	struct btrfs_block_group_cache *cache;

	spin_lock(&info->block_group_cache_lock);
	p = &info->block_group_cache_tree.rb_node;

	while (*p) {
		parent = *p;
		cache = rb_entry(parent, struct btrfs_block_group_cache,
				 cache_node);
		if (block_group->key.objectid < cache->key.objectid) {
			p = &(*p)->rb_left;
		} else if (block_group->key.objectid > cache->key.objectid) {
			p = &(*p)->rb_right;
		} else {
			spin_unlock(&info->block_group_cache_lock);
			return -EEXIST;
		}
	}

	rb_link_node(&block_group->cache_node, parent, p);
	rb_insert_color(&block_group->cache_node,
			&info->block_group_cache_tree);

	if (info->first_logical_byte > block_group->key.objectid)
		info->first_logical_byte = block_group->key.objectid;

	spin_unlock(&info->block_group_cache_lock);

	return 0;
}

/*
 * This will return the block group at or after bytenr if contains is 0, else
 * it will return the block group that contains the bytenr
 */
static struct btrfs_block_group_cache *
block_group_cache_tree_search(struct btrfs_fs_info *info, u64 bytenr,
			      int contains)
{
	struct btrfs_block_group_cache *cache, *ret = NULL;
	struct rb_node *n;
	u64 end, start;

	spin_lock(&info->block_group_cache_lock);
	n = info->block_group_cache_tree.rb_node;

	while (n) {
		cache = rb_entry(n, struct btrfs_block_group_cache,
				 cache_node);
		end = cache->key.objectid + cache->key.offset - 1;
		start = cache->key.objectid;

		if (bytenr < start) {
			if (!contains && (!ret || start < ret->key.objectid))
				ret = cache;
			n = n->rb_left;
		} else if (bytenr > start) {
			if (contains && bytenr <= end) {
				ret = cache;
				break;
			}
			n = n->rb_right;
		} else {
			ret = cache;
			break;
		}
	}
	if (ret) {
		btrfs_get_block_group(ret);
		if (bytenr == 0 && info->first_logical_byte > ret->key.objectid)
			info->first_logical_byte = ret->key.objectid;
	}
	spin_unlock(&info->block_group_cache_lock);

	return ret;
}

static int add_excluded_extent(struct btrfs_root *root,
			       u64 start, u64 num_bytes)
{
	u64 end = start + num_bytes - 1;
	set_extent_bits(&root->fs_info->freed_extents[0],
			start, end, EXTENT_UPTODATE);
	set_extent_bits(&root->fs_info->freed_extents[1],
			start, end, EXTENT_UPTODATE);
	return 0;
}

static void free_excluded_extents(struct btrfs_root *root,
				  struct btrfs_block_group_cache *cache)
{
	u64 start, end;

	start = cache->key.objectid;
	end = start + cache->key.offset - 1;

	clear_extent_bits(&root->fs_info->freed_extents[0],
			  start, end, EXTENT_UPTODATE);
	clear_extent_bits(&root->fs_info->freed_extents[1],
			  start, end, EXTENT_UPTODATE);
}

static int exclude_super_stripes(struct btrfs_root *root,
				 struct btrfs_block_group_cache *cache)
{
	u64 bytenr;
	u64 *logical;
	int stripe_len;
	int i, nr, ret;

	if (cache->key.objectid < BTRFS_SUPER_INFO_OFFSET) {
		stripe_len = BTRFS_SUPER_INFO_OFFSET - cache->key.objectid;
		cache->bytes_super += stripe_len;
		ret = add_excluded_extent(root, cache->key.objectid,
					  stripe_len);
		if (ret)
			return ret;
	}

	for (i = 0; i < BTRFS_SUPER_MIRROR_MAX; i++) {
		bytenr = btrfs_sb_offset(i);
		ret = btrfs_rmap_block(&root->fs_info->mapping_tree,
				       cache->key.objectid, bytenr,
				       0, &logical, &nr, &stripe_len);
		if (ret)
			return ret;

		while (nr--) {
			u64 start, len;

			if (logical[nr] > cache->key.objectid +
			    cache->key.offset)
				continue;

			if (logical[nr] + stripe_len <= cache->key.objectid)
				continue;

			start = logical[nr];
			if (start < cache->key.objectid) {
				start = cache->key.objectid;
				len = (logical[nr] + stripe_len) - start;
			} else {
				len = min_t(u64, stripe_len,
					    cache->key.objectid +
					    cache->key.offset - start);
			}

			cache->bytes_super += len;
			ret = add_excluded_extent(root, start, len);
			if (ret) {
				kfree(logical);
				return ret;
			}
		}

		kfree(logical);
	}
	return 0;
}

static struct btrfs_caching_control *
get_caching_control(struct btrfs_block_group_cache *cache)
{
	struct btrfs_caching_control *ctl;

	spin_lock(&cache->lock);
	if (!cache->caching_ctl) {
		spin_unlock(&cache->lock);
		return NULL;
	}

	ctl = cache->caching_ctl;
	atomic_inc(&ctl->count);
	spin_unlock(&cache->lock);
	return ctl;
}

static void put_caching_control(struct btrfs_caching_control *ctl)
{
	if (atomic_dec_and_test(&ctl->count))
		kfree(ctl);
}

#ifdef CONFIG_BTRFS_DEBUG
static void fragment_free_space(struct btrfs_root *root,
				struct btrfs_block_group_cache *block_group)
{
	u64 start = block_group->key.objectid;
	u64 len = block_group->key.offset;
	u64 chunk = block_group->flags & BTRFS_BLOCK_GROUP_METADATA ?
		root->nodesize : root->sectorsize;
	u64 step = chunk << 1;

	while (len > chunk) {
		btrfs_remove_free_space(block_group, start, chunk);
		start += step;
		if (len < step)
			len = 0;
		else
			len -= step;
	}
}
#endif

/*
 * this is only called by cache_block_group, since we could have freed extents
 * we need to check the pinned_extents for any extents that can't be used yet
 * since their free space will be released as soon as the transaction commits.
 */
u64 add_new_free_space(struct btrfs_block_group_cache *block_group,
		       struct btrfs_fs_info *info, u64 start, u64 end)
{
	u64 extent_start, extent_end, size, total_added = 0;
	int ret;

	while (start < end) {
		ret = find_first_extent_bit(info->pinned_extents, start,
					    &extent_start, &extent_end,
					    EXTENT_DIRTY | EXTENT_UPTODATE,
					    NULL);
		if (ret)
			break;

		if (extent_start <= start) {
			start = extent_end + 1;
		} else if (extent_start > start && extent_start < end) {
			size = extent_start - start;
			total_added += size;
			ret = btrfs_add_free_space(block_group, start,
						   size);
			BUG_ON(ret); /* -ENOMEM or logic error */
			start = extent_end + 1;
		} else {
			break;
		}
	}

	if (start < end) {
		size = end - start;
		total_added += size;
		ret = btrfs_add_free_space(block_group, start, size);
		BUG_ON(ret); /* -ENOMEM or logic error */
	}

	return total_added;
}

static int load_extent_tree_free(struct btrfs_caching_control *caching_ctl)
{
	struct btrfs_block_group_cache *block_group;
	struct btrfs_fs_info *fs_info;
	struct btrfs_root *extent_root;
	struct btrfs_path *path;
	struct extent_buffer *leaf;
	struct btrfs_key key;
	u64 total_found = 0;
	u64 last = 0;
	u32 nritems;
	int ret;
	bool wakeup = true;

	block_group = caching_ctl->block_group;
	fs_info = block_group->fs_info;
	extent_root = fs_info->extent_root;

	path = btrfs_alloc_path();
	if (!path)
		return -ENOMEM;

	last = max_t(u64, block_group->key.objectid, BTRFS_SUPER_INFO_OFFSET);

#ifdef CONFIG_BTRFS_DEBUG
	/*
	 * If we're fragmenting we don't want to make anybody think we can
	 * allocate from this block group until we've had a chance to fragment
	 * the free space.
	 */
	if (btrfs_should_fragment_free_space(extent_root, block_group))
		wakeup = false;
#endif
	/*
	 * We don't want to deadlock with somebody trying to allocate a new
	 * extent for the extent root while also trying to search the extent
	 * root to add free space.  So we skip locking and search the commit
	 * root, since its read-only
	 */
	path->skip_locking = 1;
	path->search_commit_root = 1;
	path->reada = READA_FORWARD;

	key.objectid = last;
	key.offset = 0;
	key.type = BTRFS_EXTENT_ITEM_KEY;

next:
	ret = btrfs_search_slot(NULL, extent_root, &key, path, 0, 0);
	if (ret < 0)
		goto out;

	leaf = path->nodes[0];
	nritems = btrfs_header_nritems(leaf);

	while (1) {
		if (btrfs_fs_closing(fs_info) > 1) {
			last = (u64)-1;
			break;
		}

		if (path->slots[0] < nritems) {
			btrfs_item_key_to_cpu(leaf, &key, path->slots[0]);
		} else {
			ret = find_next_key(path, 0, &key);
			if (ret)
				break;

			if (need_resched() ||
			    rwsem_is_contended(&fs_info->commit_root_sem)) {
				if (wakeup)
					caching_ctl->progress = last;
				btrfs_release_path(path);
				up_read(&fs_info->commit_root_sem);
				mutex_unlock(&caching_ctl->mutex);
				cond_resched();
				mutex_lock(&caching_ctl->mutex);
				down_read(&fs_info->commit_root_sem);
				goto next;
			}

			ret = btrfs_next_leaf(extent_root, path);
			if (ret < 0)
				goto out;
			if (ret)
				break;
			leaf = path->nodes[0];
			nritems = btrfs_header_nritems(leaf);
			continue;
		}

		if (key.objectid < last) {
			key.objectid = last;
			key.offset = 0;
			key.type = BTRFS_EXTENT_ITEM_KEY;

			if (wakeup)
				caching_ctl->progress = last;
			btrfs_release_path(path);
			goto next;
		}

		if (key.objectid < block_group->key.objectid) {
			path->slots[0]++;
			continue;
		}

		if (key.objectid >= block_group->key.objectid +
		    block_group->key.offset)
			break;

		if (key.type == BTRFS_EXTENT_ITEM_KEY ||
		    key.type == BTRFS_METADATA_ITEM_KEY) {
			total_found += add_new_free_space(block_group,
							  fs_info, last,
							  key.objectid);
			if (key.type == BTRFS_METADATA_ITEM_KEY)
				last = key.objectid +
					fs_info->tree_root->nodesize;
			else
				last = key.objectid + key.offset;

			if (total_found > CACHING_CTL_WAKE_UP) {
				total_found = 0;
				if (wakeup)
					wake_up(&caching_ctl->wait);
			}
		}
		path->slots[0]++;
	}
	ret = 0;

	total_found += add_new_free_space(block_group, fs_info, last,
					  block_group->key.objectid +
					  block_group->key.offset);
	caching_ctl->progress = (u64)-1;

out:
	btrfs_free_path(path);
	return ret;
}

static noinline void caching_thread(struct btrfs_work *work)
{
	struct btrfs_block_group_cache *block_group;
	struct btrfs_fs_info *fs_info;
	struct btrfs_caching_control *caching_ctl;
	struct btrfs_root *extent_root;
	int ret;

	caching_ctl = container_of(work, struct btrfs_caching_control, work);
	block_group = caching_ctl->block_group;
	fs_info = block_group->fs_info;
	extent_root = fs_info->extent_root;

	mutex_lock(&caching_ctl->mutex);
	down_read(&fs_info->commit_root_sem);

	if (btrfs_fs_compat_ro(fs_info, FREE_SPACE_TREE))
		ret = load_free_space_tree(caching_ctl);
	else
		ret = load_extent_tree_free(caching_ctl);

	spin_lock(&block_group->lock);
	block_group->caching_ctl = NULL;
	block_group->cached = ret ? BTRFS_CACHE_ERROR : BTRFS_CACHE_FINISHED;
	spin_unlock(&block_group->lock);

#ifdef CONFIG_BTRFS_DEBUG
	if (btrfs_should_fragment_free_space(extent_root, block_group)) {
		u64 bytes_used;

		spin_lock(&block_group->space_info->lock);
		spin_lock(&block_group->lock);
		bytes_used = block_group->key.offset -
			btrfs_block_group_used(&block_group->item);
		block_group->space_info->bytes_used += bytes_used >> 1;
		spin_unlock(&block_group->lock);
		spin_unlock(&block_group->space_info->lock);
		fragment_free_space(extent_root, block_group);
	}
#endif

	caching_ctl->progress = (u64)-1;

	up_read(&fs_info->commit_root_sem);
	free_excluded_extents(fs_info->extent_root, block_group);
	mutex_unlock(&caching_ctl->mutex);

	wake_up(&caching_ctl->wait);

	put_caching_control(caching_ctl);
	btrfs_put_block_group(block_group);
}

static int cache_block_group(struct btrfs_block_group_cache *cache,
			     int load_cache_only)
{
	DEFINE_WAIT(wait);
	struct btrfs_fs_info *fs_info = cache->fs_info;
	struct btrfs_caching_control *caching_ctl;
	int ret = 0;

	caching_ctl = kzalloc(sizeof(*caching_ctl), GFP_NOFS);
	if (!caching_ctl)
		return -ENOMEM;

	INIT_LIST_HEAD(&caching_ctl->list);
	mutex_init(&caching_ctl->mutex);
	init_waitqueue_head(&caching_ctl->wait);
	caching_ctl->block_group = cache;
	caching_ctl->progress = cache->key.objectid;
	atomic_set(&caching_ctl->count, 1);
	btrfs_init_work(&caching_ctl->work, btrfs_cache_helper,
			caching_thread, NULL, NULL);

	spin_lock(&cache->lock);
	/*
	 * This should be a rare occasion, but this could happen I think in the
	 * case where one thread starts to load the space cache info, and then
	 * some other thread starts a transaction commit which tries to do an
	 * allocation while the other thread is still loading the space cache
	 * info.  The previous loop should have kept us from choosing this block
	 * group, but if we've moved to the state where we will wait on caching
	 * block groups we need to first check if we're doing a fast load here,
	 * so we can wait for it to finish, otherwise we could end up allocating
	 * from a block group who's cache gets evicted for one reason or
	 * another.
	 */
	while (cache->cached == BTRFS_CACHE_FAST) {
		struct btrfs_caching_control *ctl;

		ctl = cache->caching_ctl;
		atomic_inc(&ctl->count);
		prepare_to_wait(&ctl->wait, &wait, TASK_UNINTERRUPTIBLE);
		spin_unlock(&cache->lock);

		schedule();

		finish_wait(&ctl->wait, &wait);
		put_caching_control(ctl);
		spin_lock(&cache->lock);
	}

	if (cache->cached != BTRFS_CACHE_NO) {
		spin_unlock(&cache->lock);
		kfree(caching_ctl);
		return 0;
	}
	WARN_ON(cache->caching_ctl);
	cache->caching_ctl = caching_ctl;
	cache->cached = BTRFS_CACHE_FAST;
	spin_unlock(&cache->lock);

	if (fs_info->mount_opt & BTRFS_MOUNT_SPACE_CACHE) {
		mutex_lock(&caching_ctl->mutex);
		ret = load_free_space_cache(fs_info, cache);

		spin_lock(&cache->lock);
		if (ret == 1) {
			cache->caching_ctl = NULL;
			cache->cached = BTRFS_CACHE_FINISHED;
			cache->last_byte_to_unpin = (u64)-1;
			caching_ctl->progress = (u64)-1;
		} else {
			if (load_cache_only) {
				cache->caching_ctl = NULL;
				cache->cached = BTRFS_CACHE_NO;
			} else {
				cache->cached = BTRFS_CACHE_STARTED;
				cache->has_caching_ctl = 1;
			}
		}
		spin_unlock(&cache->lock);
#ifdef CONFIG_BTRFS_DEBUG
		if (ret == 1 &&
		    btrfs_should_fragment_free_space(fs_info->extent_root,
						     cache)) {
			u64 bytes_used;

			spin_lock(&cache->space_info->lock);
			spin_lock(&cache->lock);
			bytes_used = cache->key.offset -
				btrfs_block_group_used(&cache->item);
			cache->space_info->bytes_used += bytes_used >> 1;
			spin_unlock(&cache->lock);
			spin_unlock(&cache->space_info->lock);
			fragment_free_space(fs_info->extent_root, cache);
		}
#endif
		mutex_unlock(&caching_ctl->mutex);

		wake_up(&caching_ctl->wait);
		if (ret == 1) {
			put_caching_control(caching_ctl);
			free_excluded_extents(fs_info->extent_root, cache);
			return 0;
		}
	} else {
		/*
		 * We're either using the free space tree or no caching at all.
		 * Set cached to the appropriate value and wakeup any waiters.
		 */
		spin_lock(&cache->lock);
		if (load_cache_only) {
			cache->caching_ctl = NULL;
			cache->cached = BTRFS_CACHE_NO;
		} else {
			cache->cached = BTRFS_CACHE_STARTED;
			cache->has_caching_ctl = 1;
		}
		spin_unlock(&cache->lock);
		wake_up(&caching_ctl->wait);
	}

	if (load_cache_only) {
		put_caching_control(caching_ctl);
		return 0;
	}

	down_write(&fs_info->commit_root_sem);
	atomic_inc(&caching_ctl->count);
	list_add_tail(&caching_ctl->list, &fs_info->caching_block_groups);
	up_write(&fs_info->commit_root_sem);

	btrfs_get_block_group(cache);

	btrfs_queue_work(fs_info->caching_workers, &caching_ctl->work);

	return ret;
}

/*
 * return the block group that starts at or after bytenr
 */
static struct btrfs_block_group_cache *
btrfs_lookup_first_block_group(struct btrfs_fs_info *info, u64 bytenr)
{
	struct btrfs_block_group_cache *cache;

	cache = block_group_cache_tree_search(info, bytenr, 0);

	return cache;
}

/*
 * return the block group that contains the given bytenr
 */
struct btrfs_block_group_cache *btrfs_lookup_block_group(
						 struct btrfs_fs_info *info,
						 u64 bytenr)
{
	struct btrfs_block_group_cache *cache;

	cache = block_group_cache_tree_search(info, bytenr, 1);

	return cache;
}

static struct btrfs_space_info *__find_space_info(struct btrfs_fs_info *info,
						  u64 flags)
{
	struct list_head *head = &info->space_info;
	struct btrfs_space_info *found;

	flags &= BTRFS_BLOCK_GROUP_TYPE_MASK;

	rcu_read_lock();
	list_for_each_entry_rcu(found, head, list) {
		if (found->flags & flags) {
			rcu_read_unlock();
			return found;
		}
	}
	rcu_read_unlock();
	return NULL;
}

/*
 * after adding space to the filesystem, we need to clear the full flags
 * on all the space infos.
 */
void btrfs_clear_space_info_full(struct btrfs_fs_info *info)
{
	struct list_head *head = &info->space_info;
	struct btrfs_space_info *found;

	rcu_read_lock();
	list_for_each_entry_rcu(found, head, list)
		found->full = 0;
	rcu_read_unlock();
}

/* simple helper to search for an existing data extent at a given offset */
int btrfs_lookup_data_extent(struct btrfs_root *root, u64 start, u64 len)
{
	int ret;
	struct btrfs_key key;
	struct btrfs_path *path;

	path = btrfs_alloc_path();
	if (!path)
		return -ENOMEM;

	key.objectid = start;
	key.offset = len;
	key.type = BTRFS_EXTENT_ITEM_KEY;
	ret = btrfs_search_slot(NULL, root->fs_info->extent_root, &key, path,
				0, 0);
	btrfs_free_path(path);
	return ret;
}

/*
 * helper function to lookup reference count and flags of a tree block.
 *
 * the head node for delayed ref is used to store the sum of all the
 * reference count modifications queued up in the rbtree. the head
 * node may also store the extent flags to set. This way you can check
 * to see what the reference count and extent flags would be if all of
 * the delayed refs are not processed.
 */
int btrfs_lookup_extent_info(struct btrfs_trans_handle *trans,
			     struct btrfs_root *root, u64 bytenr,
			     u64 offset, int metadata, u64 *refs, u64 *flags)
{
	struct btrfs_delayed_ref_head *head;
	struct btrfs_delayed_ref_root *delayed_refs;
	struct btrfs_path *path;
	struct btrfs_extent_item *ei;
	struct extent_buffer *leaf;
	struct btrfs_key key;
	u32 item_size;
	u64 num_refs;
	u64 extent_flags;
	int ret;

	/*
	 * If we don't have skinny metadata, don't bother doing anything
	 * different
	 */
	if (metadata && !btrfs_fs_incompat(root->fs_info, SKINNY_METADATA)) {
		offset = root->nodesize;
		metadata = 0;
	}

	path = btrfs_alloc_path();
	if (!path)
		return -ENOMEM;

	if (!trans) {
		path->skip_locking = 1;
		path->search_commit_root = 1;
	}

search_again:
	key.objectid = bytenr;
	key.offset = offset;
	if (metadata)
		key.type = BTRFS_METADATA_ITEM_KEY;
	else
		key.type = BTRFS_EXTENT_ITEM_KEY;

	ret = btrfs_search_slot(trans, root->fs_info->extent_root,
				&key, path, 0, 0);
	if (ret < 0)
		goto out_free;

	if (ret > 0 && metadata && key.type == BTRFS_METADATA_ITEM_KEY) {
		if (path->slots[0]) {
			path->slots[0]--;
			btrfs_item_key_to_cpu(path->nodes[0], &key,
					      path->slots[0]);
			if (key.objectid == bytenr &&
			    key.type == BTRFS_EXTENT_ITEM_KEY &&
			    key.offset == root->nodesize)
				ret = 0;
		}
	}

	if (ret == 0) {
		leaf = path->nodes[0];
		item_size = btrfs_item_size_nr(leaf, path->slots[0]);
		if (item_size >= sizeof(*ei)) {
			ei = btrfs_item_ptr(leaf, path->slots[0],
					    struct btrfs_extent_item);
			num_refs = btrfs_extent_refs(leaf, ei);
			extent_flags = btrfs_extent_flags(leaf, ei);
		} else {
#ifdef BTRFS_COMPAT_EXTENT_TREE_V0
			struct btrfs_extent_item_v0 *ei0;
			BUG_ON(item_size != sizeof(*ei0));
			ei0 = btrfs_item_ptr(leaf, path->slots[0],
					     struct btrfs_extent_item_v0);
			num_refs = btrfs_extent_refs_v0(leaf, ei0);
			/* FIXME: this isn't correct for data */
			extent_flags = BTRFS_BLOCK_FLAG_FULL_BACKREF;
#else
			BUG();
#endif
		}
		BUG_ON(num_refs == 0);
	} else {
		num_refs = 0;
		extent_flags = 0;
		ret = 0;
	}

	if (!trans)
		goto out;

	delayed_refs = &trans->transaction->delayed_refs;
	spin_lock(&delayed_refs->lock);
	head = btrfs_find_delayed_ref_head(trans, bytenr);
	if (head) {
		if (!mutex_trylock(&head->mutex)) {
			atomic_inc(&head->node.refs);
			spin_unlock(&delayed_refs->lock);

			btrfs_release_path(path);

			/*
			 * Mutex was contended, block until it's released and try
			 * again
			 */
			mutex_lock(&head->mutex);
			mutex_unlock(&head->mutex);
			btrfs_put_delayed_ref(&head->node);
			goto search_again;
		}
		spin_lock(&head->lock);
		if (head->extent_op && head->extent_op->update_flags)
			extent_flags |= head->extent_op->flags_to_set;
		else
			BUG_ON(num_refs == 0);

		num_refs += head->node.ref_mod;
		spin_unlock(&head->lock);
		mutex_unlock(&head->mutex);
	}
	spin_unlock(&delayed_refs->lock);
out:
	WARN_ON(num_refs == 0);
	if (refs)
		*refs = num_refs;
	if (flags)
		*flags = extent_flags;
out_free:
	btrfs_free_path(path);
	return ret;
}

/*
 * Back reference rules.  Back refs have three main goals:
 *
 * 1) differentiate between all holders of references to an extent so that
 *    when a reference is dropped we can make sure it was a valid reference
 *    before freeing the extent.
 *
 * 2) Provide enough information to quickly find the holders of an extent
 *    if we notice a given block is corrupted or bad.
 *
 * 3) Make it easy to migrate blocks for FS shrinking or storage pool
 *    maintenance.  This is actually the same as #2, but with a slightly
 *    different use case.
 *
 * There are two kinds of back refs. The implicit back refs is optimized
 * for pointers in non-shared tree blocks. For a given pointer in a block,
 * back refs of this kind provide information about the block's owner tree
 * and the pointer's key. These information allow us to find the block by
 * b-tree searching. The full back refs is for pointers in tree blocks not
 * referenced by their owner trees. The location of tree block is recorded
 * in the back refs. Actually the full back refs is generic, and can be
 * used in all cases the implicit back refs is used. The major shortcoming
 * of the full back refs is its overhead. Every time a tree block gets
 * COWed, we have to update back refs entry for all pointers in it.
 *
 * For a newly allocated tree block, we use implicit back refs for
 * pointers in it. This means most tree related operations only involve
 * implicit back refs. For a tree block created in old transaction, the
 * only way to drop a reference to it is COW it. So we can detect the
 * event that tree block loses its owner tree's reference and do the
 * back refs conversion.
 *
 * When a tree block is COWed through a tree, there are four cases:
 *
 * The reference count of the block is one and the tree is the block's
 * owner tree. Nothing to do in this case.
 *
 * The reference count of the block is one and the tree is not the
 * block's owner tree. In this case, full back refs is used for pointers
 * in the block. Remove these full back refs, add implicit back refs for
 * every pointers in the new block.
 *
 * The reference count of the block is greater than one and the tree is
 * the block's owner tree. In this case, implicit back refs is used for
 * pointers in the block. Add full back refs for every pointers in the
 * block, increase lower level extents' reference counts. The original
 * implicit back refs are entailed to the new block.
 *
 * The reference count of the block is greater than one and the tree is
 * not the block's owner tree. Add implicit back refs for every pointer in
 * the new block, increase lower level extents' reference count.
 *
 * Back Reference Key composing:
 *
 * The key objectid corresponds to the first byte in the extent,
 * The key type is used to differentiate between types of back refs.
 * There are different meanings of the key offset for different types
 * of back refs.
 *
 * File extents can be referenced by:
 *
 * - multiple snapshots, subvolumes, or different generations in one subvol
 * - different files inside a single subvolume
 * - different offsets inside a file (bookend extents in file.c)
 *
 * The extent ref structure for the implicit back refs has fields for:
 *
 * - Objectid of the subvolume root
 * - objectid of the file holding the reference
 * - original offset in the file
 * - how many bookend extents
 *
 * The key offset for the implicit back refs is hash of the first
 * three fields.
 *
 * The extent ref structure for the full back refs has field for:
 *
 * - number of pointers in the tree leaf
 *
 * The key offset for the implicit back refs is the first byte of
 * the tree leaf
 *
 * When a file extent is allocated, The implicit back refs is used.
 * the fields are filled in:
 *
 *     (root_key.objectid, inode objectid, offset in file, 1)
 *
 * When a file extent is removed file truncation, we find the
 * corresponding implicit back refs and check the following fields:
 *
 *     (btrfs_header_owner(leaf), inode objectid, offset in file)
 *
 * Btree extents can be referenced by:
 *
 * - Different subvolumes
 *
 * Both the implicit back refs and the full back refs for tree blocks
 * only consist of key. The key offset for the implicit back refs is
 * objectid of block's owner tree. The key offset for the full back refs
 * is the first byte of parent block.
 *
 * When implicit back refs is used, information about the lowest key and
 * level of the tree block are required. These information are stored in
 * tree block info structure.
 */

#ifdef BTRFS_COMPAT_EXTENT_TREE_V0
static int convert_extent_item_v0(struct btrfs_trans_handle *trans,
				  struct btrfs_root *root,
				  struct btrfs_path *path,
				  u64 owner, u32 extra_size)
{
	struct btrfs_extent_item *item;
	struct btrfs_extent_item_v0 *ei0;
	struct btrfs_extent_ref_v0 *ref0;
	struct btrfs_tree_block_info *bi;
	struct extent_buffer *leaf;
	struct btrfs_key key;
	struct btrfs_key found_key;
	u32 new_size = sizeof(*item);
	u64 refs;
	int ret;

	leaf = path->nodes[0];
	BUG_ON(btrfs_item_size_nr(leaf, path->slots[0]) != sizeof(*ei0));

	btrfs_item_key_to_cpu(leaf, &key, path->slots[0]);
	ei0 = btrfs_item_ptr(leaf, path->slots[0],
			     struct btrfs_extent_item_v0);
	refs = btrfs_extent_refs_v0(leaf, ei0);

	if (owner == (u64)-1) {
		while (1) {
			if (path->slots[0] >= btrfs_header_nritems(leaf)) {
				ret = btrfs_next_leaf(root, path);
				if (ret < 0)
					return ret;
				BUG_ON(ret > 0); /* Corruption */
				leaf = path->nodes[0];
			}
			btrfs_item_key_to_cpu(leaf, &found_key,
					      path->slots[0]);
			BUG_ON(key.objectid != found_key.objectid);
			if (found_key.type != BTRFS_EXTENT_REF_V0_KEY) {
				path->slots[0]++;
				continue;
			}
			ref0 = btrfs_item_ptr(leaf, path->slots[0],
					      struct btrfs_extent_ref_v0);
			owner = btrfs_ref_objectid_v0(leaf, ref0);
			break;
		}
	}
	btrfs_release_path(path);

	if (owner < BTRFS_FIRST_FREE_OBJECTID)
		new_size += sizeof(*bi);

	new_size -= sizeof(*ei0);
	ret = btrfs_search_slot(trans, root, &key, path,
				new_size + extra_size, 1);
	if (ret < 0)
		return ret;
	BUG_ON(ret); /* Corruption */

	btrfs_extend_item(root, path, new_size);

	leaf = path->nodes[0];
	item = btrfs_item_ptr(leaf, path->slots[0], struct btrfs_extent_item);
	btrfs_set_extent_refs(leaf, item, refs);
	/* FIXME: get real generation */
	btrfs_set_extent_generation(leaf, item, 0);
	if (owner < BTRFS_FIRST_FREE_OBJECTID) {
		btrfs_set_extent_flags(leaf, item,
				       BTRFS_EXTENT_FLAG_TREE_BLOCK |
				       BTRFS_BLOCK_FLAG_FULL_BACKREF);
		bi = (struct btrfs_tree_block_info *)(item + 1);
		/* FIXME: get first key of the block */
		memset_extent_buffer(leaf, 0, (unsigned long)bi, sizeof(*bi));
		btrfs_set_tree_block_level(leaf, bi, (int)owner);
	} else {
		btrfs_set_extent_flags(leaf, item, BTRFS_EXTENT_FLAG_DATA);
	}
	btrfs_mark_buffer_dirty(leaf);
	return 0;
}
#endif

static u64 hash_extent_data_ref(u64 root_objectid, u64 owner, u64 offset)
{
	u32 high_crc = ~(u32)0;
	u32 low_crc = ~(u32)0;
	__le64 lenum;

	lenum = cpu_to_le64(root_objectid);
	high_crc = btrfs_crc32c(high_crc, &lenum, sizeof(lenum));
	lenum = cpu_to_le64(owner);
	low_crc = btrfs_crc32c(low_crc, &lenum, sizeof(lenum));
	lenum = cpu_to_le64(offset);
	low_crc = btrfs_crc32c(low_crc, &lenum, sizeof(lenum));

	return ((u64)high_crc << 31) ^ (u64)low_crc;
}

static u64 hash_extent_data_ref_item(struct extent_buffer *leaf,
				     struct btrfs_extent_data_ref *ref)
{
	return hash_extent_data_ref(btrfs_extent_data_ref_root(leaf, ref),
				    btrfs_extent_data_ref_objectid(leaf, ref),
				    btrfs_extent_data_ref_offset(leaf, ref));
}

static int match_extent_data_ref(struct extent_buffer *leaf,
				 struct btrfs_extent_data_ref *ref,
				 u64 root_objectid, u64 owner, u64 offset)
{
	if (btrfs_extent_data_ref_root(leaf, ref) != root_objectid ||
	    btrfs_extent_data_ref_objectid(leaf, ref) != owner ||
	    btrfs_extent_data_ref_offset(leaf, ref) != offset)
		return 0;
	return 1;
}

static noinline int lookup_extent_data_ref(struct btrfs_trans_handle *trans,
					   struct btrfs_root *root,
					   struct btrfs_path *path,
					   u64 bytenr, u64 parent,
					   u64 root_objectid,
					   u64 owner, u64 offset)
{
	struct btrfs_key key;
	struct btrfs_extent_data_ref *ref;
	struct extent_buffer *leaf;
	u32 nritems;
	int ret;
	int recow;
	int err = -ENOENT;

	key.objectid = bytenr;
	if (parent) {
		key.type = BTRFS_SHARED_DATA_REF_KEY;
		key.offset = parent;
	} else {
		key.type = BTRFS_EXTENT_DATA_REF_KEY;
		key.offset = hash_extent_data_ref(root_objectid,
						  owner, offset);
	}
again:
	recow = 0;
	ret = btrfs_search_slot(trans, root, &key, path, -1, 1);
	if (ret < 0) {
		err = ret;
		goto fail;
	}

	if (parent) {
		if (!ret)
			return 0;
#ifdef BTRFS_COMPAT_EXTENT_TREE_V0
		key.type = BTRFS_EXTENT_REF_V0_KEY;
		btrfs_release_path(path);
		ret = btrfs_search_slot(trans, root, &key, path, -1, 1);
		if (ret < 0) {
			err = ret;
			goto fail;
		}
		if (!ret)
			return 0;
#endif
		goto fail;
	}

	leaf = path->nodes[0];
	nritems = btrfs_header_nritems(leaf);
	while (1) {
		if (path->slots[0] >= nritems) {
			ret = btrfs_next_leaf(root, path);
			if (ret < 0)
				err = ret;
			if (ret)
				goto fail;

			leaf = path->nodes[0];
			nritems = btrfs_header_nritems(leaf);
			recow = 1;
		}

		btrfs_item_key_to_cpu(leaf, &key, path->slots[0]);
		if (key.objectid != bytenr ||
		    key.type != BTRFS_EXTENT_DATA_REF_KEY)
			goto fail;

		ref = btrfs_item_ptr(leaf, path->slots[0],
				     struct btrfs_extent_data_ref);

		if (match_extent_data_ref(leaf, ref, root_objectid,
					  owner, offset)) {
			if (recow) {
				btrfs_release_path(path);
				goto again;
			}
			err = 0;
			break;
		}
		path->slots[0]++;
	}
fail:
	return err;
}

static noinline int insert_extent_data_ref(struct btrfs_trans_handle *trans,
					   struct btrfs_root *root,
					   struct btrfs_path *path,
					   u64 bytenr, u64 parent,
					   u64 root_objectid, u64 owner,
					   u64 offset, int refs_to_add)
{
	struct btrfs_key key;
	struct extent_buffer *leaf;
	u32 size;
	u32 num_refs;
	int ret;

	key.objectid = bytenr;
	if (parent) {
		key.type = BTRFS_SHARED_DATA_REF_KEY;
		key.offset = parent;
		size = sizeof(struct btrfs_shared_data_ref);
	} else {
		key.type = BTRFS_EXTENT_DATA_REF_KEY;
		key.offset = hash_extent_data_ref(root_objectid,
						  owner, offset);
		size = sizeof(struct btrfs_extent_data_ref);
	}

	ret = btrfs_insert_empty_item(trans, root, path, &key, size);
	if (ret && ret != -EEXIST)
		goto fail;

	leaf = path->nodes[0];
	if (parent) {
		struct btrfs_shared_data_ref *ref;
		ref = btrfs_item_ptr(leaf, path->slots[0],
				     struct btrfs_shared_data_ref);
		if (ret == 0) {
			btrfs_set_shared_data_ref_count(leaf, ref, refs_to_add);
		} else {
			num_refs = btrfs_shared_data_ref_count(leaf, ref);
			num_refs += refs_to_add;
			btrfs_set_shared_data_ref_count(leaf, ref, num_refs);
		}
	} else {
		struct btrfs_extent_data_ref *ref;
		while (ret == -EEXIST) {
			ref = btrfs_item_ptr(leaf, path->slots[0],
					     struct btrfs_extent_data_ref);
			if (match_extent_data_ref(leaf, ref, root_objectid,
						  owner, offset))
				break;
			btrfs_release_path(path);
			key.offset++;
			ret = btrfs_insert_empty_item(trans, root, path, &key,
						      size);
			if (ret && ret != -EEXIST)
				goto fail;

			leaf = path->nodes[0];
		}
		ref = btrfs_item_ptr(leaf, path->slots[0],
				     struct btrfs_extent_data_ref);
		if (ret == 0) {
			btrfs_set_extent_data_ref_root(leaf, ref,
						       root_objectid);
			btrfs_set_extent_data_ref_objectid(leaf, ref, owner);
			btrfs_set_extent_data_ref_offset(leaf, ref, offset);
			btrfs_set_extent_data_ref_count(leaf, ref, refs_to_add);
		} else {
			num_refs = btrfs_extent_data_ref_count(leaf, ref);
			num_refs += refs_to_add;
			btrfs_set_extent_data_ref_count(leaf, ref, num_refs);
		}
	}
	btrfs_mark_buffer_dirty(leaf);
	ret = 0;
fail:
	btrfs_release_path(path);
	return ret;
}

static noinline int remove_extent_data_ref(struct btrfs_trans_handle *trans,
					   struct btrfs_root *root,
					   struct btrfs_path *path,
					   int refs_to_drop, int *last_ref)
{
	struct btrfs_key key;
	struct btrfs_extent_data_ref *ref1 = NULL;
	struct btrfs_shared_data_ref *ref2 = NULL;
	struct extent_buffer *leaf;
	u32 num_refs = 0;
	int ret = 0;

	leaf = path->nodes[0];
	btrfs_item_key_to_cpu(leaf, &key, path->slots[0]);

	if (key.type == BTRFS_EXTENT_DATA_REF_KEY) {
		ref1 = btrfs_item_ptr(leaf, path->slots[0],
				      struct btrfs_extent_data_ref);
		num_refs = btrfs_extent_data_ref_count(leaf, ref1);
	} else if (key.type == BTRFS_SHARED_DATA_REF_KEY) {
		ref2 = btrfs_item_ptr(leaf, path->slots[0],
				      struct btrfs_shared_data_ref);
		num_refs = btrfs_shared_data_ref_count(leaf, ref2);
#ifdef BTRFS_COMPAT_EXTENT_TREE_V0
	} else if (key.type == BTRFS_EXTENT_REF_V0_KEY) {
		struct btrfs_extent_ref_v0 *ref0;
		ref0 = btrfs_item_ptr(leaf, path->slots[0],
				      struct btrfs_extent_ref_v0);
		num_refs = btrfs_ref_count_v0(leaf, ref0);
#endif
	} else {
		BUG();
	}

	BUG_ON(num_refs < refs_to_drop);
	num_refs -= refs_to_drop;

	if (num_refs == 0) {
		ret = btrfs_del_item(trans, root, path);
		*last_ref = 1;
	} else {
		if (key.type == BTRFS_EXTENT_DATA_REF_KEY)
			btrfs_set_extent_data_ref_count(leaf, ref1, num_refs);
		else if (key.type == BTRFS_SHARED_DATA_REF_KEY)
			btrfs_set_shared_data_ref_count(leaf, ref2, num_refs);
#ifdef BTRFS_COMPAT_EXTENT_TREE_V0
		else {
			struct btrfs_extent_ref_v0 *ref0;
			ref0 = btrfs_item_ptr(leaf, path->slots[0],
					struct btrfs_extent_ref_v0);
			btrfs_set_ref_count_v0(leaf, ref0, num_refs);
		}
#endif
		btrfs_mark_buffer_dirty(leaf);
	}
	return ret;
}

static noinline u32 extent_data_ref_count(struct btrfs_path *path,
					  struct btrfs_extent_inline_ref *iref)
{
	struct btrfs_key key;
	struct extent_buffer *leaf;
	struct btrfs_extent_data_ref *ref1;
	struct btrfs_shared_data_ref *ref2;
	u32 num_refs = 0;

	leaf = path->nodes[0];
	btrfs_item_key_to_cpu(leaf, &key, path->slots[0]);
	if (iref) {
		if (btrfs_extent_inline_ref_type(leaf, iref) ==
		    BTRFS_EXTENT_DATA_REF_KEY) {
			ref1 = (struct btrfs_extent_data_ref *)(&iref->offset);
			num_refs = btrfs_extent_data_ref_count(leaf, ref1);
		} else {
			ref2 = (struct btrfs_shared_data_ref *)(iref + 1);
			num_refs = btrfs_shared_data_ref_count(leaf, ref2);
		}
	} else if (key.type == BTRFS_EXTENT_DATA_REF_KEY) {
		ref1 = btrfs_item_ptr(leaf, path->slots[0],
				      struct btrfs_extent_data_ref);
		num_refs = btrfs_extent_data_ref_count(leaf, ref1);
	} else if (key.type == BTRFS_SHARED_DATA_REF_KEY) {
		ref2 = btrfs_item_ptr(leaf, path->slots[0],
				      struct btrfs_shared_data_ref);
		num_refs = btrfs_shared_data_ref_count(leaf, ref2);
#ifdef BTRFS_COMPAT_EXTENT_TREE_V0
	} else if (key.type == BTRFS_EXTENT_REF_V0_KEY) {
		struct btrfs_extent_ref_v0 *ref0;
		ref0 = btrfs_item_ptr(leaf, path->slots[0],
				      struct btrfs_extent_ref_v0);
		num_refs = btrfs_ref_count_v0(leaf, ref0);
#endif
	} else {
		WARN_ON(1);
	}
	return num_refs;
}

static noinline int lookup_tree_block_ref(struct btrfs_trans_handle *trans,
					  struct btrfs_root *root,
					  struct btrfs_path *path,
					  u64 bytenr, u64 parent,
					  u64 root_objectid)
{
	struct btrfs_key key;
	int ret;

	key.objectid = bytenr;
	if (parent) {
		key.type = BTRFS_SHARED_BLOCK_REF_KEY;
		key.offset = parent;
	} else {
		key.type = BTRFS_TREE_BLOCK_REF_KEY;
		key.offset = root_objectid;
	}

	ret = btrfs_search_slot(trans, root, &key, path, -1, 1);
	if (ret > 0)
		ret = -ENOENT;
#ifdef BTRFS_COMPAT_EXTENT_TREE_V0
	if (ret == -ENOENT && parent) {
		btrfs_release_path(path);
		key.type = BTRFS_EXTENT_REF_V0_KEY;
		ret = btrfs_search_slot(trans, root, &key, path, -1, 1);
		if (ret > 0)
			ret = -ENOENT;
	}
#endif
	return ret;
}

static noinline int insert_tree_block_ref(struct btrfs_trans_handle *trans,
					  struct btrfs_root *root,
					  struct btrfs_path *path,
					  u64 bytenr, u64 parent,
					  u64 root_objectid)
{
	struct btrfs_key key;
	int ret;

	key.objectid = bytenr;
	if (parent) {
		key.type = BTRFS_SHARED_BLOCK_REF_KEY;
		key.offset = parent;
	} else {
		key.type = BTRFS_TREE_BLOCK_REF_KEY;
		key.offset = root_objectid;
	}

	ret = btrfs_insert_empty_item(trans, root, path, &key, 0);
	btrfs_release_path(path);
	return ret;
}

static inline int extent_ref_type(u64 parent, u64 owner)
{
	int type;
	if (owner < BTRFS_FIRST_FREE_OBJECTID) {
		if (parent > 0)
			type = BTRFS_SHARED_BLOCK_REF_KEY;
		else
			type = BTRFS_TREE_BLOCK_REF_KEY;
	} else {
		if (parent > 0)
			type = BTRFS_SHARED_DATA_REF_KEY;
		else
			type = BTRFS_EXTENT_DATA_REF_KEY;
	}
	return type;
}

static int find_next_key(struct btrfs_path *path, int level,
			 struct btrfs_key *key)

{
	for (; level < BTRFS_MAX_LEVEL; level++) {
		if (!path->nodes[level])
			break;
		if (path->slots[level] + 1 >=
		    btrfs_header_nritems(path->nodes[level]))
			continue;
		if (level == 0)
			btrfs_item_key_to_cpu(path->nodes[level], key,
					      path->slots[level] + 1);
		else
			btrfs_node_key_to_cpu(path->nodes[level], key,
					      path->slots[level] + 1);
		return 0;
	}
	return 1;
}

/*
 * look for inline back ref. if back ref is found, *ref_ret is set
 * to the address of inline back ref, and 0 is returned.
 *
 * if back ref isn't found, *ref_ret is set to the address where it
 * should be inserted, and -ENOENT is returned.
 *
 * if insert is true and there are too many inline back refs, the path
 * points to the extent item, and -EAGAIN is returned.
 *
 * NOTE: inline back refs are ordered in the same way that back ref
 *	 items in the tree are ordered.
 */
static noinline_for_stack
int lookup_inline_extent_backref(struct btrfs_trans_handle *trans,
				 struct btrfs_root *root,
				 struct btrfs_path *path,
				 struct btrfs_extent_inline_ref **ref_ret,
				 u64 bytenr, u64 num_bytes,
				 u64 parent, u64 root_objectid,
				 u64 owner, u64 offset, int insert)
{
	struct btrfs_key key;
	struct extent_buffer *leaf;
	struct btrfs_extent_item *ei;
	struct btrfs_extent_inline_ref *iref;
	u64 flags;
	u64 item_size;
	unsigned long ptr;
	unsigned long end;
	int extra_size;
	int type;
	int want;
	int ret;
	int err = 0;
	bool skinny_metadata = btrfs_fs_incompat(root->fs_info,
						 SKINNY_METADATA);

	key.objectid = bytenr;
	key.type = BTRFS_EXTENT_ITEM_KEY;
	key.offset = num_bytes;

	want = extent_ref_type(parent, owner);
	if (insert) {
		extra_size = btrfs_extent_inline_ref_size(want);
		path->keep_locks = 1;
	} else
		extra_size = -1;

	/*
	 * Owner is our parent level, so we can just add one to get the level
	 * for the block we are interested in.
	 */
	if (skinny_metadata && owner < BTRFS_FIRST_FREE_OBJECTID) {
		key.type = BTRFS_METADATA_ITEM_KEY;
		key.offset = owner;
	}

again:
	ret = btrfs_search_slot(trans, root, &key, path, extra_size, 1);
	if (ret < 0) {
		err = ret;
		goto out;
	}

	/*
	 * We may be a newly converted file system which still has the old fat
	 * extent entries for metadata, so try and see if we have one of those.
	 */
	if (ret > 0 && skinny_metadata) {
		skinny_metadata = false;
		if (path->slots[0]) {
			path->slots[0]--;
			btrfs_item_key_to_cpu(path->nodes[0], &key,
					      path->slots[0]);
			if (key.objectid == bytenr &&
			    key.type == BTRFS_EXTENT_ITEM_KEY &&
			    key.offset == num_bytes)
				ret = 0;
		}
		if (ret) {
			key.objectid = bytenr;
			key.type = BTRFS_EXTENT_ITEM_KEY;
			key.offset = num_bytes;
			btrfs_release_path(path);
			goto again;
		}
	}

	if (ret && !insert) {
		err = -ENOENT;
		goto out;
	} else if (WARN_ON(ret)) {
		err = -EIO;
		goto out;
	}

	leaf = path->nodes[0];
	item_size = btrfs_item_size_nr(leaf, path->slots[0]);
#ifdef BTRFS_COMPAT_EXTENT_TREE_V0
	if (item_size < sizeof(*ei)) {
		if (!insert) {
			err = -ENOENT;
			goto out;
		}
		ret = convert_extent_item_v0(trans, root, path, owner,
					     extra_size);
		if (ret < 0) {
			err = ret;
			goto out;
		}
		leaf = path->nodes[0];
		item_size = btrfs_item_size_nr(leaf, path->slots[0]);
	}
#endif
	BUG_ON(item_size < sizeof(*ei));

	ei = btrfs_item_ptr(leaf, path->slots[0], struct btrfs_extent_item);
	flags = btrfs_extent_flags(leaf, ei);

	ptr = (unsigned long)(ei + 1);
	end = (unsigned long)ei + item_size;

	if (flags & BTRFS_EXTENT_FLAG_TREE_BLOCK && !skinny_metadata) {
		ptr += sizeof(struct btrfs_tree_block_info);
		BUG_ON(ptr > end);
	}

	err = -ENOENT;
	while (1) {
		if (ptr >= end) {
			WARN_ON(ptr > end);
			break;
		}
		iref = (struct btrfs_extent_inline_ref *)ptr;
		type = btrfs_extent_inline_ref_type(leaf, iref);
		if (want < type)
			break;
		if (want > type) {
			ptr += btrfs_extent_inline_ref_size(type);
			continue;
		}

		if (type == BTRFS_EXTENT_DATA_REF_KEY) {
			struct btrfs_extent_data_ref *dref;
			dref = (struct btrfs_extent_data_ref *)(&iref->offset);
			if (match_extent_data_ref(leaf, dref, root_objectid,
						  owner, offset)) {
				err = 0;
				break;
			}
			if (hash_extent_data_ref_item(leaf, dref) <
			    hash_extent_data_ref(root_objectid, owner, offset))
				break;
		} else {
			u64 ref_offset;
			ref_offset = btrfs_extent_inline_ref_offset(leaf, iref);
			if (parent > 0) {
				if (parent == ref_offset) {
					err = 0;
					break;
				}
				if (ref_offset < parent)
					break;
			} else {
				if (root_objectid == ref_offset) {
					err = 0;
					break;
				}
				if (ref_offset < root_objectid)
					break;
			}
		}
		ptr += btrfs_extent_inline_ref_size(type);
	}
	if (err == -ENOENT && insert) {
		if (item_size + extra_size >=
		    BTRFS_MAX_EXTENT_ITEM_SIZE(root)) {
			err = -EAGAIN;
			goto out;
		}
		/*
		 * To add new inline back ref, we have to make sure
		 * there is no corresponding back ref item.
		 * For simplicity, we just do not add new inline back
		 * ref if there is any kind of item for this block
		 */
		if (find_next_key(path, 0, &key) == 0 &&
		    key.objectid == bytenr &&
		    key.type < BTRFS_BLOCK_GROUP_ITEM_KEY) {
			err = -EAGAIN;
			goto out;
		}
	}
	*ref_ret = (struct btrfs_extent_inline_ref *)ptr;
out:
	if (insert) {
		path->keep_locks = 0;
		btrfs_unlock_up_safe(path, 1);
	}
	return err;
}

/*
 * helper to add new inline back ref
 */
static noinline_for_stack
void setup_inline_extent_backref(struct btrfs_root *root,
				 struct btrfs_path *path,
				 struct btrfs_extent_inline_ref *iref,
				 u64 parent, u64 root_objectid,
				 u64 owner, u64 offset, int refs_to_add,
				 struct btrfs_delayed_extent_op *extent_op)
{
	struct extent_buffer *leaf;
	struct btrfs_extent_item *ei;
	unsigned long ptr;
	unsigned long end;
	unsigned long item_offset;
	u64 refs;
	int size;
	int type;

	leaf = path->nodes[0];
	ei = btrfs_item_ptr(leaf, path->slots[0], struct btrfs_extent_item);
	item_offset = (unsigned long)iref - (unsigned long)ei;

	type = extent_ref_type(parent, owner);
	size = btrfs_extent_inline_ref_size(type);

	btrfs_extend_item(root, path, size);

	ei = btrfs_item_ptr(leaf, path->slots[0], struct btrfs_extent_item);
	refs = btrfs_extent_refs(leaf, ei);
	refs += refs_to_add;
	btrfs_set_extent_refs(leaf, ei, refs);
	if (extent_op)
		__run_delayed_extent_op(extent_op, leaf, ei);

	ptr = (unsigned long)ei + item_offset;
	end = (unsigned long)ei + btrfs_item_size_nr(leaf, path->slots[0]);
	if (ptr < end - size)
		memmove_extent_buffer(leaf, ptr + size, ptr,
				      end - size - ptr);

	iref = (struct btrfs_extent_inline_ref *)ptr;
	btrfs_set_extent_inline_ref_type(leaf, iref, type);
	if (type == BTRFS_EXTENT_DATA_REF_KEY) {
		struct btrfs_extent_data_ref *dref;
		dref = (struct btrfs_extent_data_ref *)(&iref->offset);
		btrfs_set_extent_data_ref_root(leaf, dref, root_objectid);
		btrfs_set_extent_data_ref_objectid(leaf, dref, owner);
		btrfs_set_extent_data_ref_offset(leaf, dref, offset);
		btrfs_set_extent_data_ref_count(leaf, dref, refs_to_add);
	} else if (type == BTRFS_SHARED_DATA_REF_KEY) {
		struct btrfs_shared_data_ref *sref;
		sref = (struct btrfs_shared_data_ref *)(iref + 1);
		btrfs_set_shared_data_ref_count(leaf, sref, refs_to_add);
		btrfs_set_extent_inline_ref_offset(leaf, iref, parent);
	} else if (type == BTRFS_SHARED_BLOCK_REF_KEY) {
		btrfs_set_extent_inline_ref_offset(leaf, iref, parent);
	} else {
		btrfs_set_extent_inline_ref_offset(leaf, iref, root_objectid);
	}
	btrfs_mark_buffer_dirty(leaf);
}

static int lookup_extent_backref(struct btrfs_trans_handle *trans,
				 struct btrfs_root *root,
				 struct btrfs_path *path,
				 struct btrfs_extent_inline_ref **ref_ret,
				 u64 bytenr, u64 num_bytes, u64 parent,
				 u64 root_objectid, u64 owner, u64 offset)
{
	int ret;

	ret = lookup_inline_extent_backref(trans, root, path, ref_ret,
					   bytenr, num_bytes, parent,
					   root_objectid, owner, offset, 0);
	if (ret != -ENOENT)
		return ret;

	btrfs_release_path(path);
	*ref_ret = NULL;

	if (owner < BTRFS_FIRST_FREE_OBJECTID) {
		ret = lookup_tree_block_ref(trans, root, path, bytenr, parent,
					    root_objectid);
	} else {
		ret = lookup_extent_data_ref(trans, root, path, bytenr, parent,
					     root_objectid, owner, offset);
	}
	return ret;
}

/*
 * helper to update/remove inline back ref
 */
static noinline_for_stack
void update_inline_extent_backref(struct btrfs_root *root,
				  struct btrfs_path *path,
				  struct btrfs_extent_inline_ref *iref,
				  int refs_to_mod,
				  struct btrfs_delayed_extent_op *extent_op,
				  int *last_ref)
{
	struct extent_buffer *leaf;
	struct btrfs_extent_item *ei;
	struct btrfs_extent_data_ref *dref = NULL;
	struct btrfs_shared_data_ref *sref = NULL;
	unsigned long ptr;
	unsigned long end;
	u32 item_size;
	int size;
	int type;
	u64 refs;

	leaf = path->nodes[0];
	ei = btrfs_item_ptr(leaf, path->slots[0], struct btrfs_extent_item);
	refs = btrfs_extent_refs(leaf, ei);
	WARN_ON(refs_to_mod < 0 && refs + refs_to_mod <= 0);
	refs += refs_to_mod;
	btrfs_set_extent_refs(leaf, ei, refs);
	if (extent_op)
		__run_delayed_extent_op(extent_op, leaf, ei);

	type = btrfs_extent_inline_ref_type(leaf, iref);

	if (type == BTRFS_EXTENT_DATA_REF_KEY) {
		dref = (struct btrfs_extent_data_ref *)(&iref->offset);
		refs = btrfs_extent_data_ref_count(leaf, dref);
	} else if (type == BTRFS_SHARED_DATA_REF_KEY) {
		sref = (struct btrfs_shared_data_ref *)(iref + 1);
		refs = btrfs_shared_data_ref_count(leaf, sref);
	} else {
		refs = 1;
		BUG_ON(refs_to_mod != -1);
	}

	BUG_ON(refs_to_mod < 0 && refs < -refs_to_mod);
	refs += refs_to_mod;

	if (refs > 0) {
		if (type == BTRFS_EXTENT_DATA_REF_KEY)
			btrfs_set_extent_data_ref_count(leaf, dref, refs);
		else
			btrfs_set_shared_data_ref_count(leaf, sref, refs);
	} else {
		*last_ref = 1;
		size =  btrfs_extent_inline_ref_size(type);
		item_size = btrfs_item_size_nr(leaf, path->slots[0]);
		ptr = (unsigned long)iref;
		end = (unsigned long)ei + item_size;
		if (ptr + size < end)
			memmove_extent_buffer(leaf, ptr, ptr + size,
					      end - ptr - size);
		item_size -= size;
		btrfs_truncate_item(root, path, item_size, 1);
	}
	btrfs_mark_buffer_dirty(leaf);
}

static noinline_for_stack
int insert_inline_extent_backref(struct btrfs_trans_handle *trans,
				 struct btrfs_root *root,
				 struct btrfs_path *path,
				 u64 bytenr, u64 num_bytes, u64 parent,
				 u64 root_objectid, u64 owner,
				 u64 offset, int refs_to_add,
				 struct btrfs_delayed_extent_op *extent_op)
{
	struct btrfs_extent_inline_ref *iref;
	int ret;

	ret = lookup_inline_extent_backref(trans, root, path, &iref,
					   bytenr, num_bytes, parent,
					   root_objectid, owner, offset, 1);
	if (ret == 0) {
		BUG_ON(owner < BTRFS_FIRST_FREE_OBJECTID);
		update_inline_extent_backref(root, path, iref,
					     refs_to_add, extent_op, NULL);
	} else if (ret == -ENOENT) {
		setup_inline_extent_backref(root, path, iref, parent,
					    root_objectid, owner, offset,
					    refs_to_add, extent_op);
		ret = 0;
	}
	return ret;
}

static int insert_extent_backref(struct btrfs_trans_handle *trans,
				 struct btrfs_root *root,
				 struct btrfs_path *path,
				 u64 bytenr, u64 parent, u64 root_objectid,
				 u64 owner, u64 offset, int refs_to_add)
{
	int ret;
	if (owner < BTRFS_FIRST_FREE_OBJECTID) {
		BUG_ON(refs_to_add != 1);
		ret = insert_tree_block_ref(trans, root, path, bytenr,
					    parent, root_objectid);
	} else {
		ret = insert_extent_data_ref(trans, root, path, bytenr,
					     parent, root_objectid,
					     owner, offset, refs_to_add);
	}
	return ret;
}

static int remove_extent_backref(struct btrfs_trans_handle *trans,
				 struct btrfs_root *root,
				 struct btrfs_path *path,
				 struct btrfs_extent_inline_ref *iref,
				 int refs_to_drop, int is_data, int *last_ref)
{
	int ret = 0;

	BUG_ON(!is_data && refs_to_drop != 1);
	if (iref) {
		update_inline_extent_backref(root, path, iref,
					     -refs_to_drop, NULL, last_ref);
	} else if (is_data) {
		ret = remove_extent_data_ref(trans, root, path, refs_to_drop,
					     last_ref);
	} else {
		*last_ref = 1;
		ret = btrfs_del_item(trans, root, path);
	}
	return ret;
}

#define in_range(b, first, len)        ((b) >= (first) && (b) < (first) + (len))
static int btrfs_issue_discard(struct block_device *bdev, u64 start, u64 len,
			       u64 *discarded_bytes)
{
	int j, ret = 0;
	u64 bytes_left, end;
	u64 aligned_start = ALIGN(start, 1 << 9);

	if (WARN_ON(start != aligned_start)) {
		len -= aligned_start - start;
		len = round_down(len, 1 << 9);
		start = aligned_start;
	}

	*discarded_bytes = 0;

	if (!len)
		return 0;

	end = start + len;
	bytes_left = len;

	/* Skip any superblocks on this device. */
	for (j = 0; j < BTRFS_SUPER_MIRROR_MAX; j++) {
		u64 sb_start = btrfs_sb_offset(j);
		u64 sb_end = sb_start + BTRFS_SUPER_INFO_SIZE;
		u64 size = sb_start - start;

		if (!in_range(sb_start, start, bytes_left) &&
		    !in_range(sb_end, start, bytes_left) &&
		    !in_range(start, sb_start, BTRFS_SUPER_INFO_SIZE))
			continue;

		/*
		 * Superblock spans beginning of range.  Adjust start and
		 * try again.
		 */
		if (sb_start <= start) {
			start += sb_end - start;
			if (start > end) {
				bytes_left = 0;
				break;
			}
			bytes_left = end - start;
			continue;
		}

		if (size) {
			ret = blkdev_issue_discard(bdev, start >> 9, size >> 9,
						   GFP_NOFS, 0);
			if (!ret)
				*discarded_bytes += size;
			else if (ret != -EOPNOTSUPP)
				return ret;
		}

		start = sb_end;
		if (start > end) {
			bytes_left = 0;
			break;
		}
		bytes_left = end - start;
	}

	if (bytes_left) {
		ret = blkdev_issue_discard(bdev, start >> 9, bytes_left >> 9,
					   GFP_NOFS, 0);
		if (!ret)
			*discarded_bytes += bytes_left;
	}
	return ret;
}

int btrfs_discard_extent(struct btrfs_root *root, u64 bytenr,
			 u64 num_bytes, u64 *actual_bytes)
{
	int ret;
	u64 discarded_bytes = 0;
	struct btrfs_bio *bbio = NULL;


	/*
	 * Avoid races with device replace and make sure our bbio has devices
	 * associated to its stripes that don't go away while we are discarding.
	 */
	btrfs_bio_counter_inc_blocked(root->fs_info);
	/* Tell the block device(s) that the sectors can be discarded */
	ret = btrfs_map_block(root->fs_info, REQ_OP_DISCARD,
			      bytenr, &num_bytes, &bbio, 0);
	/* Error condition is -ENOMEM */
	if (!ret) {
		struct btrfs_bio_stripe *stripe = bbio->stripes;
		int i;


		for (i = 0; i < bbio->num_stripes; i++, stripe++) {
			u64 bytes;
			if (!stripe->dev->can_discard)
				continue;

			ret = btrfs_issue_discard(stripe->dev->bdev,
						  stripe->physical,
						  stripe->length,
						  &bytes);
			if (!ret)
				discarded_bytes += bytes;
			else if (ret != -EOPNOTSUPP)
				break; /* Logic errors or -ENOMEM, or -EIO but I don't know how that could happen JDM */

			/*
			 * Just in case we get back EOPNOTSUPP for some reason,
			 * just ignore the return value so we don't screw up
			 * people calling discard_extent.
			 */
			ret = 0;
		}
		btrfs_put_bbio(bbio);
	}
	btrfs_bio_counter_dec(root->fs_info);

	if (actual_bytes)
		*actual_bytes = discarded_bytes;


	if (ret == -EOPNOTSUPP)
		ret = 0;
	return ret;
}

/* Can return -ENOMEM */
int btrfs_inc_extent_ref(struct btrfs_trans_handle *trans,
			 struct btrfs_root *root,
			 u64 bytenr, u64 num_bytes, u64 parent,
			 u64 root_objectid, u64 owner, u64 offset)
{
	int ret;
	struct btrfs_fs_info *fs_info = root->fs_info;

	BUG_ON(owner < BTRFS_FIRST_FREE_OBJECTID &&
	       root_objectid == BTRFS_TREE_LOG_OBJECTID);

	if (owner < BTRFS_FIRST_FREE_OBJECTID) {
		ret = btrfs_add_delayed_tree_ref(fs_info, trans, bytenr,
					num_bytes,
					parent, root_objectid, (int)owner,
					BTRFS_ADD_DELAYED_REF, NULL);
	} else {
		ret = btrfs_add_delayed_data_ref(fs_info, trans, bytenr,
					num_bytes, parent, root_objectid,
					owner, offset, 0,
					BTRFS_ADD_DELAYED_REF, NULL);
	}
	return ret;
}

static int __btrfs_inc_extent_ref(struct btrfs_trans_handle *trans,
				  struct btrfs_root *root,
				  struct btrfs_delayed_ref_node *node,
				  u64 parent, u64 root_objectid,
				  u64 owner, u64 offset, int refs_to_add,
				  struct btrfs_delayed_extent_op *extent_op)
{
	struct btrfs_fs_info *fs_info = root->fs_info;
	struct btrfs_path *path;
	struct extent_buffer *leaf;
	struct btrfs_extent_item *item;
	struct btrfs_key key;
	u64 bytenr = node->bytenr;
	u64 num_bytes = node->num_bytes;
	u64 refs;
	int ret;

	path = btrfs_alloc_path();
	if (!path)
		return -ENOMEM;

	path->reada = READA_FORWARD;
	path->leave_spinning = 1;
	/* this will setup the path even if it fails to insert the back ref */
	ret = insert_inline_extent_backref(trans, fs_info->extent_root, path,
					   bytenr, num_bytes, parent,
					   root_objectid, owner, offset,
					   refs_to_add, extent_op);
	if ((ret < 0 && ret != -EAGAIN) || !ret)
		goto out;

	/*
	 * Ok we had -EAGAIN which means we didn't have space to insert and
	 * inline extent ref, so just update the reference count and add a
	 * normal backref.
	 */
	leaf = path->nodes[0];
	btrfs_item_key_to_cpu(leaf, &key, path->slots[0]);
	item = btrfs_item_ptr(leaf, path->slots[0], struct btrfs_extent_item);
	refs = btrfs_extent_refs(leaf, item);
	btrfs_set_extent_refs(leaf, item, refs + refs_to_add);
	if (extent_op)
		__run_delayed_extent_op(extent_op, leaf, item);

	btrfs_mark_buffer_dirty(leaf);
	btrfs_release_path(path);

	path->reada = READA_FORWARD;
	path->leave_spinning = 1;
	/* now insert the actual backref */
	ret = insert_extent_backref(trans, root->fs_info->extent_root,
				    path, bytenr, parent, root_objectid,
				    owner, offset, refs_to_add);
	if (ret)
		btrfs_abort_transaction(trans, ret);
out:
	btrfs_free_path(path);
	return ret;
}

static int run_delayed_data_ref(struct btrfs_trans_handle *trans,
				struct btrfs_root *root,
				struct btrfs_delayed_ref_node *node,
				struct btrfs_delayed_extent_op *extent_op,
				int insert_reserved)
{
	int ret = 0;
	struct btrfs_delayed_data_ref *ref;
	struct btrfs_key ins;
	u64 parent = 0;
	u64 ref_root = 0;
	u64 flags = 0;

	ins.objectid = node->bytenr;
	ins.offset = node->num_bytes;
	ins.type = BTRFS_EXTENT_ITEM_KEY;

	ref = btrfs_delayed_node_to_data_ref(node);
	trace_run_delayed_data_ref(root->fs_info, node, ref, node->action);

	if (node->type == BTRFS_SHARED_DATA_REF_KEY)
		parent = ref->parent;
	ref_root = ref->root;

	if (node->action == BTRFS_ADD_DELAYED_REF && insert_reserved) {
		if (extent_op)
			flags |= extent_op->flags_to_set;
		ret = alloc_reserved_file_extent(trans, root,
						 parent, ref_root, flags,
						 ref->objectid, ref->offset,
						 &ins, node->ref_mod);
	} else if (node->action == BTRFS_ADD_DELAYED_REF) {
		ret = __btrfs_inc_extent_ref(trans, root, node, parent,
					     ref_root, ref->objectid,
					     ref->offset, node->ref_mod,
					     extent_op);
	} else if (node->action == BTRFS_DROP_DELAYED_REF) {
		ret = __btrfs_free_extent(trans, root, node, parent,
					  ref_root, ref->objectid,
					  ref->offset, node->ref_mod,
					  extent_op);
	} else {
		BUG();
	}
	return ret;
}

static void __run_delayed_extent_op(struct btrfs_delayed_extent_op *extent_op,
				    struct extent_buffer *leaf,
				    struct btrfs_extent_item *ei)
{
	u64 flags = btrfs_extent_flags(leaf, ei);
	if (extent_op->update_flags) {
		flags |= extent_op->flags_to_set;
		btrfs_set_extent_flags(leaf, ei, flags);
	}

	if (extent_op->update_key) {
		struct btrfs_tree_block_info *bi;
		BUG_ON(!(flags & BTRFS_EXTENT_FLAG_TREE_BLOCK));
		bi = (struct btrfs_tree_block_info *)(ei + 1);
		btrfs_set_tree_block_key(leaf, bi, &extent_op->key);
	}
}

static int run_delayed_extent_op(struct btrfs_trans_handle *trans,
				 struct btrfs_root *root,
				 struct btrfs_delayed_ref_node *node,
				 struct btrfs_delayed_extent_op *extent_op)
{
	struct btrfs_key key;
	struct btrfs_path *path;
	struct btrfs_extent_item *ei;
	struct extent_buffer *leaf;
	u32 item_size;
	int ret;
	int err = 0;
	int metadata = !extent_op->is_data;

	if (trans->aborted)
		return 0;

	if (metadata && !btrfs_fs_incompat(root->fs_info, SKINNY_METADATA))
		metadata = 0;

	path = btrfs_alloc_path();
	if (!path)
		return -ENOMEM;

	key.objectid = node->bytenr;

	if (metadata) {
		key.type = BTRFS_METADATA_ITEM_KEY;
		key.offset = extent_op->level;
	} else {
		key.type = BTRFS_EXTENT_ITEM_KEY;
		key.offset = node->num_bytes;
	}

again:
	path->reada = READA_FORWARD;
	path->leave_spinning = 1;
	ret = btrfs_search_slot(trans, root->fs_info->extent_root, &key,
				path, 0, 1);
	if (ret < 0) {
		err = ret;
		goto out;
	}
	if (ret > 0) {
		if (metadata) {
			if (path->slots[0] > 0) {
				path->slots[0]--;
				btrfs_item_key_to_cpu(path->nodes[0], &key,
						      path->slots[0]);
				if (key.objectid == node->bytenr &&
				    key.type == BTRFS_EXTENT_ITEM_KEY &&
				    key.offset == node->num_bytes)
					ret = 0;
			}
			if (ret > 0) {
				btrfs_release_path(path);
				metadata = 0;

				key.objectid = node->bytenr;
				key.offset = node->num_bytes;
				key.type = BTRFS_EXTENT_ITEM_KEY;
				goto again;
			}
		} else {
			err = -EIO;
			goto out;
		}
	}

	leaf = path->nodes[0];
	item_size = btrfs_item_size_nr(leaf, path->slots[0]);
#ifdef BTRFS_COMPAT_EXTENT_TREE_V0
	if (item_size < sizeof(*ei)) {
		ret = convert_extent_item_v0(trans, root->fs_info->extent_root,
					     path, (u64)-1, 0);
		if (ret < 0) {
			err = ret;
			goto out;
		}
		leaf = path->nodes[0];
		item_size = btrfs_item_size_nr(leaf, path->slots[0]);
	}
#endif
	BUG_ON(item_size < sizeof(*ei));
	ei = btrfs_item_ptr(leaf, path->slots[0], struct btrfs_extent_item);
	__run_delayed_extent_op(extent_op, leaf, ei);

	btrfs_mark_buffer_dirty(leaf);
out:
	btrfs_free_path(path);
	return err;
}

static int run_delayed_tree_ref(struct btrfs_trans_handle *trans,
				struct btrfs_root *root,
				struct btrfs_delayed_ref_node *node,
				struct btrfs_delayed_extent_op *extent_op,
				int insert_reserved)
{
	int ret = 0;
	struct btrfs_delayed_tree_ref *ref;
	struct btrfs_key ins;
	u64 parent = 0;
	u64 ref_root = 0;
	bool skinny_metadata = btrfs_fs_incompat(root->fs_info,
						 SKINNY_METADATA);

	ref = btrfs_delayed_node_to_tree_ref(node);
	trace_run_delayed_tree_ref(root->fs_info, node, ref, node->action);

	if (node->type == BTRFS_SHARED_BLOCK_REF_KEY)
		parent = ref->parent;
	ref_root = ref->root;

	ins.objectid = node->bytenr;
	if (skinny_metadata) {
		ins.offset = ref->level;
		ins.type = BTRFS_METADATA_ITEM_KEY;
	} else {
		ins.offset = node->num_bytes;
		ins.type = BTRFS_EXTENT_ITEM_KEY;
	}

	BUG_ON(node->ref_mod != 1);
	if (node->action == BTRFS_ADD_DELAYED_REF && insert_reserved) {
		BUG_ON(!extent_op || !extent_op->update_flags);
		ret = alloc_reserved_tree_block(trans, root,
						parent, ref_root,
						extent_op->flags_to_set,
						&extent_op->key,
						ref->level, &ins);
	} else if (node->action == BTRFS_ADD_DELAYED_REF) {
		ret = __btrfs_inc_extent_ref(trans, root, node,
					     parent, ref_root,
					     ref->level, 0, 1,
					     extent_op);
	} else if (node->action == BTRFS_DROP_DELAYED_REF) {
		ret = __btrfs_free_extent(trans, root, node,
					  parent, ref_root,
					  ref->level, 0, 1, extent_op);
	} else {
		BUG();
	}
	return ret;
}

/* helper function to actually process a single delayed ref entry */
static int run_one_delayed_ref(struct btrfs_trans_handle *trans,
			       struct btrfs_root *root,
			       struct btrfs_delayed_ref_node *node,
			       struct btrfs_delayed_extent_op *extent_op,
			       int insert_reserved)
{
	int ret = 0;

	if (trans->aborted) {
		if (insert_reserved)
			btrfs_pin_extent(root, node->bytenr,
					 node->num_bytes, 1);
		return 0;
	}

	if (btrfs_delayed_ref_is_head(node)) {
		struct btrfs_delayed_ref_head *head;
		/*
		 * we've hit the end of the chain and we were supposed
		 * to insert this extent into the tree.  But, it got
		 * deleted before we ever needed to insert it, so all
		 * we have to do is clean up the accounting
		 */
		BUG_ON(extent_op);
		head = btrfs_delayed_node_to_head(node);
		trace_run_delayed_ref_head(root->fs_info, node, head,
					   node->action);

		if (insert_reserved) {
			btrfs_pin_extent(root, node->bytenr,
					 node->num_bytes, 1);
			if (head->is_data) {
				ret = btrfs_del_csums(trans, root,
						      node->bytenr,
						      node->num_bytes);
			}
		}

		/* Also free its reserved qgroup space */
		btrfs_qgroup_free_delayed_ref(root->fs_info,
					      head->qgroup_ref_root,
					      head->qgroup_reserved);
		return ret;
	}

	if (node->type == BTRFS_TREE_BLOCK_REF_KEY ||
	    node->type == BTRFS_SHARED_BLOCK_REF_KEY)
		ret = run_delayed_tree_ref(trans, root, node, extent_op,
					   insert_reserved);
	else if (node->type == BTRFS_EXTENT_DATA_REF_KEY ||
		 node->type == BTRFS_SHARED_DATA_REF_KEY)
		ret = run_delayed_data_ref(trans, root, node, extent_op,
					   insert_reserved);
	else
		BUG();
	return ret;
}

static inline struct btrfs_delayed_ref_node *
select_delayed_ref(struct btrfs_delayed_ref_head *head)
{
	struct btrfs_delayed_ref_node *ref;

	if (list_empty(&head->ref_list))
		return NULL;

	/*
	 * Select a delayed ref of type BTRFS_ADD_DELAYED_REF first.
	 * This is to prevent a ref count from going down to zero, which deletes
	 * the extent item from the extent tree, when there still are references
	 * to add, which would fail because they would not find the extent item.
	 */
	list_for_each_entry(ref, &head->ref_list, list) {
		if (ref->action == BTRFS_ADD_DELAYED_REF)
			return ref;
	}

	return list_entry(head->ref_list.next, struct btrfs_delayed_ref_node,
			  list);
}

/*
 * Returns 0 on success or if called with an already aborted transaction.
 * Returns -ENOMEM or -EIO on failure and will abort the transaction.
 */
static noinline int __btrfs_run_delayed_refs(struct btrfs_trans_handle *trans,
					     struct btrfs_root *root,
					     unsigned long nr)
{
	struct btrfs_delayed_ref_root *delayed_refs;
	struct btrfs_delayed_ref_node *ref;
	struct btrfs_delayed_ref_head *locked_ref = NULL;
	struct btrfs_delayed_extent_op *extent_op;
	struct btrfs_fs_info *fs_info = root->fs_info;
	ktime_t start = ktime_get();
	int ret;
	unsigned long count = 0;
	unsigned long actual_count = 0;
	int must_insert_reserved = 0;

	delayed_refs = &trans->transaction->delayed_refs;
	while (1) {
		if (!locked_ref) {
			if (count >= nr)
				break;

			spin_lock(&delayed_refs->lock);
			locked_ref = btrfs_select_ref_head(trans);
			if (!locked_ref) {
				spin_unlock(&delayed_refs->lock);
				break;
			}

			/* grab the lock that says we are going to process
			 * all the refs for this head */
			ret = btrfs_delayed_ref_lock(trans, locked_ref);
			spin_unlock(&delayed_refs->lock);
			/*
			 * we may have dropped the spin lock to get the head
			 * mutex lock, and that might have given someone else
			 * time to free the head.  If that's true, it has been
			 * removed from our list and we can move on.
			 */
			if (ret == -EAGAIN) {
				locked_ref = NULL;
				count++;
				continue;
			}
		}

		/*
		 * We need to try and merge add/drops of the same ref since we
		 * can run into issues with relocate dropping the implicit ref
		 * and then it being added back again before the drop can
		 * finish.  If we merged anything we need to re-loop so we can
		 * get a good ref.
		 * Or we can get node references of the same type that weren't
		 * merged when created due to bumps in the tree mod seq, and
		 * we need to merge them to prevent adding an inline extent
		 * backref before dropping it (triggering a BUG_ON at
		 * insert_inline_extent_backref()).
		 */
		spin_lock(&locked_ref->lock);
		btrfs_merge_delayed_refs(trans, fs_info, delayed_refs,
					 locked_ref);

		/*
		 * locked_ref is the head node, so we have to go one
		 * node back for any delayed ref updates
		 */
		ref = select_delayed_ref(locked_ref);

		if (ref && ref->seq &&
		    btrfs_check_delayed_seq(fs_info, delayed_refs, ref->seq)) {
			spin_unlock(&locked_ref->lock);
			btrfs_delayed_ref_unlock(locked_ref);
			spin_lock(&delayed_refs->lock);
			locked_ref->processing = 0;
			delayed_refs->num_heads_ready++;
			spin_unlock(&delayed_refs->lock);
			locked_ref = NULL;
			cond_resched();
			count++;
			continue;
		}

		/*
		 * record the must insert reserved flag before we
		 * drop the spin lock.
		 */
		must_insert_reserved = locked_ref->must_insert_reserved;
		locked_ref->must_insert_reserved = 0;

		extent_op = locked_ref->extent_op;
		locked_ref->extent_op = NULL;

		if (!ref) {


			/* All delayed refs have been processed, Go ahead
			 * and send the head node to run_one_delayed_ref,
			 * so that any accounting fixes can happen
			 */
			ref = &locked_ref->node;

			if (extent_op && must_insert_reserved) {
				btrfs_free_delayed_extent_op(extent_op);
				extent_op = NULL;
			}

			if (extent_op) {
				spin_unlock(&locked_ref->lock);
				ret = run_delayed_extent_op(trans, root,
							    ref, extent_op);
				btrfs_free_delayed_extent_op(extent_op);

				if (ret) {
					/*
					 * Need to reset must_insert_reserved if
					 * there was an error so the abort stuff
					 * can cleanup the reserved space
					 * properly.
					 */
					if (must_insert_reserved)
						locked_ref->must_insert_reserved = 1;
					locked_ref->processing = 0;
					btrfs_debug(fs_info, "run_delayed_extent_op returned %d", ret);
					btrfs_delayed_ref_unlock(locked_ref);
					return ret;
				}
				continue;
			}

			/*
			 * Need to drop our head ref lock and re-acquire the
			 * delayed ref lock and then re-check to make sure
			 * nobody got added.
			 */
			spin_unlock(&locked_ref->lock);
			spin_lock(&delayed_refs->lock);
			spin_lock(&locked_ref->lock);
			if (!list_empty(&locked_ref->ref_list) ||
			    locked_ref->extent_op) {
				spin_unlock(&locked_ref->lock);
				spin_unlock(&delayed_refs->lock);
				continue;
			}
			ref->in_tree = 0;
			delayed_refs->num_heads--;
			rb_erase(&locked_ref->href_node,
				 &delayed_refs->href_root);
			spin_unlock(&delayed_refs->lock);
		} else {
			actual_count++;
			ref->in_tree = 0;
			list_del(&ref->list);
		}
		atomic_dec(&delayed_refs->num_entries);

		if (!btrfs_delayed_ref_is_head(ref)) {
			/*
			 * when we play the delayed ref, also correct the
			 * ref_mod on head
			 */
			switch (ref->action) {
			case BTRFS_ADD_DELAYED_REF:
			case BTRFS_ADD_DELAYED_EXTENT:
				locked_ref->node.ref_mod -= ref->ref_mod;
				break;
			case BTRFS_DROP_DELAYED_REF:
				locked_ref->node.ref_mod += ref->ref_mod;
				break;
			default:
				WARN_ON(1);
			}
		}
		spin_unlock(&locked_ref->lock);

		ret = run_one_delayed_ref(trans, root, ref, extent_op,
					  must_insert_reserved);

		btrfs_free_delayed_extent_op(extent_op);
		if (ret) {
			locked_ref->processing = 0;
			btrfs_delayed_ref_unlock(locked_ref);
			btrfs_put_delayed_ref(ref);
			btrfs_debug(fs_info, "run_one_delayed_ref returned %d", ret);
			return ret;
		}

		/*
		 * If this node is a head, that means all the refs in this head
		 * have been dealt with, and we will pick the next head to deal
		 * with, so we must unlock the head and drop it from the cluster
		 * list before we release it.
		 */
		if (btrfs_delayed_ref_is_head(ref)) {
			if (locked_ref->is_data &&
			    locked_ref->total_ref_mod < 0) {
				spin_lock(&delayed_refs->lock);
				delayed_refs->pending_csums -= ref->num_bytes;
				spin_unlock(&delayed_refs->lock);
			}
			btrfs_delayed_ref_unlock(locked_ref);
			locked_ref = NULL;
		}
		btrfs_put_delayed_ref(ref);
		count++;
		cond_resched();
	}

	/*
	 * We don't want to include ref heads since we can have empty ref heads
	 * and those will drastically skew our runtime down since we just do
	 * accounting, no actual extent tree updates.
	 */
	if (actual_count > 0) {
		u64 runtime = ktime_to_ns(ktime_sub(ktime_get(), start));
		u64 avg;

		/*
		 * We weigh the current average higher than our current runtime
		 * to avoid large swings in the average.
		 */
		spin_lock(&delayed_refs->lock);
		avg = fs_info->avg_delayed_ref_runtime * 3 + runtime;
		fs_info->avg_delayed_ref_runtime = avg >> 2;	/* div by 4 */
		spin_unlock(&delayed_refs->lock);
	}
	return 0;
}

#ifdef SCRAMBLE_DELAYED_REFS
/*
 * Normally delayed refs get processed in ascending bytenr order. This
 * correlates in most cases to the order added. To expose dependencies on this
 * order, we start to process the tree in the middle instead of the beginning
 */
static u64 find_middle(struct rb_root *root)
{
	struct rb_node *n = root->rb_node;
	struct btrfs_delayed_ref_node *entry;
	int alt = 1;
	u64 middle;
	u64 first = 0, last = 0;

	n = rb_first(root);
	if (n) {
		entry = rb_entry(n, struct btrfs_delayed_ref_node, rb_node);
		first = entry->bytenr;
	}
	n = rb_last(root);
	if (n) {
		entry = rb_entry(n, struct btrfs_delayed_ref_node, rb_node);
		last = entry->bytenr;
	}
	n = root->rb_node;

	while (n) {
		entry = rb_entry(n, struct btrfs_delayed_ref_node, rb_node);
		WARN_ON(!entry->in_tree);

		middle = entry->bytenr;

		if (alt)
			n = n->rb_left;
		else
			n = n->rb_right;

		alt = 1 - alt;
	}
	return middle;
}
#endif

static inline u64 heads_to_leaves(struct btrfs_root *root, u64 heads)
{
	u64 num_bytes;

	num_bytes = heads * (sizeof(struct btrfs_extent_item) +
			     sizeof(struct btrfs_extent_inline_ref));
	if (!btrfs_fs_incompat(root->fs_info, SKINNY_METADATA))
		num_bytes += heads * sizeof(struct btrfs_tree_block_info);

	/*
	 * We don't ever fill up leaves all the way so multiply by 2 just to be
	 * closer to what we're really going to want to use.
	 */
	return div_u64(num_bytes, BTRFS_LEAF_DATA_SIZE(root));
}

/*
 * Takes the number of bytes to be csumm'ed and figures out how many leaves it
 * would require to store the csums for that many bytes.
 */
u64 btrfs_csum_bytes_to_leaves(struct btrfs_root *root, u64 csum_bytes)
{
	u64 csum_size;
	u64 num_csums_per_leaf;
	u64 num_csums;

	csum_size = BTRFS_MAX_ITEM_SIZE(root);
	num_csums_per_leaf = div64_u64(csum_size,
			(u64)btrfs_super_csum_size(root->fs_info->super_copy));
	num_csums = div64_u64(csum_bytes, root->sectorsize);
	num_csums += num_csums_per_leaf - 1;
	num_csums = div64_u64(num_csums, num_csums_per_leaf);
	return num_csums;
}

int btrfs_check_space_for_delayed_refs(struct btrfs_trans_handle *trans,
				       struct btrfs_root *root)
{
	struct btrfs_block_rsv *global_rsv;
	u64 num_heads = trans->transaction->delayed_refs.num_heads_ready;
	u64 csum_bytes = trans->transaction->delayed_refs.pending_csums;
	u64 num_dirty_bgs = trans->transaction->num_dirty_bgs;
	u64 num_bytes, num_dirty_bgs_bytes;
	int ret = 0;

	num_bytes = btrfs_calc_trans_metadata_size(root, 1);
	num_heads = heads_to_leaves(root, num_heads);
	if (num_heads > 1)
		num_bytes += (num_heads - 1) * root->nodesize;
	num_bytes <<= 1;
	num_bytes += btrfs_csum_bytes_to_leaves(root, csum_bytes) * root->nodesize;
	num_dirty_bgs_bytes = btrfs_calc_trans_metadata_size(root,
							     num_dirty_bgs);
	global_rsv = &root->fs_info->global_block_rsv;

	/*
	 * If we can't allocate any more chunks lets make sure we have _lots_ of
	 * wiggle room since running delayed refs can create more delayed refs.
	 */
	if (global_rsv->space_info->full) {
		num_dirty_bgs_bytes <<= 1;
		num_bytes <<= 1;
	}

	spin_lock(&global_rsv->lock);
	if (global_rsv->reserved <= num_bytes + num_dirty_bgs_bytes)
		ret = 1;
	spin_unlock(&global_rsv->lock);
	return ret;
}

int btrfs_should_throttle_delayed_refs(struct btrfs_trans_handle *trans,
				       struct btrfs_root *root)
{
	struct btrfs_fs_info *fs_info = root->fs_info;
	u64 num_entries =
		atomic_read(&trans->transaction->delayed_refs.num_entries);
	u64 avg_runtime;
	u64 val;

	smp_mb();
	avg_runtime = fs_info->avg_delayed_ref_runtime;
	val = num_entries * avg_runtime;
	if (num_entries * avg_runtime >= NSEC_PER_SEC)
		return 1;
	if (val >= NSEC_PER_SEC / 2)
		return 2;

	return btrfs_check_space_for_delayed_refs(trans, root);
}

struct async_delayed_refs {
	struct btrfs_root *root;
	u64 transid;
	int count;
	int error;
	int sync;
	struct completion wait;
	struct btrfs_work work;
};

static void delayed_ref_async_start(struct btrfs_work *work)
{
	struct async_delayed_refs *async;
	struct btrfs_trans_handle *trans;
	int ret;

	async = container_of(work, struct async_delayed_refs, work);

	/* if the commit is already started, we don't need to wait here */
	if (btrfs_transaction_blocked(async->root->fs_info))
		goto done;

	trans = btrfs_join_transaction(async->root);
	if (IS_ERR(trans)) {
		async->error = PTR_ERR(trans);
		goto done;
	}

	/*
	 * trans->sync means that when we call end_transaction, we won't
	 * wait on delayed refs
	 */
	trans->sync = true;

	/* Don't bother flushing if we got into a different transaction */
	if (trans->transid > async->transid)
		goto end;

	ret = btrfs_run_delayed_refs(trans, async->root, async->count);
	if (ret)
		async->error = ret;
end:
	ret = btrfs_end_transaction(trans, async->root);
	if (ret && !async->error)
		async->error = ret;
done:
	if (async->sync)
		complete(&async->wait);
	else
		kfree(async);
}

int btrfs_async_run_delayed_refs(struct btrfs_root *root,
				 unsigned long count, u64 transid, int wait)
{
	struct async_delayed_refs *async;
	int ret;

	async = kmalloc(sizeof(*async), GFP_NOFS);
	if (!async)
		return -ENOMEM;

	async->root = root->fs_info->tree_root;
	async->count = count;
	async->error = 0;
	async->transid = transid;
	if (wait)
		async->sync = 1;
	else
		async->sync = 0;
	init_completion(&async->wait);

	btrfs_init_work(&async->work, btrfs_extent_refs_helper,
			delayed_ref_async_start, NULL, NULL);

	btrfs_queue_work(root->fs_info->extent_workers, &async->work);

	if (wait) {
		wait_for_completion(&async->wait);
		ret = async->error;
		kfree(async);
		return ret;
	}
	return 0;
}

/*
 * this starts processing the delayed reference count updates and
 * extent insertions we have queued up so far.  count can be
 * 0, which means to process everything in the tree at the start
 * of the run (but not newly added entries), or it can be some target
 * number you'd like to process.
 *
 * Returns 0 on success or if called with an aborted transaction
 * Returns <0 on error and aborts the transaction
 */
int btrfs_run_delayed_refs(struct btrfs_trans_handle *trans,
			   struct btrfs_root *root, unsigned long count)
{
	struct rb_node *node;
	struct btrfs_delayed_ref_root *delayed_refs;
	struct btrfs_delayed_ref_head *head;
	int ret;
	int run_all = count == (unsigned long)-1;
	bool can_flush_pending_bgs = trans->can_flush_pending_bgs;

	/* We'll clean this up in btrfs_cleanup_transaction */
	if (trans->aborted)
		return 0;

	if (root->fs_info->creating_free_space_tree)
		return 0;

	if (root == root->fs_info->extent_root)
		root = root->fs_info->tree_root;

	delayed_refs = &trans->transaction->delayed_refs;
	if (count == 0)
		count = atomic_read(&delayed_refs->num_entries) * 2;

again:
#ifdef SCRAMBLE_DELAYED_REFS
	delayed_refs->run_delayed_start = find_middle(&delayed_refs->root);
#endif
	trans->can_flush_pending_bgs = false;
	ret = __btrfs_run_delayed_refs(trans, root, count);
	if (ret < 0) {
		btrfs_abort_transaction(trans, ret);
		return ret;
	}

	if (run_all) {
		if (!list_empty(&trans->new_bgs))
			btrfs_create_pending_block_groups(trans, root);

		spin_lock(&delayed_refs->lock);
		node = rb_first(&delayed_refs->href_root);
		if (!node) {
			spin_unlock(&delayed_refs->lock);
			goto out;
		}
		count = (unsigned long)-1;

		while (node) {
			head = rb_entry(node, struct btrfs_delayed_ref_head,
					href_node);
			if (btrfs_delayed_ref_is_head(&head->node)) {
				struct btrfs_delayed_ref_node *ref;

				ref = &head->node;
				atomic_inc(&ref->refs);

				spin_unlock(&delayed_refs->lock);
				/*
				 * Mutex was contended, block until it's
				 * released and try again
				 */
				mutex_lock(&head->mutex);
				mutex_unlock(&head->mutex);

				btrfs_put_delayed_ref(ref);
				cond_resched();
				goto again;
			} else {
				WARN_ON(1);
			}
			node = rb_next(node);
		}
		spin_unlock(&delayed_refs->lock);
		cond_resched();
		goto again;
	}
out:
	assert_qgroups_uptodate(trans);
	trans->can_flush_pending_bgs = can_flush_pending_bgs;
	return 0;
}

int btrfs_set_disk_extent_flags(struct btrfs_trans_handle *trans,
				struct btrfs_root *root,
				u64 bytenr, u64 num_bytes, u64 flags,
				int level, int is_data)
{
	struct btrfs_delayed_extent_op *extent_op;
	int ret;

	extent_op = btrfs_alloc_delayed_extent_op();
	if (!extent_op)
		return -ENOMEM;

	extent_op->flags_to_set = flags;
	extent_op->update_flags = true;
	extent_op->update_key = false;
	extent_op->is_data = is_data ? true : false;
	extent_op->level = level;

	ret = btrfs_add_delayed_extent_op(root->fs_info, trans, bytenr,
					  num_bytes, extent_op);
	if (ret)
		btrfs_free_delayed_extent_op(extent_op);
	return ret;
}

static noinline int check_delayed_ref(struct btrfs_trans_handle *trans,
				      struct btrfs_root *root,
				      struct btrfs_path *path,
				      u64 objectid, u64 offset, u64 bytenr)
{
	struct btrfs_delayed_ref_head *head;
	struct btrfs_delayed_ref_node *ref;
	struct btrfs_delayed_data_ref *data_ref;
	struct btrfs_delayed_ref_root *delayed_refs;
	int ret = 0;

	delayed_refs = &trans->transaction->delayed_refs;
	spin_lock(&delayed_refs->lock);
	head = btrfs_find_delayed_ref_head(trans, bytenr);
	if (!head) {
		spin_unlock(&delayed_refs->lock);
		return 0;
	}

	if (!mutex_trylock(&head->mutex)) {
		atomic_inc(&head->node.refs);
		spin_unlock(&delayed_refs->lock);

		btrfs_release_path(path);

		/*
		 * Mutex was contended, block until it's released and let
		 * caller try again
		 */
		mutex_lock(&head->mutex);
		mutex_unlock(&head->mutex);
		btrfs_put_delayed_ref(&head->node);
		return -EAGAIN;
	}
	spin_unlock(&delayed_refs->lock);

	spin_lock(&head->lock);
	list_for_each_entry(ref, &head->ref_list, list) {
		/* If it's a shared ref we know a cross reference exists */
		if (ref->type != BTRFS_EXTENT_DATA_REF_KEY) {
			ret = 1;
			break;
		}

		data_ref = btrfs_delayed_node_to_data_ref(ref);

		/*
		 * If our ref doesn't match the one we're currently looking at
		 * then we have a cross reference.
		 */
		if (data_ref->root != root->root_key.objectid ||
		    data_ref->objectid != objectid ||
		    data_ref->offset != offset) {
			ret = 1;
			break;
		}
	}
	spin_unlock(&head->lock);
	mutex_unlock(&head->mutex);
	return ret;
}

static noinline int check_committed_ref(struct btrfs_trans_handle *trans,
					struct btrfs_root *root,
					struct btrfs_path *path,
					u64 objectid, u64 offset, u64 bytenr)
{
	struct btrfs_root *extent_root = root->fs_info->extent_root;
	struct extent_buffer *leaf;
	struct btrfs_extent_data_ref *ref;
	struct btrfs_extent_inline_ref *iref;
	struct btrfs_extent_item *ei;
	struct btrfs_key key;
	u32 item_size;
	int ret;

	key.objectid = bytenr;
	key.offset = (u64)-1;
	key.type = BTRFS_EXTENT_ITEM_KEY;

	ret = btrfs_search_slot(NULL, extent_root, &key, path, 0, 0);
	if (ret < 0)
		goto out;
	BUG_ON(ret == 0); /* Corruption */

	ret = -ENOENT;
	if (path->slots[0] == 0)
		goto out;

	path->slots[0]--;
	leaf = path->nodes[0];
	btrfs_item_key_to_cpu(leaf, &key, path->slots[0]);

	if (key.objectid != bytenr || key.type != BTRFS_EXTENT_ITEM_KEY)
		goto out;

	ret = 1;
	item_size = btrfs_item_size_nr(leaf, path->slots[0]);
#ifdef BTRFS_COMPAT_EXTENT_TREE_V0
	if (item_size < sizeof(*ei)) {
		WARN_ON(item_size != sizeof(struct btrfs_extent_item_v0));
		goto out;
	}
#endif
	ei = btrfs_item_ptr(leaf, path->slots[0], struct btrfs_extent_item);

	if (item_size != sizeof(*ei) +
	    btrfs_extent_inline_ref_size(BTRFS_EXTENT_DATA_REF_KEY))
		goto out;

	if (btrfs_extent_generation(leaf, ei) <=
	    btrfs_root_last_snapshot(&root->root_item))
		goto out;

	iref = (struct btrfs_extent_inline_ref *)(ei + 1);
	if (btrfs_extent_inline_ref_type(leaf, iref) !=
	    BTRFS_EXTENT_DATA_REF_KEY)
		goto out;

	ref = (struct btrfs_extent_data_ref *)(&iref->offset);
	if (btrfs_extent_refs(leaf, ei) !=
	    btrfs_extent_data_ref_count(leaf, ref) ||
	    btrfs_extent_data_ref_root(leaf, ref) !=
	    root->root_key.objectid ||
	    btrfs_extent_data_ref_objectid(leaf, ref) != objectid ||
	    btrfs_extent_data_ref_offset(leaf, ref) != offset)
		goto out;

	ret = 0;
out:
	return ret;
}

int btrfs_cross_ref_exist(struct btrfs_trans_handle *trans,
			  struct btrfs_root *root,
			  u64 objectid, u64 offset, u64 bytenr)
{
	struct btrfs_path *path;
	int ret;
	int ret2;

	path = btrfs_alloc_path();
	if (!path)
		return -ENOENT;

	do {
		ret = check_committed_ref(trans, root, path, objectid,
					  offset, bytenr);
		if (ret && ret != -ENOENT)
			goto out;

		ret2 = check_delayed_ref(trans, root, path, objectid,
					 offset, bytenr);
	} while (ret2 == -EAGAIN);

	if (ret2 && ret2 != -ENOENT) {
		ret = ret2;
		goto out;
	}

	if (ret != -ENOENT || ret2 != -ENOENT)
		ret = 0;
out:
	btrfs_free_path(path);
	if (root->root_key.objectid == BTRFS_DATA_RELOC_TREE_OBJECTID)
		WARN_ON(ret > 0);
	return ret;
}

static int __btrfs_mod_ref(struct btrfs_trans_handle *trans,
			   struct btrfs_root *root,
			   struct extent_buffer *buf,
			   int full_backref, int inc)
{
	u64 bytenr;
	u64 num_bytes;
	u64 parent;
	u64 ref_root;
	u32 nritems;
	struct btrfs_key key;
	struct btrfs_file_extent_item *fi;
	int i;
	int level;
	int ret = 0;
	int (*process_func)(struct btrfs_trans_handle *, struct btrfs_root *,
			    u64, u64, u64, u64, u64, u64);


	if (btrfs_is_testing(root->fs_info))
		return 0;

	ref_root = btrfs_header_owner(buf);
	nritems = btrfs_header_nritems(buf);
	level = btrfs_header_level(buf);

	if (!test_bit(BTRFS_ROOT_REF_COWS, &root->state) && level == 0)
		return 0;

	if (inc)
		process_func = btrfs_inc_extent_ref;
	else
		process_func = btrfs_free_extent;

	if (full_backref)
		parent = buf->start;
	else
		parent = 0;

	for (i = 0; i < nritems; i++) {
		if (level == 0) {
			btrfs_item_key_to_cpu(buf, &key, i);
			if (key.type != BTRFS_EXTENT_DATA_KEY)
				continue;
			fi = btrfs_item_ptr(buf, i,
					    struct btrfs_file_extent_item);
			if (btrfs_file_extent_type(buf, fi) ==
			    BTRFS_FILE_EXTENT_INLINE)
				continue;
			bytenr = btrfs_file_extent_disk_bytenr(buf, fi);
			if (bytenr == 0)
				continue;

			num_bytes = btrfs_file_extent_disk_num_bytes(buf, fi);
			key.offset -= btrfs_file_extent_offset(buf, fi);
			ret = process_func(trans, root, bytenr, num_bytes,
					   parent, ref_root, key.objectid,
					   key.offset);
			if (ret)
				goto fail;
		} else {
			bytenr = btrfs_node_blockptr(buf, i);
			num_bytes = root->nodesize;
			ret = process_func(trans, root, bytenr, num_bytes,
					   parent, ref_root, level - 1, 0);
			if (ret)
				goto fail;
		}
	}
	return 0;
fail:
	return ret;
}

int btrfs_inc_ref(struct btrfs_trans_handle *trans, struct btrfs_root *root,
		  struct extent_buffer *buf, int full_backref)
{
	return __btrfs_mod_ref(trans, root, buf, full_backref, 1);
}

int btrfs_dec_ref(struct btrfs_trans_handle *trans, struct btrfs_root *root,
		  struct extent_buffer *buf, int full_backref)
{
	return __btrfs_mod_ref(trans, root, buf, full_backref, 0);
}

static int write_one_cache_group(struct btrfs_trans_handle *trans,
				 struct btrfs_root *root,
				 struct btrfs_path *path,
				 struct btrfs_block_group_cache *cache)
{
	int ret;
	struct btrfs_root *extent_root = root->fs_info->extent_root;
	unsigned long bi;
	struct extent_buffer *leaf;

	ret = btrfs_search_slot(trans, extent_root, &cache->key, path, 0, 1);
	if (ret) {
		if (ret > 0)
			ret = -ENOENT;
		goto fail;
	}

	leaf = path->nodes[0];
	bi = btrfs_item_ptr_offset(leaf, path->slots[0]);
	write_extent_buffer(leaf, &cache->item, bi, sizeof(cache->item));
	btrfs_mark_buffer_dirty(leaf);
fail:
	btrfs_release_path(path);
	return ret;

}

static struct btrfs_block_group_cache *
next_block_group(struct btrfs_root *root,
		 struct btrfs_block_group_cache *cache)
{
	struct rb_node *node;

	spin_lock(&root->fs_info->block_group_cache_lock);

	/* If our block group was removed, we need a full search. */
	if (RB_EMPTY_NODE(&cache->cache_node)) {
		const u64 next_bytenr = cache->key.objectid + cache->key.offset;

		spin_unlock(&root->fs_info->block_group_cache_lock);
		btrfs_put_block_group(cache);
		cache = btrfs_lookup_first_block_group(root->fs_info,
						       next_bytenr);
		return cache;
	}
	node = rb_next(&cache->cache_node);
	btrfs_put_block_group(cache);
	if (node) {
		cache = rb_entry(node, struct btrfs_block_group_cache,
				 cache_node);
		btrfs_get_block_group(cache);
	} else
		cache = NULL;
	spin_unlock(&root->fs_info->block_group_cache_lock);
	return cache;
}

static int cache_save_setup(struct btrfs_block_group_cache *block_group,
			    struct btrfs_trans_handle *trans,
			    struct btrfs_path *path)
{
	struct btrfs_root *root = block_group->fs_info->tree_root;
	struct inode *inode = NULL;
	u64 alloc_hint = 0;
	int dcs = BTRFS_DC_ERROR;
	u64 num_pages = 0;
	int retries = 0;
	int ret = 0;

	/*
	 * If this block group is smaller than 100 megs don't bother caching the
	 * block group.
	 */
	if (block_group->key.offset < (100 * SZ_1M)) {
		spin_lock(&block_group->lock);
		block_group->disk_cache_state = BTRFS_DC_WRITTEN;
		spin_unlock(&block_group->lock);
		return 0;
	}

	if (trans->aborted)
		return 0;
again:
	inode = lookup_free_space_inode(root, block_group, path);
	if (IS_ERR(inode) && PTR_ERR(inode) != -ENOENT) {
		ret = PTR_ERR(inode);
		btrfs_release_path(path);
		goto out;
	}

	if (IS_ERR(inode)) {
		BUG_ON(retries);
		retries++;

		if (block_group->ro)
			goto out_free;

		ret = create_free_space_inode(root, trans, block_group, path);
		if (ret)
			goto out_free;
		goto again;
	}

	/* We've already setup this transaction, go ahead and exit */
	if (block_group->cache_generation == trans->transid &&
	    i_size_read(inode)) {
		dcs = BTRFS_DC_SETUP;
		goto out_put;
	}

	/*
	 * We want to set the generation to 0, that way if anything goes wrong
	 * from here on out we know not to trust this cache when we load up next
	 * time.
	 */
	BTRFS_I(inode)->generation = 0;
	ret = btrfs_update_inode(trans, root, inode);
	if (ret) {
		/*
		 * So theoretically we could recover from this, simply set the
		 * super cache generation to 0 so we know to invalidate the
		 * cache, but then we'd have to keep track of the block groups
		 * that fail this way so we know we _have_ to reset this cache
		 * before the next commit or risk reading stale cache.  So to
		 * limit our exposure to horrible edge cases lets just abort the
		 * transaction, this only happens in really bad situations
		 * anyway.
		 */
		btrfs_abort_transaction(trans, ret);
		goto out_put;
	}
	WARN_ON(ret);

	if (i_size_read(inode) > 0) {
		ret = btrfs_check_trunc_cache_free_space(root,
					&root->fs_info->global_block_rsv);
		if (ret)
			goto out_put;

		ret = btrfs_truncate_free_space_cache(root, trans, NULL, inode);
		if (ret)
			goto out_put;
	}

	spin_lock(&block_group->lock);
	if (block_group->cached != BTRFS_CACHE_FINISHED ||
	    !btrfs_test_opt(root->fs_info, SPACE_CACHE)) {
		/*
		 * don't bother trying to write stuff out _if_
		 * a) we're not cached,
		 * b) we're with nospace_cache mount option.
		 */
		dcs = BTRFS_DC_WRITTEN;
		spin_unlock(&block_group->lock);
		goto out_put;
	}
	spin_unlock(&block_group->lock);

	/*
	 * We hit an ENOSPC when setting up the cache in this transaction, just
	 * skip doing the setup, we've already cleared the cache so we're safe.
	 */
	if (test_bit(BTRFS_TRANS_CACHE_ENOSPC, &trans->transaction->flags)) {
		ret = -ENOSPC;
		goto out_put;
	}

	/*
	 * Try to preallocate enough space based on how big the block group is.
	 * Keep in mind this has to include any pinned space which could end up
	 * taking up quite a bit since it's not folded into the other space
	 * cache.
	 */
	num_pages = div_u64(block_group->key.offset, SZ_256M);
	if (!num_pages)
		num_pages = 1;

	num_pages *= 16;
	num_pages *= PAGE_SIZE;

	ret = btrfs_check_data_free_space(inode, 0, num_pages);
	if (ret)
		goto out_put;

	ret = btrfs_prealloc_file_range_trans(inode, trans, 0, 0, num_pages,
					      num_pages, num_pages,
					      &alloc_hint);
	/*
	 * Our cache requires contiguous chunks so that we don't modify a bunch
	 * of metadata or split extents when writing the cache out, which means
	 * we can enospc if we are heavily fragmented in addition to just normal
	 * out of space conditions.  So if we hit this just skip setting up any
	 * other block groups for this transaction, maybe we'll unpin enough
	 * space the next time around.
	 */
	if (!ret)
		dcs = BTRFS_DC_SETUP;
	else if (ret == -ENOSPC)
		set_bit(BTRFS_TRANS_CACHE_ENOSPC, &trans->transaction->flags);

out_put:
	iput(inode);
out_free:
	btrfs_release_path(path);
out:
	spin_lock(&block_group->lock);
	if (!ret && dcs == BTRFS_DC_SETUP)
		block_group->cache_generation = trans->transid;
	block_group->disk_cache_state = dcs;
	spin_unlock(&block_group->lock);

	return ret;
}

int btrfs_setup_space_cache(struct btrfs_trans_handle *trans,
			    struct btrfs_root *root)
{
	struct btrfs_block_group_cache *cache, *tmp;
	struct btrfs_transaction *cur_trans = trans->transaction;
	struct btrfs_path *path;

	if (list_empty(&cur_trans->dirty_bgs) ||
	    !btrfs_test_opt(root->fs_info, SPACE_CACHE))
		return 0;

	path = btrfs_alloc_path();
	if (!path)
		return -ENOMEM;

	/* Could add new block groups, use _safe just in case */
	list_for_each_entry_safe(cache, tmp, &cur_trans->dirty_bgs,
				 dirty_list) {
		if (cache->disk_cache_state == BTRFS_DC_CLEAR)
			cache_save_setup(cache, trans, path);
	}

	btrfs_free_path(path);
	return 0;
}

/*
 * transaction commit does final block group cache writeback during a
 * critical section where nothing is allowed to change the FS.  This is
 * required in order for the cache to actually match the block group,
 * but can introduce a lot of latency into the commit.
 *
 * So, btrfs_start_dirty_block_groups is here to kick off block group
 * cache IO.  There's a chance we'll have to redo some of it if the
 * block group changes again during the commit, but it greatly reduces
 * the commit latency by getting rid of the easy block groups while
 * we're still allowing others to join the commit.
 */
int btrfs_start_dirty_block_groups(struct btrfs_trans_handle *trans,
				   struct btrfs_root *root)
{
	struct btrfs_block_group_cache *cache;
	struct btrfs_transaction *cur_trans = trans->transaction;
	int ret = 0;
	int should_put;
	struct btrfs_path *path = NULL;
	LIST_HEAD(dirty);
	struct list_head *io = &cur_trans->io_bgs;
	int num_started = 0;
	int loops = 0;

	spin_lock(&cur_trans->dirty_bgs_lock);
	if (list_empty(&cur_trans->dirty_bgs)) {
		spin_unlock(&cur_trans->dirty_bgs_lock);
		return 0;
	}
	list_splice_init(&cur_trans->dirty_bgs, &dirty);
	spin_unlock(&cur_trans->dirty_bgs_lock);

again:
	/*
	 * make sure all the block groups on our dirty list actually
	 * exist
	 */
	btrfs_create_pending_block_groups(trans, root);

	if (!path) {
		path = btrfs_alloc_path();
		if (!path)
			return -ENOMEM;
	}

	/*
	 * cache_write_mutex is here only to save us from balance or automatic
	 * removal of empty block groups deleting this block group while we are
	 * writing out the cache
	 */
	mutex_lock(&trans->transaction->cache_write_mutex);
	while (!list_empty(&dirty)) {
		cache = list_first_entry(&dirty,
					 struct btrfs_block_group_cache,
					 dirty_list);
		/*
		 * this can happen if something re-dirties a block
		 * group that is already under IO.  Just wait for it to
		 * finish and then do it all again
		 */
		if (!list_empty(&cache->io_list)) {
			list_del_init(&cache->io_list);
			btrfs_wait_cache_io(root, trans, cache,
					    &cache->io_ctl, path,
					    cache->key.objectid);
			btrfs_put_block_group(cache);
		}


		/*
		 * btrfs_wait_cache_io uses the cache->dirty_list to decide
		 * if it should update the cache_state.  Don't delete
		 * until after we wait.
		 *
		 * Since we're not running in the commit critical section
		 * we need the dirty_bgs_lock to protect from update_block_group
		 */
		spin_lock(&cur_trans->dirty_bgs_lock);
		list_del_init(&cache->dirty_list);
		spin_unlock(&cur_trans->dirty_bgs_lock);

		should_put = 1;

		cache_save_setup(cache, trans, path);

		if (cache->disk_cache_state == BTRFS_DC_SETUP) {
			cache->io_ctl.inode = NULL;
			ret = btrfs_write_out_cache(root, trans, cache, path);
			if (ret == 0 && cache->io_ctl.inode) {
				num_started++;
				should_put = 0;

				/*
				 * the cache_write_mutex is protecting
				 * the io_list
				 */
				list_add_tail(&cache->io_list, io);
			} else {
				/*
				 * if we failed to write the cache, the
				 * generation will be bad and life goes on
				 */
				ret = 0;
			}
		}
		if (!ret) {
			ret = write_one_cache_group(trans, root, path, cache);
			/*
			 * Our block group might still be attached to the list
			 * of new block groups in the transaction handle of some
			 * other task (struct btrfs_trans_handle->new_bgs). This
			 * means its block group item isn't yet in the extent
			 * tree. If this happens ignore the error, as we will
			 * try again later in the critical section of the
			 * transaction commit.
			 */
			if (ret == -ENOENT) {
				ret = 0;
				spin_lock(&cur_trans->dirty_bgs_lock);
				if (list_empty(&cache->dirty_list)) {
					list_add_tail(&cache->dirty_list,
						      &cur_trans->dirty_bgs);
					btrfs_get_block_group(cache);
				}
				spin_unlock(&cur_trans->dirty_bgs_lock);
			} else if (ret) {
				btrfs_abort_transaction(trans, ret);
			}
		}

		/* if its not on the io list, we need to put the block group */
		if (should_put)
			btrfs_put_block_group(cache);

		if (ret)
			break;

		/*
		 * Avoid blocking other tasks for too long. It might even save
		 * us from writing caches for block groups that are going to be
		 * removed.
		 */
		mutex_unlock(&trans->transaction->cache_write_mutex);
		mutex_lock(&trans->transaction->cache_write_mutex);
	}
	mutex_unlock(&trans->transaction->cache_write_mutex);

	/*
	 * go through delayed refs for all the stuff we've just kicked off
	 * and then loop back (just once)
	 */
	ret = btrfs_run_delayed_refs(trans, root, 0);
	if (!ret && loops == 0) {
		loops++;
		spin_lock(&cur_trans->dirty_bgs_lock);
		list_splice_init(&cur_trans->dirty_bgs, &dirty);
		/*
		 * dirty_bgs_lock protects us from concurrent block group
		 * deletes too (not just cache_write_mutex).
		 */
		if (!list_empty(&dirty)) {
			spin_unlock(&cur_trans->dirty_bgs_lock);
			goto again;
		}
		spin_unlock(&cur_trans->dirty_bgs_lock);
	}

	btrfs_free_path(path);
	return ret;
}

int btrfs_write_dirty_block_groups(struct btrfs_trans_handle *trans,
				   struct btrfs_root *root)
{
	struct btrfs_block_group_cache *cache;
	struct btrfs_transaction *cur_trans = trans->transaction;
	int ret = 0;
	int should_put;
	struct btrfs_path *path;
	struct list_head *io = &cur_trans->io_bgs;
	int num_started = 0;

	path = btrfs_alloc_path();
	if (!path)
		return -ENOMEM;

	/*
	 * Even though we are in the critical section of the transaction commit,
	 * we can still have concurrent tasks adding elements to this
	 * transaction's list of dirty block groups. These tasks correspond to
	 * endio free space workers started when writeback finishes for a
	 * space cache, which run inode.c:btrfs_finish_ordered_io(), and can
	 * allocate new block groups as a result of COWing nodes of the root
	 * tree when updating the free space inode. The writeback for the space
	 * caches is triggered by an earlier call to
	 * btrfs_start_dirty_block_groups() and iterations of the following
	 * loop.
	 * Also we want to do the cache_save_setup first and then run the
	 * delayed refs to make sure we have the best chance at doing this all
	 * in one shot.
	 */
	spin_lock(&cur_trans->dirty_bgs_lock);
	while (!list_empty(&cur_trans->dirty_bgs)) {
		cache = list_first_entry(&cur_trans->dirty_bgs,
					 struct btrfs_block_group_cache,
					 dirty_list);

		/*
		 * this can happen if cache_save_setup re-dirties a block
		 * group that is already under IO.  Just wait for it to
		 * finish and then do it all again
		 */
		if (!list_empty(&cache->io_list)) {
			spin_unlock(&cur_trans->dirty_bgs_lock);
			list_del_init(&cache->io_list);
			btrfs_wait_cache_io(root, trans, cache,
					    &cache->io_ctl, path,
					    cache->key.objectid);
			btrfs_put_block_group(cache);
			spin_lock(&cur_trans->dirty_bgs_lock);
		}

		/*
		 * don't remove from the dirty list until after we've waited
		 * on any pending IO
		 */
		list_del_init(&cache->dirty_list);
		spin_unlock(&cur_trans->dirty_bgs_lock);
		should_put = 1;

		cache_save_setup(cache, trans, path);

		if (!ret)
			ret = btrfs_run_delayed_refs(trans, root, (unsigned long) -1);

		if (!ret && cache->disk_cache_state == BTRFS_DC_SETUP) {
			cache->io_ctl.inode = NULL;
			ret = btrfs_write_out_cache(root, trans, cache, path);
			if (ret == 0 && cache->io_ctl.inode) {
				num_started++;
				should_put = 0;
				list_add_tail(&cache->io_list, io);
			} else {
				/*
				 * if we failed to write the cache, the
				 * generation will be bad and life goes on
				 */
				ret = 0;
			}
		}
		if (!ret) {
			ret = write_one_cache_group(trans, root, path, cache);
			/*
			 * One of the free space endio workers might have
			 * created a new block group while updating a free space
			 * cache's inode (at inode.c:btrfs_finish_ordered_io())
			 * and hasn't released its transaction handle yet, in
			 * which case the new block group is still attached to
			 * its transaction handle and its creation has not
			 * finished yet (no block group item in the extent tree
			 * yet, etc). If this is the case, wait for all free
			 * space endio workers to finish and retry. This is a
			 * a very rare case so no need for a more efficient and
			 * complex approach.
			 */
			if (ret == -ENOENT) {
				wait_event(cur_trans->writer_wait,
				   atomic_read(&cur_trans->num_writers) == 1);
				ret = write_one_cache_group(trans, root, path,
							    cache);
			}
			if (ret)
				btrfs_abort_transaction(trans, ret);
		}

		/* if its not on the io list, we need to put the block group */
		if (should_put)
			btrfs_put_block_group(cache);
		spin_lock(&cur_trans->dirty_bgs_lock);
	}
	spin_unlock(&cur_trans->dirty_bgs_lock);

	while (!list_empty(io)) {
		cache = list_first_entry(io, struct btrfs_block_group_cache,
					 io_list);
		list_del_init(&cache->io_list);
		btrfs_wait_cache_io(root, trans, cache,
				    &cache->io_ctl, path, cache->key.objectid);
		btrfs_put_block_group(cache);
	}

	btrfs_free_path(path);
	return ret;
}

int btrfs_extent_readonly(struct btrfs_root *root, u64 bytenr)
{
	struct btrfs_block_group_cache *block_group;
	int readonly = 0;

	block_group = btrfs_lookup_block_group(root->fs_info, bytenr);
	if (!block_group || block_group->ro)
		readonly = 1;
	if (block_group)
		btrfs_put_block_group(block_group);
	return readonly;
}

bool btrfs_inc_nocow_writers(struct btrfs_fs_info *fs_info, u64 bytenr)
{
	struct btrfs_block_group_cache *bg;
	bool ret = true;

	bg = btrfs_lookup_block_group(fs_info, bytenr);
	if (!bg)
		return false;

	spin_lock(&bg->lock);
	if (bg->ro)
		ret = false;
	else
		atomic_inc(&bg->nocow_writers);
	spin_unlock(&bg->lock);

	/* no put on block group, done by btrfs_dec_nocow_writers */
	if (!ret)
		btrfs_put_block_group(bg);

	return ret;

}

void btrfs_dec_nocow_writers(struct btrfs_fs_info *fs_info, u64 bytenr)
{
	struct btrfs_block_group_cache *bg;

	bg = btrfs_lookup_block_group(fs_info, bytenr);
	ASSERT(bg);
	if (atomic_dec_and_test(&bg->nocow_writers))
		wake_up_atomic_t(&bg->nocow_writers);
	/*
	 * Once for our lookup and once for the lookup done by a previous call
	 * to btrfs_inc_nocow_writers()
	 */
	btrfs_put_block_group(bg);
	btrfs_put_block_group(bg);
}

static int btrfs_wait_nocow_writers_atomic_t(atomic_t *a)
{
	schedule();
	return 0;
}

void btrfs_wait_nocow_writers(struct btrfs_block_group_cache *bg)
{
	wait_on_atomic_t(&bg->nocow_writers,
			 btrfs_wait_nocow_writers_atomic_t,
			 TASK_UNINTERRUPTIBLE);
}

static const char *alloc_name(u64 flags)
{
	switch (flags) {
	case BTRFS_BLOCK_GROUP_METADATA|BTRFS_BLOCK_GROUP_DATA:
		return "mixed";
	case BTRFS_BLOCK_GROUP_METADATA:
		return "metadata";
	case BTRFS_BLOCK_GROUP_DATA:
		return "data";
	case BTRFS_BLOCK_GROUP_SYSTEM:
		return "system";
	default:
		WARN_ON(1);
		return "invalid-combination";
	};
}

static int update_space_info(struct btrfs_fs_info *info, u64 flags,
			     u64 total_bytes, u64 bytes_used,
			     u64 bytes_readonly,
			     struct btrfs_space_info **space_info)
{
	struct btrfs_space_info *found;
	int i;
	int factor;
	int ret;

	if (flags & (BTRFS_BLOCK_GROUP_DUP | BTRFS_BLOCK_GROUP_RAID1 |
		     BTRFS_BLOCK_GROUP_RAID10))
		factor = 2;
	else
		factor = 1;

	found = __find_space_info(info, flags);
	if (found) {
		spin_lock(&found->lock);
		found->total_bytes += total_bytes;
		found->disk_total += total_bytes * factor;
		found->bytes_used += bytes_used;
		found->disk_used += bytes_used * factor;
		found->bytes_readonly += bytes_readonly;
		if (total_bytes > 0)
			found->full = 0;
		space_info_add_new_bytes(info, found, total_bytes -
					 bytes_used - bytes_readonly);
		spin_unlock(&found->lock);
		*space_info = found;
		return 0;
	}
	found = kzalloc(sizeof(*found), GFP_NOFS);
	if (!found)
		return -ENOMEM;

	ret = percpu_counter_init(&found->total_bytes_pinned, 0, GFP_KERNEL);
	if (ret) {
		kfree(found);
		return ret;
	}

	for (i = 0; i < BTRFS_NR_RAID_TYPES; i++)
		INIT_LIST_HEAD(&found->block_groups[i]);
	init_rwsem(&found->groups_sem);
	spin_lock_init(&found->lock);
	found->flags = flags & BTRFS_BLOCK_GROUP_TYPE_MASK;
	found->total_bytes = total_bytes;
	found->disk_total = total_bytes * factor;
	found->bytes_used = bytes_used;
	found->disk_used = bytes_used * factor;
	found->bytes_pinned = 0;
	found->bytes_reserved = 0;
	found->bytes_readonly = bytes_readonly;
	found->bytes_may_use = 0;
	found->full = 0;
	found->max_extent_size = 0;
	found->force_alloc = CHUNK_ALLOC_NO_FORCE;
	found->chunk_alloc = 0;
	found->flush = 0;
	init_waitqueue_head(&found->wait);
	INIT_LIST_HEAD(&found->ro_bgs);
	INIT_LIST_HEAD(&found->tickets);
	INIT_LIST_HEAD(&found->priority_tickets);

	ret = kobject_init_and_add(&found->kobj, &space_info_ktype,
				    info->space_info_kobj, "%s",
				    alloc_name(found->flags));
	if (ret) {
		kfree(found);
		return ret;
	}

	*space_info = found;
	list_add_rcu(&found->list, &info->space_info);
	if (flags & BTRFS_BLOCK_GROUP_DATA)
		info->data_sinfo = found;

	return ret;
}

static void set_avail_alloc_bits(struct btrfs_fs_info *fs_info, u64 flags)
{
	u64 extra_flags = chunk_to_extended(flags) &
				BTRFS_EXTENDED_PROFILE_MASK;

	write_seqlock(&fs_info->profiles_lock);
	if (flags & BTRFS_BLOCK_GROUP_DATA)
		fs_info->avail_data_alloc_bits |= extra_flags;
	if (flags & BTRFS_BLOCK_GROUP_METADATA)
		fs_info->avail_metadata_alloc_bits |= extra_flags;
	if (flags & BTRFS_BLOCK_GROUP_SYSTEM)
		fs_info->avail_system_alloc_bits |= extra_flags;
	write_sequnlock(&fs_info->profiles_lock);
}

/*
 * returns target flags in extended format or 0 if restripe for this
 * chunk_type is not in progress
 *
 * should be called with either volume_mutex or balance_lock held
 */
static u64 get_restripe_target(struct btrfs_fs_info *fs_info, u64 flags)
{
	struct btrfs_balance_control *bctl = fs_info->balance_ctl;
	u64 target = 0;

	if (!bctl)
		return 0;

	if (flags & BTRFS_BLOCK_GROUP_DATA &&
	    bctl->data.flags & BTRFS_BALANCE_ARGS_CONVERT) {
		target = BTRFS_BLOCK_GROUP_DATA | bctl->data.target;
	} else if (flags & BTRFS_BLOCK_GROUP_SYSTEM &&
		   bctl->sys.flags & BTRFS_BALANCE_ARGS_CONVERT) {
		target = BTRFS_BLOCK_GROUP_SYSTEM | bctl->sys.target;
	} else if (flags & BTRFS_BLOCK_GROUP_METADATA &&
		   bctl->meta.flags & BTRFS_BALANCE_ARGS_CONVERT) {
		target = BTRFS_BLOCK_GROUP_METADATA | bctl->meta.target;
	}

	return target;
}

/*
 * @flags: available profiles in extended format (see ctree.h)
 *
 * Returns reduced profile in chunk format.  If profile changing is in
 * progress (either running or paused) picks the target profile (if it's
 * already available), otherwise falls back to plain reducing.
 */
static u64 btrfs_reduce_alloc_profile(struct btrfs_root *root, u64 flags)
{
	u64 num_devices = root->fs_info->fs_devices->rw_devices;
	u64 target;
	u64 raid_type;
	u64 allowed = 0;

	/*
	 * see if restripe for this chunk_type is in progress, if so
	 * try to reduce to the target profile
	 */
	spin_lock(&root->fs_info->balance_lock);
	target = get_restripe_target(root->fs_info, flags);
	if (target) {
		/* pick target profile only if it's already available */
		if ((flags & target) & BTRFS_EXTENDED_PROFILE_MASK) {
			spin_unlock(&root->fs_info->balance_lock);
			return extended_to_chunk(target);
		}
	}
	spin_unlock(&root->fs_info->balance_lock);

	/* First, mask out the RAID levels which aren't possible */
	for (raid_type = 0; raid_type < BTRFS_NR_RAID_TYPES; raid_type++) {
		if (num_devices >= btrfs_raid_array[raid_type].devs_min)
			allowed |= btrfs_raid_group[raid_type];
	}
	allowed &= flags;

	if (allowed & BTRFS_BLOCK_GROUP_RAID6)
		allowed = BTRFS_BLOCK_GROUP_RAID6;
	else if (allowed & BTRFS_BLOCK_GROUP_RAID5)
		allowed = BTRFS_BLOCK_GROUP_RAID5;
	else if (allowed & BTRFS_BLOCK_GROUP_RAID10)
		allowed = BTRFS_BLOCK_GROUP_RAID10;
	else if (allowed & BTRFS_BLOCK_GROUP_RAID1)
		allowed = BTRFS_BLOCK_GROUP_RAID1;
	else if (allowed & BTRFS_BLOCK_GROUP_RAID0)
		allowed = BTRFS_BLOCK_GROUP_RAID0;

	flags &= ~BTRFS_BLOCK_GROUP_PROFILE_MASK;

	return extended_to_chunk(flags | allowed);
}

static u64 get_alloc_profile(struct btrfs_root *root, u64 orig_flags)
{
	unsigned seq;
	u64 flags;

	do {
		flags = orig_flags;
		seq = read_seqbegin(&root->fs_info->profiles_lock);

		if (flags & BTRFS_BLOCK_GROUP_DATA)
			flags |= root->fs_info->avail_data_alloc_bits;
		else if (flags & BTRFS_BLOCK_GROUP_SYSTEM)
			flags |= root->fs_info->avail_system_alloc_bits;
		else if (flags & BTRFS_BLOCK_GROUP_METADATA)
			flags |= root->fs_info->avail_metadata_alloc_bits;
	} while (read_seqretry(&root->fs_info->profiles_lock, seq));

	return btrfs_reduce_alloc_profile(root, flags);
}

u64 btrfs_get_alloc_profile(struct btrfs_root *root, int data)
{
	u64 flags;
	u64 ret;

	if (data)
		flags = BTRFS_BLOCK_GROUP_DATA;
	else if (root == root->fs_info->chunk_root)
		flags = BTRFS_BLOCK_GROUP_SYSTEM;
	else
		flags = BTRFS_BLOCK_GROUP_METADATA;

	ret = get_alloc_profile(root, flags);
	return ret;
}

int btrfs_alloc_data_chunk_ondemand(struct inode *inode, u64 bytes)
{
	struct btrfs_space_info *data_sinfo;
	struct btrfs_root *root = BTRFS_I(inode)->root;
	struct btrfs_fs_info *fs_info = root->fs_info;
	u64 used;
	int ret = 0;
	int need_commit = 2;
	int have_pinned_space;

	/* make sure bytes are sectorsize aligned */
	bytes = ALIGN(bytes, root->sectorsize);

	if (btrfs_is_free_space_inode(inode)) {
		need_commit = 0;
		ASSERT(current->journal_info);
	}

	data_sinfo = fs_info->data_sinfo;
	if (!data_sinfo)
		goto alloc;

again:
	/* make sure we have enough space to handle the data first */
	spin_lock(&data_sinfo->lock);
	used = data_sinfo->bytes_used + data_sinfo->bytes_reserved +
		data_sinfo->bytes_pinned + data_sinfo->bytes_readonly +
		data_sinfo->bytes_may_use;

	if (used + bytes > data_sinfo->total_bytes) {
		struct btrfs_trans_handle *trans;

		/*
		 * if we don't have enough free bytes in this space then we need
		 * to alloc a new chunk.
		 */
		if (!data_sinfo->full) {
			u64 alloc_target;

			data_sinfo->force_alloc = CHUNK_ALLOC_FORCE;
			spin_unlock(&data_sinfo->lock);
alloc:
			alloc_target = btrfs_get_alloc_profile(root, 1);
			/*
			 * It is ugly that we don't call nolock join
			 * transaction for the free space inode case here.
			 * But it is safe because we only do the data space
			 * reservation for the free space cache in the
			 * transaction context, the common join transaction
			 * just increase the counter of the current transaction
			 * handler, doesn't try to acquire the trans_lock of
			 * the fs.
			 */
			trans = btrfs_join_transaction(root);
			if (IS_ERR(trans))
				return PTR_ERR(trans);

			ret = do_chunk_alloc(trans, root->fs_info->extent_root,
					     alloc_target,
					     CHUNK_ALLOC_NO_FORCE);
			btrfs_end_transaction(trans, root);
			if (ret < 0) {
				if (ret != -ENOSPC)
					return ret;
				else {
					have_pinned_space = 1;
					goto commit_trans;
				}
			}

			if (!data_sinfo)
				data_sinfo = fs_info->data_sinfo;

			goto again;
		}

		/*
		 * If we don't have enough pinned space to deal with this
		 * allocation, and no removed chunk in current transaction,
		 * don't bother committing the transaction.
		 */
		have_pinned_space = percpu_counter_compare(
			&data_sinfo->total_bytes_pinned,
			used + bytes - data_sinfo->total_bytes);
		spin_unlock(&data_sinfo->lock);

		/* commit the current transaction and try again */
commit_trans:
		if (need_commit &&
		    !atomic_read(&root->fs_info->open_ioctl_trans)) {
			need_commit--;

			if (need_commit > 0) {
				btrfs_start_delalloc_roots(fs_info, 0, -1);
				btrfs_wait_ordered_roots(fs_info, -1, 0, (u64)-1);
			}

			trans = btrfs_join_transaction(root);
			if (IS_ERR(trans))
				return PTR_ERR(trans);
			if (have_pinned_space >= 0 ||
			    test_bit(BTRFS_TRANS_HAVE_FREE_BGS,
				     &trans->transaction->flags) ||
			    need_commit > 0) {
				ret = btrfs_commit_transaction(trans, root);
				if (ret)
					return ret;
				/*
				 * The cleaner kthread might still be doing iput
				 * operations. Wait for it to finish so that
				 * more space is released.
				 */
				mutex_lock(&root->fs_info->cleaner_delayed_iput_mutex);
				mutex_unlock(&root->fs_info->cleaner_delayed_iput_mutex);
				goto again;
			} else {
				btrfs_end_transaction(trans, root);
			}
		}

		trace_btrfs_space_reservation(root->fs_info,
					      "space_info:enospc",
					      data_sinfo->flags, bytes, 1);
		return -ENOSPC;
	}
	data_sinfo->bytes_may_use += bytes;
	trace_btrfs_space_reservation(root->fs_info, "space_info",
				      data_sinfo->flags, bytes, 1);
	spin_unlock(&data_sinfo->lock);

	return ret;
}

/*
 * New check_data_free_space() with ability for precious data reservation
 * Will replace old btrfs_check_data_free_space(), but for patch split,
 * add a new function first and then replace it.
 */
int btrfs_check_data_free_space(struct inode *inode, u64 start, u64 len)
{
	struct btrfs_root *root = BTRFS_I(inode)->root;
	int ret;

	/* align the range */
	len = round_up(start + len, root->sectorsize) -
	      round_down(start, root->sectorsize);
	start = round_down(start, root->sectorsize);

	ret = btrfs_alloc_data_chunk_ondemand(inode, len);
	if (ret < 0)
		return ret;

	/*
	 * Use new btrfs_qgroup_reserve_data to reserve precious data space
	 *
	 * TODO: Find a good method to avoid reserve data space for NOCOW
	 * range, but don't impact performance on quota disable case.
	 */
	ret = btrfs_qgroup_reserve_data(inode, start, len);
	return ret;
}

/*
 * Called if we need to clear a data reservation for this inode
 * Normally in a error case.
 *
 * This one will *NOT* use accurate qgroup reserved space API, just for case
 * which we can't sleep and is sure it won't affect qgroup reserved space.
 * Like clear_bit_hook().
 */
void btrfs_free_reserved_data_space_noquota(struct inode *inode, u64 start,
					    u64 len)
{
	struct btrfs_root *root = BTRFS_I(inode)->root;
	struct btrfs_space_info *data_sinfo;

	/* Make sure the range is aligned to sectorsize */
	len = round_up(start + len, root->sectorsize) -
	      round_down(start, root->sectorsize);
	start = round_down(start, root->sectorsize);

	data_sinfo = root->fs_info->data_sinfo;
	spin_lock(&data_sinfo->lock);
	if (WARN_ON(data_sinfo->bytes_may_use < len))
		data_sinfo->bytes_may_use = 0;
	else
		data_sinfo->bytes_may_use -= len;
	trace_btrfs_space_reservation(root->fs_info, "space_info",
				      data_sinfo->flags, len, 0);
	spin_unlock(&data_sinfo->lock);
}

/*
 * Called if we need to clear a data reservation for this inode
 * Normally in a error case.
 *
 * This one will handle the per-inode data rsv map for accurate reserved
 * space framework.
 */
void btrfs_free_reserved_data_space(struct inode *inode, u64 start, u64 len)
{
	btrfs_free_reserved_data_space_noquota(inode, start, len);
	btrfs_qgroup_free_data(inode, start, len);
}

static void force_metadata_allocation(struct btrfs_fs_info *info)
{
	struct list_head *head = &info->space_info;
	struct btrfs_space_info *found;

	rcu_read_lock();
	list_for_each_entry_rcu(found, head, list) {
		if (found->flags & BTRFS_BLOCK_GROUP_METADATA)
			found->force_alloc = CHUNK_ALLOC_FORCE;
	}
	rcu_read_unlock();
}

static inline u64 calc_global_rsv_need_space(struct btrfs_block_rsv *global)
{
	return (global->size << 1);
}

static int should_alloc_chunk(struct btrfs_root *root,
			      struct btrfs_space_info *sinfo, int force)
{
	struct btrfs_block_rsv *global_rsv = &root->fs_info->global_block_rsv;
	u64 num_bytes = sinfo->total_bytes - sinfo->bytes_readonly;
	u64 num_allocated = sinfo->bytes_used + sinfo->bytes_reserved;
	u64 thresh;

	if (force == CHUNK_ALLOC_FORCE)
		return 1;

	/*
	 * We need to take into account the global rsv because for all intents
	 * and purposes it's used space.  Don't worry about locking the
	 * global_rsv, it doesn't change except when the transaction commits.
	 */
	if (sinfo->flags & BTRFS_BLOCK_GROUP_METADATA)
		num_allocated += calc_global_rsv_need_space(global_rsv);

	/*
	 * in limited mode, we want to have some free space up to
	 * about 1% of the FS size.
	 */
	if (force == CHUNK_ALLOC_LIMITED) {
		thresh = btrfs_super_total_bytes(root->fs_info->super_copy);
		thresh = max_t(u64, SZ_64M, div_factor_fine(thresh, 1));

		if (num_bytes - num_allocated < thresh)
			return 1;
	}

	if (num_allocated + SZ_2M < div_factor(num_bytes, 8))
		return 0;
	return 1;
}

static u64 get_profile_num_devs(struct btrfs_root *root, u64 type)
{
	u64 num_dev;

	if (type & (BTRFS_BLOCK_GROUP_RAID10 |
		    BTRFS_BLOCK_GROUP_RAID0 |
		    BTRFS_BLOCK_GROUP_RAID5 |
		    BTRFS_BLOCK_GROUP_RAID6))
		num_dev = root->fs_info->fs_devices->rw_devices;
	else if (type & BTRFS_BLOCK_GROUP_RAID1)
		num_dev = 2;
	else
		num_dev = 1;	/* DUP or single */

	return num_dev;
}

/*
 * If @is_allocation is true, reserve space in the system space info necessary
 * for allocating a chunk, otherwise if it's false, reserve space necessary for
 * removing a chunk.
 */
void check_system_chunk(struct btrfs_trans_handle *trans,
			struct btrfs_root *root,
			u64 type)
{
	struct btrfs_space_info *info;
	u64 left;
	u64 thresh;
	int ret = 0;
	u64 num_devs;

	/*
	 * Needed because we can end up allocating a system chunk and for an
	 * atomic and race free space reservation in the chunk block reserve.
	 */
	ASSERT(mutex_is_locked(&root->fs_info->chunk_mutex));

	info = __find_space_info(root->fs_info, BTRFS_BLOCK_GROUP_SYSTEM);
	spin_lock(&info->lock);
	left = info->total_bytes - info->bytes_used - info->bytes_pinned -
		info->bytes_reserved - info->bytes_readonly -
		info->bytes_may_use;
	spin_unlock(&info->lock);

	num_devs = get_profile_num_devs(root, type);

	/* num_devs device items to update and 1 chunk item to add or remove */
	thresh = btrfs_calc_trunc_metadata_size(root, num_devs) +
		btrfs_calc_trans_metadata_size(root, 1);

	if (left < thresh && btrfs_test_opt(root->fs_info, ENOSPC_DEBUG)) {
		btrfs_info(root->fs_info, "left=%llu, need=%llu, flags=%llu",
			left, thresh, type);
		dump_space_info(info, 0, 0);
	}

	if (left < thresh) {
		u64 flags;

		flags = btrfs_get_alloc_profile(root->fs_info->chunk_root, 0);
		/*
		 * Ignore failure to create system chunk. We might end up not
		 * needing it, as we might not need to COW all nodes/leafs from
		 * the paths we visit in the chunk tree (they were already COWed
		 * or created in the current transaction for example).
		 */
		ret = btrfs_alloc_chunk(trans, root, flags);
	}

	if (!ret) {
		ret = btrfs_block_rsv_add(root->fs_info->chunk_root,
					  &root->fs_info->chunk_block_rsv,
					  thresh, BTRFS_RESERVE_NO_FLUSH);
		if (!ret)
			trans->chunk_bytes_reserved += thresh;
	}
}

/*
 * If force is CHUNK_ALLOC_FORCE:
 *    - return 1 if it successfully allocates a chunk,
 *    - return errors including -ENOSPC otherwise.
 * If force is NOT CHUNK_ALLOC_FORCE:
 *    - return 0 if it doesn't need to allocate a new chunk,
 *    - return 1 if it successfully allocates a chunk,
 *    - return errors including -ENOSPC otherwise.
 */
static int do_chunk_alloc(struct btrfs_trans_handle *trans,
			  struct btrfs_root *extent_root, u64 flags, int force)
{
	struct btrfs_space_info *space_info;
	struct btrfs_fs_info *fs_info = extent_root->fs_info;
	int wait_for_alloc = 0;
	int ret = 0;

	/* Don't re-enter if we're already allocating a chunk */
	if (trans->allocating_chunk)
		return -ENOSPC;

	space_info = __find_space_info(extent_root->fs_info, flags);
	if (!space_info) {
		ret = update_space_info(extent_root->fs_info, flags,
					0, 0, 0, &space_info);
		BUG_ON(ret); /* -ENOMEM */
	}
	BUG_ON(!space_info); /* Logic error */

again:
	spin_lock(&space_info->lock);
	if (force < space_info->force_alloc)
		force = space_info->force_alloc;
	if (space_info->full) {
		if (should_alloc_chunk(extent_root, space_info, force))
			ret = -ENOSPC;
		else
			ret = 0;
		spin_unlock(&space_info->lock);
		return ret;
	}

	if (!should_alloc_chunk(extent_root, space_info, force)) {
		spin_unlock(&space_info->lock);
		return 0;
	} else if (space_info->chunk_alloc) {
		wait_for_alloc = 1;
	} else {
		space_info->chunk_alloc = 1;
	}

	spin_unlock(&space_info->lock);

	mutex_lock(&fs_info->chunk_mutex);

	/*
	 * The chunk_mutex is held throughout the entirety of a chunk
	 * allocation, so once we've acquired the chunk_mutex we know that the
	 * other guy is done and we need to recheck and see if we should
	 * allocate.
	 */
	if (wait_for_alloc) {
		mutex_unlock(&fs_info->chunk_mutex);
		wait_for_alloc = 0;
		goto again;
	}

	trans->allocating_chunk = true;

	/*
	 * If we have mixed data/metadata chunks we want to make sure we keep
	 * allocating mixed chunks instead of individual chunks.
	 */
	if (btrfs_mixed_space_info(space_info))
		flags |= (BTRFS_BLOCK_GROUP_DATA | BTRFS_BLOCK_GROUP_METADATA);

	/*
	 * if we're doing a data chunk, go ahead and make sure that
	 * we keep a reasonable number of metadata chunks allocated in the
	 * FS as well.
	 */
	if (flags & BTRFS_BLOCK_GROUP_DATA && fs_info->metadata_ratio) {
		fs_info->data_chunk_allocations++;
		if (!(fs_info->data_chunk_allocations %
		      fs_info->metadata_ratio))
			force_metadata_allocation(fs_info);
	}

	/*
	 * Check if we have enough space in SYSTEM chunk because we may need
	 * to update devices.
	 */
	check_system_chunk(trans, extent_root, flags);

	ret = btrfs_alloc_chunk(trans, extent_root, flags);
	trans->allocating_chunk = false;

	spin_lock(&space_info->lock);
	if (ret < 0 && ret != -ENOSPC)
		goto out;
	if (ret)
		space_info->full = 1;
	else
		ret = 1;

	space_info->force_alloc = CHUNK_ALLOC_NO_FORCE;
out:
	space_info->chunk_alloc = 0;
	spin_unlock(&space_info->lock);
	mutex_unlock(&fs_info->chunk_mutex);
	/*
	 * When we allocate a new chunk we reserve space in the chunk block
	 * reserve to make sure we can COW nodes/leafs in the chunk tree or
	 * add new nodes/leafs to it if we end up needing to do it when
	 * inserting the chunk item and updating device items as part of the
	 * second phase of chunk allocation, performed by
	 * btrfs_finish_chunk_alloc(). So make sure we don't accumulate a
	 * large number of new block groups to create in our transaction
	 * handle's new_bgs list to avoid exhausting the chunk block reserve
	 * in extreme cases - like having a single transaction create many new
	 * block groups when starting to write out the free space caches of all
	 * the block groups that were made dirty during the lifetime of the
	 * transaction.
	 */
	if (trans->can_flush_pending_bgs &&
	    trans->chunk_bytes_reserved >= (u64)SZ_2M) {
		btrfs_create_pending_block_groups(trans, extent_root);
		btrfs_trans_release_chunk_metadata(trans);
	}
	return ret;
}

static int can_overcommit(struct btrfs_root *root,
			  struct btrfs_space_info *space_info, u64 bytes,
			  enum btrfs_reserve_flush_enum flush)
{
	struct btrfs_block_rsv *global_rsv;
	u64 profile;
	u64 space_size;
	u64 avail;
	u64 used;

	/* Don't overcommit when in mixed mode. */
	if (space_info->flags & BTRFS_BLOCK_GROUP_DATA)
		return 0;

	BUG_ON(root->fs_info == NULL);
	global_rsv = &root->fs_info->global_block_rsv;
	profile = btrfs_get_alloc_profile(root, 0);
	used = space_info->bytes_used + space_info->bytes_reserved +
		space_info->bytes_pinned + space_info->bytes_readonly;

	/*
	 * We only want to allow over committing if we have lots of actual space
	 * free, but if we don't have enough space to handle the global reserve
	 * space then we could end up having a real enospc problem when trying
	 * to allocate a chunk or some other such important allocation.
	 */
	spin_lock(&global_rsv->lock);
	space_size = calc_global_rsv_need_space(global_rsv);
	spin_unlock(&global_rsv->lock);
	if (used + space_size >= space_info->total_bytes)
		return 0;

	used += space_info->bytes_may_use;

	spin_lock(&root->fs_info->free_chunk_lock);
	avail = root->fs_info->free_chunk_space;
	spin_unlock(&root->fs_info->free_chunk_lock);

	/*
	 * If we have dup, raid1 or raid10 then only half of the free
	 * space is actually useable.  For raid56, the space info used
	 * doesn't include the parity drive, so we don't have to
	 * change the math
	 */
	if (profile & (BTRFS_BLOCK_GROUP_DUP |
		       BTRFS_BLOCK_GROUP_RAID1 |
		       BTRFS_BLOCK_GROUP_RAID10))
		avail >>= 1;

	/*
	 * If we aren't flushing all things, let us overcommit up to
	 * 1/2th of the space. If we can flush, don't let us overcommit
	 * too much, let it overcommit up to 1/8 of the space.
	 */
	if (flush == BTRFS_RESERVE_FLUSH_ALL)
		avail >>= 3;
	else
		avail >>= 1;

	if (used + bytes < space_info->total_bytes + avail)
		return 1;
	return 0;
}

static void btrfs_writeback_inodes_sb_nr(struct btrfs_root *root,
					 unsigned long nr_pages, int nr_items)
{
	struct super_block *sb = root->fs_info->sb;

	if (down_read_trylock(&sb->s_umount)) {
		writeback_inodes_sb_nr(sb, nr_pages, WB_REASON_FS_FREE_SPACE);
		up_read(&sb->s_umount);
	} else {
		/*
		 * We needn't worry the filesystem going from r/w to r/o though
		 * we don't acquire ->s_umount mutex, because the filesystem
		 * should guarantee the delalloc inodes list be empty after
		 * the filesystem is readonly(all dirty pages are written to
		 * the disk).
		 */
		btrfs_start_delalloc_roots(root->fs_info, 0, nr_items);
		if (!current->journal_info)
			btrfs_wait_ordered_roots(root->fs_info, nr_items,
						 0, (u64)-1);
	}
}

static inline int calc_reclaim_items_nr(struct btrfs_root *root, u64 to_reclaim)
{
	u64 bytes;
	int nr;

	bytes = btrfs_calc_trans_metadata_size(root, 1);
	nr = (int)div64_u64(to_reclaim, bytes);
	if (!nr)
		nr = 1;
	return nr;
}

#define EXTENT_SIZE_PER_ITEM	SZ_256K

/*
 * shrink metadata reservation for delalloc
 */
static void shrink_delalloc(struct btrfs_root *root, u64 to_reclaim, u64 orig,
			    bool wait_ordered)
{
	struct btrfs_block_rsv *block_rsv;
	struct btrfs_space_info *space_info;
	struct btrfs_trans_handle *trans;
	u64 delalloc_bytes;
	u64 max_reclaim;
	long time_left;
	unsigned long nr_pages;
	int loops;
	int items;
	enum btrfs_reserve_flush_enum flush;

	/* Calc the number of the pages we need flush for space reservation */
	items = calc_reclaim_items_nr(root, to_reclaim);
	to_reclaim = (u64)items * EXTENT_SIZE_PER_ITEM;

	trans = (struct btrfs_trans_handle *)current->journal_info;
	block_rsv = &root->fs_info->delalloc_block_rsv;
	space_info = block_rsv->space_info;

	delalloc_bytes = percpu_counter_sum_positive(
						&root->fs_info->delalloc_bytes);
	if (delalloc_bytes == 0) {
		if (trans)
			return;
		if (wait_ordered)
			btrfs_wait_ordered_roots(root->fs_info, items,
						 0, (u64)-1);
		return;
	}

	loops = 0;
	while (delalloc_bytes && loops < 3) {
		max_reclaim = min(delalloc_bytes, to_reclaim);
		nr_pages = max_reclaim >> PAGE_SHIFT;
		btrfs_writeback_inodes_sb_nr(root, nr_pages, items);
		/*
		 * We need to wait for the async pages to actually start before
		 * we do anything.
		 */
		max_reclaim = atomic_read(&root->fs_info->async_delalloc_pages);
		if (!max_reclaim)
			goto skip_async;

		if (max_reclaim <= nr_pages)
			max_reclaim = 0;
		else
			max_reclaim -= nr_pages;

		wait_event(root->fs_info->async_submit_wait,
			   atomic_read(&root->fs_info->async_delalloc_pages) <=
			   (int)max_reclaim);
skip_async:
		if (!trans)
			flush = BTRFS_RESERVE_FLUSH_ALL;
		else
			flush = BTRFS_RESERVE_NO_FLUSH;
		spin_lock(&space_info->lock);
		if (can_overcommit(root, space_info, orig, flush)) {
			spin_unlock(&space_info->lock);
			break;
		}
		if (list_empty(&space_info->tickets) &&
		    list_empty(&space_info->priority_tickets)) {
			spin_unlock(&space_info->lock);
			break;
		}
		spin_unlock(&space_info->lock);

		loops++;
		if (wait_ordered && !trans) {
			btrfs_wait_ordered_roots(root->fs_info, items,
						 0, (u64)-1);
		} else {
			time_left = schedule_timeout_killable(1);
			if (time_left)
				break;
		}
		delalloc_bytes = percpu_counter_sum_positive(
						&root->fs_info->delalloc_bytes);
	}
}

/**
 * maybe_commit_transaction - possibly commit the transaction if its ok to
 * @root - the root we're allocating for
 * @bytes - the number of bytes we want to reserve
 * @force - force the commit
 *
 * This will check to make sure that committing the transaction will actually
 * get us somewhere and then commit the transaction if it does.  Otherwise it
 * will return -ENOSPC.
 */
static int may_commit_transaction(struct btrfs_root *root,
				  struct btrfs_space_info *space_info,
				  u64 bytes, int force)
{
	struct btrfs_block_rsv *delayed_rsv = &root->fs_info->delayed_block_rsv;
	struct btrfs_trans_handle *trans;

	trans = (struct btrfs_trans_handle *)current->journal_info;
	if (trans)
		return -EAGAIN;

	if (force)
		goto commit;

	/* See if there is enough pinned space to make this reservation */
	if (percpu_counter_compare(&space_info->total_bytes_pinned,
				   bytes) >= 0)
		goto commit;

	/*
	 * See if there is some space in the delayed insertion reservation for
	 * this reservation.
	 */
	if (space_info != delayed_rsv->space_info)
		return -ENOSPC;

	spin_lock(&delayed_rsv->lock);
	if (percpu_counter_compare(&space_info->total_bytes_pinned,
				   bytes - delayed_rsv->size) >= 0) {
		spin_unlock(&delayed_rsv->lock);
		return -ENOSPC;
	}
	spin_unlock(&delayed_rsv->lock);

commit:
	trans = btrfs_join_transaction(root);
	if (IS_ERR(trans))
		return -ENOSPC;

	return btrfs_commit_transaction(trans, root);
}

struct reserve_ticket {
	u64 bytes;
	int error;
	struct list_head list;
	wait_queue_head_t wait;
};

static int flush_space(struct btrfs_root *root,
		       struct btrfs_space_info *space_info, u64 num_bytes,
		       u64 orig_bytes, int state)
{
	struct btrfs_trans_handle *trans;
	int nr;
	int ret = 0;

	switch (state) {
	case FLUSH_DELAYED_ITEMS_NR:
	case FLUSH_DELAYED_ITEMS:
		if (state == FLUSH_DELAYED_ITEMS_NR)
			nr = calc_reclaim_items_nr(root, num_bytes) * 2;
		else
			nr = -1;

		trans = btrfs_join_transaction(root);
		if (IS_ERR(trans)) {
			ret = PTR_ERR(trans);
			break;
		}
		ret = btrfs_run_delayed_items_nr(trans, root, nr);
		btrfs_end_transaction(trans, root);
		break;
	case FLUSH_DELALLOC:
	case FLUSH_DELALLOC_WAIT:
		shrink_delalloc(root, num_bytes * 2, orig_bytes,
				state == FLUSH_DELALLOC_WAIT);
		break;
	case ALLOC_CHUNK:
		trans = btrfs_join_transaction(root);
		if (IS_ERR(trans)) {
			ret = PTR_ERR(trans);
			break;
		}
		ret = do_chunk_alloc(trans, root->fs_info->extent_root,
				     btrfs_get_alloc_profile(root, 0),
				     CHUNK_ALLOC_NO_FORCE);
		btrfs_end_transaction(trans, root);
		if (ret > 0 || ret == -ENOSPC)
			ret = 0;
		break;
	case COMMIT_TRANS:
		ret = may_commit_transaction(root, space_info, orig_bytes, 0);
		break;
	default:
		ret = -ENOSPC;
		break;
	}

	trace_btrfs_flush_space(root->fs_info, space_info->flags, num_bytes,
				orig_bytes, state, ret);
	return ret;
}

static inline u64
btrfs_calc_reclaim_metadata_size(struct btrfs_root *root,
				 struct btrfs_space_info *space_info)
{
	struct reserve_ticket *ticket;
	u64 used;
	u64 expected;
	u64 to_reclaim = 0;

	list_for_each_entry(ticket, &space_info->tickets, list)
		to_reclaim += ticket->bytes;
	list_for_each_entry(ticket, &space_info->priority_tickets, list)
		to_reclaim += ticket->bytes;
	if (to_reclaim)
		return to_reclaim;

	to_reclaim = min_t(u64, num_online_cpus() * SZ_1M, SZ_16M);
	if (can_overcommit(root, space_info, to_reclaim,
			   BTRFS_RESERVE_FLUSH_ALL))
		return 0;

	used = space_info->bytes_used + space_info->bytes_reserved +
	       space_info->bytes_pinned + space_info->bytes_readonly +
	       space_info->bytes_may_use;
	if (can_overcommit(root, space_info, SZ_1M, BTRFS_RESERVE_FLUSH_ALL))
		expected = div_factor_fine(space_info->total_bytes, 95);
	else
		expected = div_factor_fine(space_info->total_bytes, 90);

	if (used > expected)
		to_reclaim = used - expected;
	else
		to_reclaim = 0;
	to_reclaim = min(to_reclaim, space_info->bytes_may_use +
				     space_info->bytes_reserved);
	return to_reclaim;
}

static inline int need_do_async_reclaim(struct btrfs_space_info *space_info,
					struct btrfs_root *root, u64 used)
{
	u64 thresh = div_factor_fine(space_info->total_bytes, 98);

	/* If we're just plain full then async reclaim just slows us down. */
	if ((space_info->bytes_used + space_info->bytes_reserved) >= thresh)
		return 0;

	if (!btrfs_calc_reclaim_metadata_size(root, space_info))
		return 0;

	return (used >= thresh && !btrfs_fs_closing(root->fs_info) &&
		!test_bit(BTRFS_FS_STATE_REMOUNTING,
			  &root->fs_info->fs_state));
}

static void wake_all_tickets(struct list_head *head)
{
	struct reserve_ticket *ticket;

	while (!list_empty(head)) {
		ticket = list_first_entry(head, struct reserve_ticket, list);
		list_del_init(&ticket->list);
		ticket->error = -ENOSPC;
		wake_up(&ticket->wait);
	}
}

/*
 * This is for normal flushers, we can wait all goddamned day if we want to.  We
 * will loop and continuously try to flush as long as we are making progress.
 * We count progress as clearing off tickets each time we have to loop.
 */
static void btrfs_async_reclaim_metadata_space(struct work_struct *work)
{
	struct btrfs_fs_info *fs_info;
	struct btrfs_space_info *space_info;
	u64 to_reclaim;
	int flush_state;
	int commit_cycles = 0;
	u64 last_tickets_id;

	fs_info = container_of(work, struct btrfs_fs_info, async_reclaim_work);
	space_info = __find_space_info(fs_info, BTRFS_BLOCK_GROUP_METADATA);

	spin_lock(&space_info->lock);
	to_reclaim = btrfs_calc_reclaim_metadata_size(fs_info->fs_root,
						      space_info);
	if (!to_reclaim) {
		space_info->flush = 0;
		spin_unlock(&space_info->lock);
		return;
	}
	last_tickets_id = space_info->tickets_id;
	spin_unlock(&space_info->lock);

	flush_state = FLUSH_DELAYED_ITEMS_NR;
	do {
		struct reserve_ticket *ticket;
		int ret;

		ret = flush_space(fs_info->fs_root, space_info, to_reclaim,
			    to_reclaim, flush_state);
		spin_lock(&space_info->lock);
		if (list_empty(&space_info->tickets)) {
			space_info->flush = 0;
			spin_unlock(&space_info->lock);
			return;
		}
		to_reclaim = btrfs_calc_reclaim_metadata_size(fs_info->fs_root,
							      space_info);
		ticket = list_first_entry(&space_info->tickets,
					  struct reserve_ticket, list);
		if (last_tickets_id == space_info->tickets_id) {
			flush_state++;
		} else {
			last_tickets_id = space_info->tickets_id;
			flush_state = FLUSH_DELAYED_ITEMS_NR;
			if (commit_cycles)
				commit_cycles--;
		}

		if (flush_state > COMMIT_TRANS) {
			commit_cycles++;
			if (commit_cycles > 2) {
				wake_all_tickets(&space_info->tickets);
				space_info->flush = 0;
			} else {
				flush_state = FLUSH_DELAYED_ITEMS_NR;
			}
		}
		spin_unlock(&space_info->lock);
	} while (flush_state <= COMMIT_TRANS);
}

void btrfs_init_async_reclaim_work(struct work_struct *work)
{
	INIT_WORK(work, btrfs_async_reclaim_metadata_space);
}

static void priority_reclaim_metadata_space(struct btrfs_fs_info *fs_info,
					    struct btrfs_space_info *space_info,
					    struct reserve_ticket *ticket)
{
	u64 to_reclaim;
	int flush_state = FLUSH_DELAYED_ITEMS_NR;

	spin_lock(&space_info->lock);
	to_reclaim = btrfs_calc_reclaim_metadata_size(fs_info->fs_root,
						      space_info);
	if (!to_reclaim) {
		spin_unlock(&space_info->lock);
		return;
	}
	spin_unlock(&space_info->lock);

	do {
		flush_space(fs_info->fs_root, space_info, to_reclaim,
			    to_reclaim, flush_state);
		flush_state++;
		spin_lock(&space_info->lock);
		if (ticket->bytes == 0) {
			spin_unlock(&space_info->lock);
			return;
		}
		spin_unlock(&space_info->lock);

		/*
		 * Priority flushers can't wait on delalloc without
		 * deadlocking.
		 */
		if (flush_state == FLUSH_DELALLOC ||
		    flush_state == FLUSH_DELALLOC_WAIT)
			flush_state = ALLOC_CHUNK;
	} while (flush_state < COMMIT_TRANS);
}

static int wait_reserve_ticket(struct btrfs_fs_info *fs_info,
			       struct btrfs_space_info *space_info,
			       struct reserve_ticket *ticket, u64 orig_bytes)

{
	DEFINE_WAIT(wait);
	int ret = 0;

	spin_lock(&space_info->lock);
	while (ticket->bytes > 0 && ticket->error == 0) {
		ret = prepare_to_wait_event(&ticket->wait, &wait, TASK_KILLABLE);
		if (ret) {
			ret = -EINTR;
			break;
		}
		spin_unlock(&space_info->lock);

		schedule();

		finish_wait(&ticket->wait, &wait);
		spin_lock(&space_info->lock);
	}
	if (!ret)
		ret = ticket->error;
	if (!list_empty(&ticket->list))
		list_del_init(&ticket->list);
	if (ticket->bytes && ticket->bytes < orig_bytes) {
		u64 num_bytes = orig_bytes - ticket->bytes;
		space_info->bytes_may_use -= num_bytes;
		trace_btrfs_space_reservation(fs_info, "space_info",
					      space_info->flags, num_bytes, 0);
	}
	spin_unlock(&space_info->lock);

	return ret;
}

/**
 * reserve_metadata_bytes - try to reserve bytes from the block_rsv's space
 * @root - the root we're allocating for
 * @space_info - the space info we want to allocate from
 * @orig_bytes - the number of bytes we want
 * @flush - whether or not we can flush to make our reservation
 *
 * This will reserve orig_bytes number of bytes from the space info associated
 * with the block_rsv.  If there is not enough space it will make an attempt to
 * flush out space to make room.  It will do this by flushing delalloc if
 * possible or committing the transaction.  If flush is 0 then no attempts to
 * regain reservations will be made and this will fail if there is not enough
 * space already.
 */
static int __reserve_metadata_bytes(struct btrfs_root *root,
				    struct btrfs_space_info *space_info,
				    u64 orig_bytes,
				    enum btrfs_reserve_flush_enum flush)
{
	struct reserve_ticket ticket;
	u64 used;
	int ret = 0;

	ASSERT(orig_bytes);
	ASSERT(!current->journal_info || flush != BTRFS_RESERVE_FLUSH_ALL);

	spin_lock(&space_info->lock);
	ret = -ENOSPC;
	used = space_info->bytes_used + space_info->bytes_reserved +
		space_info->bytes_pinned + space_info->bytes_readonly +
		space_info->bytes_may_use;

	/*
	 * If we have enough space then hooray, make our reservation and carry
	 * on.  If not see if we can overcommit, and if we can, hooray carry on.
	 * If not things get more complicated.
	 */
	if (used + orig_bytes <= space_info->total_bytes) {
		space_info->bytes_may_use += orig_bytes;
		trace_btrfs_space_reservation(root->fs_info, "space_info",
					      space_info->flags, orig_bytes,
					      1);
		ret = 0;
	} else if (can_overcommit(root, space_info, orig_bytes, flush)) {
		space_info->bytes_may_use += orig_bytes;
		trace_btrfs_space_reservation(root->fs_info, "space_info",
					      space_info->flags, orig_bytes,
					      1);
		ret = 0;
	}

	/*
	 * If we couldn't make a reservation then setup our reservation ticket
	 * and kick the async worker if it's not already running.
	 *
	 * If we are a priority flusher then we just need to add our ticket to
	 * the list and we will do our own flushing further down.
	 */
	if (ret && flush != BTRFS_RESERVE_NO_FLUSH) {
		ticket.bytes = orig_bytes;
		ticket.error = 0;
		init_waitqueue_head(&ticket.wait);
		if (flush == BTRFS_RESERVE_FLUSH_ALL) {
			list_add_tail(&ticket.list, &space_info->tickets);
			if (!space_info->flush) {
				space_info->flush = 1;
				trace_btrfs_trigger_flush(root->fs_info,
							  space_info->flags,
							  orig_bytes, flush,
							  "enospc");
				queue_work(system_unbound_wq,
					   &root->fs_info->async_reclaim_work);
			}
		} else {
			list_add_tail(&ticket.list,
				      &space_info->priority_tickets);
		}
	} else if (!ret && space_info->flags & BTRFS_BLOCK_GROUP_METADATA) {
		used += orig_bytes;
		/*
		 * We will do the space reservation dance during log replay,
		 * which means we won't have fs_info->fs_root set, so don't do
		 * the async reclaim as we will panic.
		 */
		if (!root->fs_info->log_root_recovering &&
		    need_do_async_reclaim(space_info, root, used) &&
		    !work_busy(&root->fs_info->async_reclaim_work)) {
			trace_btrfs_trigger_flush(root->fs_info,
						  space_info->flags,
						  orig_bytes, flush,
						  "preempt");
			queue_work(system_unbound_wq,
				   &root->fs_info->async_reclaim_work);
		}
	}
	spin_unlock(&space_info->lock);
	if (!ret || flush == BTRFS_RESERVE_NO_FLUSH)
		return ret;

	if (flush == BTRFS_RESERVE_FLUSH_ALL)
		return wait_reserve_ticket(root->fs_info, space_info, &ticket,
					   orig_bytes);

	ret = 0;
	priority_reclaim_metadata_space(root->fs_info, space_info, &ticket);
	spin_lock(&space_info->lock);
	if (ticket.bytes) {
		if (ticket.bytes < orig_bytes) {
			u64 num_bytes = orig_bytes - ticket.bytes;
			space_info->bytes_may_use -= num_bytes;
			trace_btrfs_space_reservation(root->fs_info,
					"space_info", space_info->flags,
					num_bytes, 0);

		}
		list_del_init(&ticket.list);
		ret = -ENOSPC;
	}
	spin_unlock(&space_info->lock);
	ASSERT(list_empty(&ticket.list));
	return ret;
}

/**
 * reserve_metadata_bytes - try to reserve bytes from the block_rsv's space
 * @root - the root we're allocating for
 * @block_rsv - the block_rsv we're allocating for
 * @orig_bytes - the number of bytes we want
 * @flush - whether or not we can flush to make our reservation
 *
 * This will reserve orgi_bytes number of bytes from the space info associated
 * with the block_rsv.  If there is not enough space it will make an attempt to
 * flush out space to make room.  It will do this by flushing delalloc if
 * possible or committing the transaction.  If flush is 0 then no attempts to
 * regain reservations will be made and this will fail if there is not enough
 * space already.
 */
static int reserve_metadata_bytes(struct btrfs_root *root,
				  struct btrfs_block_rsv *block_rsv,
				  u64 orig_bytes,
				  enum btrfs_reserve_flush_enum flush)
{
	int ret;

	ret = __reserve_metadata_bytes(root, block_rsv->space_info, orig_bytes,
				       flush);
	if (ret == -ENOSPC &&
	    unlikely(root->orphan_cleanup_state == ORPHAN_CLEANUP_STARTED)) {
		struct btrfs_block_rsv *global_rsv =
			&root->fs_info->global_block_rsv;

		if (block_rsv != global_rsv &&
		    !block_rsv_use_bytes(global_rsv, orig_bytes))
			ret = 0;
	}
	if (ret == -ENOSPC)
		trace_btrfs_space_reservation(root->fs_info,
					      "space_info:enospc",
					      block_rsv->space_info->flags,
					      orig_bytes, 1);
	return ret;
}

static struct btrfs_block_rsv *get_block_rsv(
					const struct btrfs_trans_handle *trans,
					const struct btrfs_root *root)
{
	struct btrfs_block_rsv *block_rsv = NULL;

	if (test_bit(BTRFS_ROOT_REF_COWS, &root->state) ||
	    (root == root->fs_info->csum_root && trans->adding_csums) ||
	     (root == root->fs_info->uuid_root))
		block_rsv = trans->block_rsv;

	if (!block_rsv)
		block_rsv = root->block_rsv;

	if (!block_rsv)
		block_rsv = &root->fs_info->empty_block_rsv;

	return block_rsv;
}

static int block_rsv_use_bytes(struct btrfs_block_rsv *block_rsv,
			       u64 num_bytes)
{
	int ret = -ENOSPC;
	spin_lock(&block_rsv->lock);
	if (block_rsv->reserved >= num_bytes) {
		block_rsv->reserved -= num_bytes;
		if (block_rsv->reserved < block_rsv->size)
			block_rsv->full = 0;
		ret = 0;
	}
	spin_unlock(&block_rsv->lock);
	return ret;
}

static void block_rsv_add_bytes(struct btrfs_block_rsv *block_rsv,
				u64 num_bytes, int update_size)
{
	spin_lock(&block_rsv->lock);
	block_rsv->reserved += num_bytes;
	if (update_size)
		block_rsv->size += num_bytes;
	else if (block_rsv->reserved >= block_rsv->size)
		block_rsv->full = 1;
	spin_unlock(&block_rsv->lock);
}

int btrfs_cond_migrate_bytes(struct btrfs_fs_info *fs_info,
			     struct btrfs_block_rsv *dest, u64 num_bytes,
			     int min_factor)
{
	struct btrfs_block_rsv *global_rsv = &fs_info->global_block_rsv;
	u64 min_bytes;

	if (global_rsv->space_info != dest->space_info)
		return -ENOSPC;

	spin_lock(&global_rsv->lock);
	min_bytes = div_factor(global_rsv->size, min_factor);
	if (global_rsv->reserved < min_bytes + num_bytes) {
		spin_unlock(&global_rsv->lock);
		return -ENOSPC;
	}
	global_rsv->reserved -= num_bytes;
	if (global_rsv->reserved < global_rsv->size)
		global_rsv->full = 0;
	spin_unlock(&global_rsv->lock);

	block_rsv_add_bytes(dest, num_bytes, 1);
	return 0;
}

/*
 * This is for space we already have accounted in space_info->bytes_may_use, so
 * basically when we're returning space from block_rsv's.
 */
static void space_info_add_old_bytes(struct btrfs_fs_info *fs_info,
				     struct btrfs_space_info *space_info,
				     u64 num_bytes)
{
	struct reserve_ticket *ticket;
	struct list_head *head;
	u64 used;
	enum btrfs_reserve_flush_enum flush = BTRFS_RESERVE_NO_FLUSH;
	bool check_overcommit = false;

	spin_lock(&space_info->lock);
	head = &space_info->priority_tickets;

	/*
	 * If we are over our limit then we need to check and see if we can
	 * overcommit, and if we can't then we just need to free up our space
	 * and not satisfy any requests.
	 */
	used = space_info->bytes_used + space_info->bytes_reserved +
		space_info->bytes_pinned + space_info->bytes_readonly +
		space_info->bytes_may_use;
	if (used - num_bytes >= space_info->total_bytes)
		check_overcommit = true;
again:
	while (!list_empty(head) && num_bytes) {
		ticket = list_first_entry(head, struct reserve_ticket,
					  list);
		/*
		 * We use 0 bytes because this space is already reserved, so
		 * adding the ticket space would be a double count.
		 */
		if (check_overcommit &&
		    !can_overcommit(fs_info->extent_root, space_info, 0,
				    flush))
			break;
		if (num_bytes >= ticket->bytes) {
			list_del_init(&ticket->list);
			num_bytes -= ticket->bytes;
			ticket->bytes = 0;
			space_info->tickets_id++;
			wake_up(&ticket->wait);
		} else {
			ticket->bytes -= num_bytes;
			num_bytes = 0;
		}
	}

	if (num_bytes && head == &space_info->priority_tickets) {
		head = &space_info->tickets;
		flush = BTRFS_RESERVE_FLUSH_ALL;
		goto again;
	}
	space_info->bytes_may_use -= num_bytes;
	trace_btrfs_space_reservation(fs_info, "space_info",
				      space_info->flags, num_bytes, 0);
	spin_unlock(&space_info->lock);
}

/*
 * This is for newly allocated space that isn't accounted in
 * space_info->bytes_may_use yet.  So if we allocate a chunk or unpin an extent
 * we use this helper.
 */
static void space_info_add_new_bytes(struct btrfs_fs_info *fs_info,
				     struct btrfs_space_info *space_info,
				     u64 num_bytes)
{
	struct reserve_ticket *ticket;
	struct list_head *head = &space_info->priority_tickets;

again:
	while (!list_empty(head) && num_bytes) {
		ticket = list_first_entry(head, struct reserve_ticket,
					  list);
		if (num_bytes >= ticket->bytes) {
			trace_btrfs_space_reservation(fs_info, "space_info",
						      space_info->flags,
						      ticket->bytes, 1);
			list_del_init(&ticket->list);
			num_bytes -= ticket->bytes;
			space_info->bytes_may_use += ticket->bytes;
			ticket->bytes = 0;
			space_info->tickets_id++;
			wake_up(&ticket->wait);
		} else {
			trace_btrfs_space_reservation(fs_info, "space_info",
						      space_info->flags,
						      num_bytes, 1);
			space_info->bytes_may_use += num_bytes;
			ticket->bytes -= num_bytes;
			num_bytes = 0;
		}
	}

	if (num_bytes && head == &space_info->priority_tickets) {
		head = &space_info->tickets;
		goto again;
	}
}

static void block_rsv_release_bytes(struct btrfs_fs_info *fs_info,
				    struct btrfs_block_rsv *block_rsv,
				    struct btrfs_block_rsv *dest, u64 num_bytes)
{
	struct btrfs_space_info *space_info = block_rsv->space_info;

	spin_lock(&block_rsv->lock);
	if (num_bytes == (u64)-1)
		num_bytes = block_rsv->size;
	block_rsv->size -= num_bytes;
	if (block_rsv->reserved >= block_rsv->size) {
		num_bytes = block_rsv->reserved - block_rsv->size;
		block_rsv->reserved = block_rsv->size;
		block_rsv->full = 1;
	} else {
		num_bytes = 0;
	}
	spin_unlock(&block_rsv->lock);

	if (num_bytes > 0) {
		if (dest) {
			spin_lock(&dest->lock);
			if (!dest->full) {
				u64 bytes_to_add;

				bytes_to_add = dest->size - dest->reserved;
				bytes_to_add = min(num_bytes, bytes_to_add);
				dest->reserved += bytes_to_add;
				if (dest->reserved >= dest->size)
					dest->full = 1;
				num_bytes -= bytes_to_add;
			}
			spin_unlock(&dest->lock);
		}
		if (num_bytes)
			space_info_add_old_bytes(fs_info, space_info,
						 num_bytes);
	}
}

int btrfs_block_rsv_migrate(struct btrfs_block_rsv *src,
			    struct btrfs_block_rsv *dst, u64 num_bytes,
			    int update_size)
{
	int ret;

	ret = block_rsv_use_bytes(src, num_bytes);
	if (ret)
		return ret;

	block_rsv_add_bytes(dst, num_bytes, update_size);
	return 0;
}

void btrfs_init_block_rsv(struct btrfs_block_rsv *rsv, unsigned short type)
{
	memset(rsv, 0, sizeof(*rsv));
	spin_lock_init(&rsv->lock);
	rsv->type = type;
}

struct btrfs_block_rsv *btrfs_alloc_block_rsv(struct btrfs_root *root,
					      unsigned short type)
{
	struct btrfs_block_rsv *block_rsv;
	struct btrfs_fs_info *fs_info = root->fs_info;

	block_rsv = kmalloc(sizeof(*block_rsv), GFP_NOFS);
	if (!block_rsv)
		return NULL;

	btrfs_init_block_rsv(block_rsv, type);
	block_rsv->space_info = __find_space_info(fs_info,
						  BTRFS_BLOCK_GROUP_METADATA);
	return block_rsv;
}

void btrfs_free_block_rsv(struct btrfs_root *root,
			  struct btrfs_block_rsv *rsv)
{
	if (!rsv)
		return;
	btrfs_block_rsv_release(root, rsv, (u64)-1);
	kfree(rsv);
}

void __btrfs_free_block_rsv(struct btrfs_block_rsv *rsv)
{
	kfree(rsv);
}

int btrfs_block_rsv_add(struct btrfs_root *root,
			struct btrfs_block_rsv *block_rsv, u64 num_bytes,
			enum btrfs_reserve_flush_enum flush)
{
	int ret;

	if (num_bytes == 0)
		return 0;

	ret = reserve_metadata_bytes(root, block_rsv, num_bytes, flush);
	if (!ret) {
		block_rsv_add_bytes(block_rsv, num_bytes, 1);
		return 0;
	}

	return ret;
}

int btrfs_block_rsv_check(struct btrfs_root *root,
			  struct btrfs_block_rsv *block_rsv, int min_factor)
{
	u64 num_bytes = 0;
	int ret = -ENOSPC;

	if (!block_rsv)
		return 0;

	spin_lock(&block_rsv->lock);
	num_bytes = div_factor(block_rsv->size, min_factor);
	if (block_rsv->reserved >= num_bytes)
		ret = 0;
	spin_unlock(&block_rsv->lock);

	return ret;
}

int btrfs_block_rsv_refill(struct btrfs_root *root,
			   struct btrfs_block_rsv *block_rsv, u64 min_reserved,
			   enum btrfs_reserve_flush_enum flush)
{
	u64 num_bytes = 0;
	int ret = -ENOSPC;

	if (!block_rsv)
		return 0;

	spin_lock(&block_rsv->lock);
	num_bytes = min_reserved;
	if (block_rsv->reserved >= num_bytes)
		ret = 0;
	else
		num_bytes -= block_rsv->reserved;
	spin_unlock(&block_rsv->lock);

	if (!ret)
		return 0;

	ret = reserve_metadata_bytes(root, block_rsv, num_bytes, flush);
	if (!ret) {
		block_rsv_add_bytes(block_rsv, num_bytes, 0);
		return 0;
	}

	return ret;
}

void btrfs_block_rsv_release(struct btrfs_root *root,
			     struct btrfs_block_rsv *block_rsv,
			     u64 num_bytes)
{
	struct btrfs_block_rsv *global_rsv = &root->fs_info->global_block_rsv;
	if (global_rsv == block_rsv ||
	    block_rsv->space_info != global_rsv->space_info)
		global_rsv = NULL;
	block_rsv_release_bytes(root->fs_info, block_rsv, global_rsv,
				num_bytes);
}

static void update_global_block_rsv(struct btrfs_fs_info *fs_info)
{
	struct btrfs_block_rsv *block_rsv = &fs_info->global_block_rsv;
	struct btrfs_space_info *sinfo = block_rsv->space_info;
	u64 num_bytes;

	/*
	 * The global block rsv is based on the size of the extent tree, the
	 * checksum tree and the root tree.  If the fs is empty we want to set
	 * it to a minimal amount for safety.
	 */
	num_bytes = btrfs_root_used(&fs_info->extent_root->root_item) +
		btrfs_root_used(&fs_info->csum_root->root_item) +
		btrfs_root_used(&fs_info->tree_root->root_item);
	num_bytes = max_t(u64, num_bytes, SZ_16M);

	spin_lock(&sinfo->lock);
	spin_lock(&block_rsv->lock);

	block_rsv->size = min_t(u64, num_bytes, SZ_512M);

	if (block_rsv->reserved < block_rsv->size) {
		num_bytes = sinfo->bytes_used + sinfo->bytes_pinned +
			sinfo->bytes_reserved + sinfo->bytes_readonly +
			sinfo->bytes_may_use;
		if (sinfo->total_bytes > num_bytes) {
			num_bytes = sinfo->total_bytes - num_bytes;
			num_bytes = min(num_bytes,
					block_rsv->size - block_rsv->reserved);
			block_rsv->reserved += num_bytes;
			sinfo->bytes_may_use += num_bytes;
			trace_btrfs_space_reservation(fs_info, "space_info",
						      sinfo->flags, num_bytes,
						      1);
		}
	} else if (block_rsv->reserved > block_rsv->size) {
		num_bytes = block_rsv->reserved - block_rsv->size;
		sinfo->bytes_may_use -= num_bytes;
		trace_btrfs_space_reservation(fs_info, "space_info",
				      sinfo->flags, num_bytes, 0);
		block_rsv->reserved = block_rsv->size;
	}

	if (block_rsv->reserved == block_rsv->size)
		block_rsv->full = 1;
	else
		block_rsv->full = 0;

	spin_unlock(&block_rsv->lock);
	spin_unlock(&sinfo->lock);
}

static void init_global_block_rsv(struct btrfs_fs_info *fs_info)
{
	struct btrfs_space_info *space_info;

	space_info = __find_space_info(fs_info, BTRFS_BLOCK_GROUP_SYSTEM);
	fs_info->chunk_block_rsv.space_info = space_info;

	space_info = __find_space_info(fs_info, BTRFS_BLOCK_GROUP_METADATA);
	fs_info->global_block_rsv.space_info = space_info;
	fs_info->delalloc_block_rsv.space_info = space_info;
	fs_info->trans_block_rsv.space_info = space_info;
	fs_info->empty_block_rsv.space_info = space_info;
	fs_info->delayed_block_rsv.space_info = space_info;

	fs_info->extent_root->block_rsv = &fs_info->global_block_rsv;
	fs_info->csum_root->block_rsv = &fs_info->global_block_rsv;
	fs_info->dev_root->block_rsv = &fs_info->global_block_rsv;
	fs_info->tree_root->block_rsv = &fs_info->global_block_rsv;
	if (fs_info->quota_root)
		fs_info->quota_root->block_rsv = &fs_info->global_block_rsv;
	fs_info->chunk_root->block_rsv = &fs_info->chunk_block_rsv;

	update_global_block_rsv(fs_info);
}

static void release_global_block_rsv(struct btrfs_fs_info *fs_info)
{
	block_rsv_release_bytes(fs_info, &fs_info->global_block_rsv, NULL,
				(u64)-1);
	WARN_ON(fs_info->delalloc_block_rsv.size > 0);
	WARN_ON(fs_info->delalloc_block_rsv.reserved > 0);
	WARN_ON(fs_info->trans_block_rsv.size > 0);
	WARN_ON(fs_info->trans_block_rsv.reserved > 0);
	WARN_ON(fs_info->chunk_block_rsv.size > 0);
	WARN_ON(fs_info->chunk_block_rsv.reserved > 0);
	WARN_ON(fs_info->delayed_block_rsv.size > 0);
	WARN_ON(fs_info->delayed_block_rsv.reserved > 0);
}

void btrfs_trans_release_metadata(struct btrfs_trans_handle *trans,
				  struct btrfs_root *root)
{
	if (!trans->block_rsv)
		return;

	if (!trans->bytes_reserved)
		return;

	trace_btrfs_space_reservation(root->fs_info, "transaction",
				      trans->transid, trans->bytes_reserved, 0);
	btrfs_block_rsv_release(root, trans->block_rsv, trans->bytes_reserved);
	trans->bytes_reserved = 0;
}

/*
 * To be called after all the new block groups attached to the transaction
 * handle have been created (btrfs_create_pending_block_groups()).
 */
void btrfs_trans_release_chunk_metadata(struct btrfs_trans_handle *trans)
{
	struct btrfs_fs_info *fs_info = trans->fs_info;

	if (!trans->chunk_bytes_reserved)
		return;

	WARN_ON_ONCE(!list_empty(&trans->new_bgs));

	block_rsv_release_bytes(fs_info, &fs_info->chunk_block_rsv, NULL,
				trans->chunk_bytes_reserved);
	trans->chunk_bytes_reserved = 0;
}

/* Can only return 0 or -ENOSPC */
int btrfs_orphan_reserve_metadata(struct btrfs_trans_handle *trans,
				  struct inode *inode)
{
	struct btrfs_root *root = BTRFS_I(inode)->root;
	/*
	 * We always use trans->block_rsv here as we will have reserved space
	 * for our orphan when starting the transaction, using get_block_rsv()
	 * here will sometimes make us choose the wrong block rsv as we could be
	 * doing a reloc inode for a non refcounted root.
	 */
	struct btrfs_block_rsv *src_rsv = trans->block_rsv;
	struct btrfs_block_rsv *dst_rsv = root->orphan_block_rsv;

	/*
	 * We need to hold space in order to delete our orphan item once we've
	 * added it, so this takes the reservation so we can release it later
	 * when we are truly done with the orphan item.
	 */
	u64 num_bytes = btrfs_calc_trans_metadata_size(root, 1);
	trace_btrfs_space_reservation(root->fs_info, "orphan",
				      btrfs_ino(inode), num_bytes, 1);
	return btrfs_block_rsv_migrate(src_rsv, dst_rsv, num_bytes, 1);
}

void btrfs_orphan_release_metadata(struct inode *inode)
{
	struct btrfs_root *root = BTRFS_I(inode)->root;
	u64 num_bytes = btrfs_calc_trans_metadata_size(root, 1);
	trace_btrfs_space_reservation(root->fs_info, "orphan",
				      btrfs_ino(inode), num_bytes, 0);
	btrfs_block_rsv_release(root, root->orphan_block_rsv, num_bytes);
}

/*
 * btrfs_subvolume_reserve_metadata() - reserve space for subvolume operation
 * root: the root of the parent directory
 * rsv: block reservation
 * items: the number of items that we need do reservation
 * qgroup_reserved: used to return the reserved size in qgroup
 *
 * This function is used to reserve the space for snapshot/subvolume
 * creation and deletion. Those operations are different with the
 * common file/directory operations, they change two fs/file trees
 * and root tree, the number of items that the qgroup reserves is
 * different with the free space reservation. So we can not use
 * the space reservation mechanism in start_transaction().
 */
int btrfs_subvolume_reserve_metadata(struct btrfs_root *root,
				     struct btrfs_block_rsv *rsv,
				     int items,
				     u64 *qgroup_reserved,
				     bool use_global_rsv)
{
	u64 num_bytes;
	int ret;
	struct btrfs_block_rsv *global_rsv = &root->fs_info->global_block_rsv;

	if (root->fs_info->quota_enabled) {
		/* One for parent inode, two for dir entries */
		num_bytes = 3 * root->nodesize;
		ret = btrfs_qgroup_reserve_meta(root, num_bytes);
		if (ret)
			return ret;
	} else {
		num_bytes = 0;
	}

	*qgroup_reserved = num_bytes;

	num_bytes = btrfs_calc_trans_metadata_size(root, items);
	rsv->space_info = __find_space_info(root->fs_info,
					    BTRFS_BLOCK_GROUP_METADATA);
	ret = btrfs_block_rsv_add(root, rsv, num_bytes,
				  BTRFS_RESERVE_FLUSH_ALL);

	if (ret == -ENOSPC && use_global_rsv)
		ret = btrfs_block_rsv_migrate(global_rsv, rsv, num_bytes, 1);

	if (ret && *qgroup_reserved)
		btrfs_qgroup_free_meta(root, *qgroup_reserved);

	return ret;
}

void btrfs_subvolume_release_metadata(struct btrfs_root *root,
				      struct btrfs_block_rsv *rsv,
				      u64 qgroup_reserved)
{
	btrfs_block_rsv_release(root, rsv, (u64)-1);
}

/**
 * drop_outstanding_extent - drop an outstanding extent
 * @inode: the inode we're dropping the extent for
 * @num_bytes: the number of bytes we're releasing.
 *
 * This is called when we are freeing up an outstanding extent, either called
 * after an error or after an extent is written.  This will return the number of
 * reserved extents that need to be freed.  This must be called with
 * BTRFS_I(inode)->lock held.
 */
static unsigned drop_outstanding_extent(struct inode *inode, u64 num_bytes)
{
	unsigned drop_inode_space = 0;
	unsigned dropped_extents = 0;
	unsigned num_extents = 0;

	num_extents = (unsigned)div64_u64(num_bytes +
					  BTRFS_MAX_EXTENT_SIZE - 1,
					  BTRFS_MAX_EXTENT_SIZE);
	ASSERT(num_extents);
	ASSERT(BTRFS_I(inode)->outstanding_extents >= num_extents);
	BTRFS_I(inode)->outstanding_extents -= num_extents;

	if (BTRFS_I(inode)->outstanding_extents == 0 &&
	    test_and_clear_bit(BTRFS_INODE_DELALLOC_META_RESERVED,
			       &BTRFS_I(inode)->runtime_flags))
		drop_inode_space = 1;

	/*
	 * If we have more or the same amount of outstanding extents than we have
	 * reserved then we need to leave the reserved extents count alone.
	 */
	if (BTRFS_I(inode)->outstanding_extents >=
	    BTRFS_I(inode)->reserved_extents)
		return drop_inode_space;

	dropped_extents = BTRFS_I(inode)->reserved_extents -
		BTRFS_I(inode)->outstanding_extents;
	BTRFS_I(inode)->reserved_extents -= dropped_extents;
	return dropped_extents + drop_inode_space;
}

/**
 * calc_csum_metadata_size - return the amount of metadata space that must be
 *	reserved/freed for the given bytes.
 * @inode: the inode we're manipulating
 * @num_bytes: the number of bytes in question
 * @reserve: 1 if we are reserving space, 0 if we are freeing space
 *
 * This adjusts the number of csum_bytes in the inode and then returns the
 * correct amount of metadata that must either be reserved or freed.  We
 * calculate how many checksums we can fit into one leaf and then divide the
 * number of bytes that will need to be checksumed by this value to figure out
 * how many checksums will be required.  If we are adding bytes then the number
 * may go up and we will return the number of additional bytes that must be
 * reserved.  If it is going down we will return the number of bytes that must
 * be freed.
 *
 * This must be called with BTRFS_I(inode)->lock held.
 */
static u64 calc_csum_metadata_size(struct inode *inode, u64 num_bytes,
				   int reserve)
{
	struct btrfs_root *root = BTRFS_I(inode)->root;
	u64 old_csums, num_csums;

	if (BTRFS_I(inode)->flags & BTRFS_INODE_NODATASUM &&
	    BTRFS_I(inode)->csum_bytes == 0)
		return 0;

	old_csums = btrfs_csum_bytes_to_leaves(root, BTRFS_I(inode)->csum_bytes);
	if (reserve)
		BTRFS_I(inode)->csum_bytes += num_bytes;
	else
		BTRFS_I(inode)->csum_bytes -= num_bytes;
	num_csums = btrfs_csum_bytes_to_leaves(root, BTRFS_I(inode)->csum_bytes);

	/* No change, no need to reserve more */
	if (old_csums == num_csums)
		return 0;

	if (reserve)
		return btrfs_calc_trans_metadata_size(root,
						      num_csums - old_csums);

	return btrfs_calc_trans_metadata_size(root, old_csums - num_csums);
}

int btrfs_delalloc_reserve_metadata(struct inode *inode, u64 num_bytes)
{
	struct btrfs_root *root = BTRFS_I(inode)->root;
	struct btrfs_block_rsv *block_rsv = &root->fs_info->delalloc_block_rsv;
	u64 to_reserve = 0;
	u64 csum_bytes;
	unsigned nr_extents = 0;
	enum btrfs_reserve_flush_enum flush = BTRFS_RESERVE_FLUSH_ALL;
	int ret = 0;
	bool delalloc_lock = true;
	u64 to_free = 0;
	unsigned dropped;
	bool release_extra = false;

	/* If we are a free space inode we need to not flush since we will be in
	 * the middle of a transaction commit.  We also don't need the delalloc
	 * mutex since we won't race with anybody.  We need this mostly to make
	 * lockdep shut its filthy mouth.
	 *
	 * If we have a transaction open (can happen if we call truncate_block
	 * from truncate), then we need FLUSH_LIMIT so we don't deadlock.
	 */
	if (btrfs_is_free_space_inode(inode)) {
		flush = BTRFS_RESERVE_NO_FLUSH;
		delalloc_lock = false;
	} else if (current->journal_info) {
		flush = BTRFS_RESERVE_FLUSH_LIMIT;
	}

	if (flush != BTRFS_RESERVE_NO_FLUSH &&
	    btrfs_transaction_in_commit(root->fs_info))
		schedule_timeout(1);

	if (delalloc_lock)
		mutex_lock(&BTRFS_I(inode)->delalloc_mutex);

	num_bytes = ALIGN(num_bytes, root->sectorsize);

	spin_lock(&BTRFS_I(inode)->lock);
	nr_extents = (unsigned)div64_u64(num_bytes +
					 BTRFS_MAX_EXTENT_SIZE - 1,
					 BTRFS_MAX_EXTENT_SIZE);
	BTRFS_I(inode)->outstanding_extents += nr_extents;

	nr_extents = 0;
	if (BTRFS_I(inode)->outstanding_extents >
	    BTRFS_I(inode)->reserved_extents)
		nr_extents += BTRFS_I(inode)->outstanding_extents -
			BTRFS_I(inode)->reserved_extents;

	/* We always want to reserve a slot for updating the inode. */
	to_reserve = btrfs_calc_trans_metadata_size(root, nr_extents + 1);
	to_reserve += calc_csum_metadata_size(inode, num_bytes, 1);
	csum_bytes = BTRFS_I(inode)->csum_bytes;
	spin_unlock(&BTRFS_I(inode)->lock);

	if (root->fs_info->quota_enabled) {
		ret = btrfs_qgroup_reserve_meta(root,
				nr_extents * root->nodesize);
		if (ret)
			goto out_fail;
	}

	ret = btrfs_block_rsv_add(root, block_rsv, to_reserve, flush);
	if (unlikely(ret)) {
		btrfs_qgroup_free_meta(root, nr_extents * root->nodesize);
		goto out_fail;
	}

	spin_lock(&BTRFS_I(inode)->lock);
	if (test_and_set_bit(BTRFS_INODE_DELALLOC_META_RESERVED,
			     &BTRFS_I(inode)->runtime_flags)) {
		to_reserve -= btrfs_calc_trans_metadata_size(root, 1);
		release_extra = true;
	}
	BTRFS_I(inode)->reserved_extents += nr_extents;
	spin_unlock(&BTRFS_I(inode)->lock);

	if (delalloc_lock)
		mutex_unlock(&BTRFS_I(inode)->delalloc_mutex);

	if (to_reserve)
		trace_btrfs_space_reservation(root->fs_info, "delalloc",
					      btrfs_ino(inode), to_reserve, 1);
	if (release_extra)
		btrfs_block_rsv_release(root, block_rsv,
					btrfs_calc_trans_metadata_size(root,
								       1));
	return 0;

out_fail:
	spin_lock(&BTRFS_I(inode)->lock);
	dropped = drop_outstanding_extent(inode, num_bytes);
	/*
	 * If the inodes csum_bytes is the same as the original
	 * csum_bytes then we know we haven't raced with any free()ers
	 * so we can just reduce our inodes csum bytes and carry on.
	 */
	if (BTRFS_I(inode)->csum_bytes == csum_bytes) {
		calc_csum_metadata_size(inode, num_bytes, 0);
	} else {
		u64 orig_csum_bytes = BTRFS_I(inode)->csum_bytes;
		u64 bytes;

		/*
		 * This is tricky, but first we need to figure out how much we
		 * freed from any free-ers that occurred during this
		 * reservation, so we reset ->csum_bytes to the csum_bytes
		 * before we dropped our lock, and then call the free for the
		 * number of bytes that were freed while we were trying our
		 * reservation.
		 */
		bytes = csum_bytes - BTRFS_I(inode)->csum_bytes;
		BTRFS_I(inode)->csum_bytes = csum_bytes;
		to_free = calc_csum_metadata_size(inode, bytes, 0);


		/*
		 * Now we need to see how much we would have freed had we not
		 * been making this reservation and our ->csum_bytes were not
		 * artificially inflated.
		 */
		BTRFS_I(inode)->csum_bytes = csum_bytes - num_bytes;
		bytes = csum_bytes - orig_csum_bytes;
		bytes = calc_csum_metadata_size(inode, bytes, 0);

		/*
		 * Now reset ->csum_bytes to what it should be.  If bytes is
		 * more than to_free then we would have freed more space had we
		 * not had an artificially high ->csum_bytes, so we need to free
		 * the remainder.  If bytes is the same or less then we don't
		 * need to do anything, the other free-ers did the correct
		 * thing.
		 */
		BTRFS_I(inode)->csum_bytes = orig_csum_bytes - num_bytes;
		if (bytes > to_free)
			to_free = bytes - to_free;
		else
			to_free = 0;
	}
	spin_unlock(&BTRFS_I(inode)->lock);
	if (dropped)
		to_free += btrfs_calc_trans_metadata_size(root, dropped);

	if (to_free) {
		btrfs_block_rsv_release(root, block_rsv, to_free);
		trace_btrfs_space_reservation(root->fs_info, "delalloc",
					      btrfs_ino(inode), to_free, 0);
	}
	if (delalloc_lock)
		mutex_unlock(&BTRFS_I(inode)->delalloc_mutex);
	return ret;
}

/**
 * btrfs_delalloc_release_metadata - release a metadata reservation for an inode
 * @inode: the inode to release the reservation for
 * @num_bytes: the number of bytes we're releasing
 *
 * This will release the metadata reservation for an inode.  This can be called
 * once we complete IO for a given set of bytes to release their metadata
 * reservations.
 */
void btrfs_delalloc_release_metadata(struct inode *inode, u64 num_bytes)
{
	struct btrfs_root *root = BTRFS_I(inode)->root;
	u64 to_free = 0;
	unsigned dropped;

	num_bytes = ALIGN(num_bytes, root->sectorsize);
	spin_lock(&BTRFS_I(inode)->lock);
	dropped = drop_outstanding_extent(inode, num_bytes);

	if (num_bytes)
		to_free = calc_csum_metadata_size(inode, num_bytes, 0);
	spin_unlock(&BTRFS_I(inode)->lock);
	if (dropped > 0)
		to_free += btrfs_calc_trans_metadata_size(root, dropped);

	if (btrfs_is_testing(root->fs_info))
		return;

	trace_btrfs_space_reservation(root->fs_info, "delalloc",
				      btrfs_ino(inode), to_free, 0);

	btrfs_block_rsv_release(root, &root->fs_info->delalloc_block_rsv,
				to_free);
}

/**
 * btrfs_delalloc_reserve_space - reserve data and metadata space for
 * delalloc
 * @inode: inode we're writing to
 * @start: start range we are writing to
 * @len: how long the range we are writing to
 *
 * TODO: This function will finally replace old btrfs_delalloc_reserve_space()
 *
 * This will do the following things
 *
 * o reserve space in data space info for num bytes
 *   and reserve precious corresponding qgroup space
 *   (Done in check_data_free_space)
 *
 * o reserve space for metadata space, based on the number of outstanding
 *   extents and how much csums will be needed
 *   also reserve metadata space in a per root over-reserve method.
 * o add to the inodes->delalloc_bytes
 * o add it to the fs_info's delalloc inodes list.
 *   (Above 3 all done in delalloc_reserve_metadata)
 *
 * Return 0 for success
 * Return <0 for error(-ENOSPC or -EQUOT)
 */
int btrfs_delalloc_reserve_space(struct inode *inode, u64 start, u64 len)
{
	int ret;

	ret = btrfs_check_data_free_space(inode, start, len);
	if (ret < 0)
		return ret;
	ret = btrfs_delalloc_reserve_metadata(inode, len);
	if (ret < 0)
		btrfs_free_reserved_data_space(inode, start, len);
	return ret;
}

/**
 * btrfs_delalloc_release_space - release data and metadata space for delalloc
 * @inode: inode we're releasing space for
 * @start: start position of the space already reserved
 * @len: the len of the space already reserved
 *
 * This must be matched with a call to btrfs_delalloc_reserve_space.  This is
 * called in the case that we don't need the metadata AND data reservations
 * anymore.  So if there is an error or we insert an inline extent.
 *
 * This function will release the metadata space that was not used and will
 * decrement ->delalloc_bytes and remove it from the fs_info delalloc_inodes
 * list if there are no delalloc bytes left.
 * Also it will handle the qgroup reserved space.
 */
void btrfs_delalloc_release_space(struct inode *inode, u64 start, u64 len)
{
	btrfs_delalloc_release_metadata(inode, len);
	btrfs_free_reserved_data_space(inode, start, len);
}

static int update_block_group(struct btrfs_trans_handle *trans,
			      struct btrfs_root *root, u64 bytenr,
			      u64 num_bytes, int alloc)
{
	struct btrfs_block_group_cache *cache = NULL;
	struct btrfs_fs_info *info = root->fs_info;
	u64 total = num_bytes;
	u64 old_val;
	u64 byte_in_group;
	int factor;

	/* block accounting for super block */
	spin_lock(&info->delalloc_root_lock);
	old_val = btrfs_super_bytes_used(info->super_copy);
	if (alloc)
		old_val += num_bytes;
	else
		old_val -= num_bytes;
	btrfs_set_super_bytes_used(info->super_copy, old_val);
	spin_unlock(&info->delalloc_root_lock);

	while (total) {
		cache = btrfs_lookup_block_group(info, bytenr);
		if (!cache)
			return -ENOENT;
		if (cache->flags & (BTRFS_BLOCK_GROUP_DUP |
				    BTRFS_BLOCK_GROUP_RAID1 |
				    BTRFS_BLOCK_GROUP_RAID10))
			factor = 2;
		else
			factor = 1;
		/*
		 * If this block group has free space cache written out, we
		 * need to make sure to load it if we are removing space.  This
		 * is because we need the unpinning stage to actually add the
		 * space back to the block group, otherwise we will leak space.
		 */
		if (!alloc && cache->cached == BTRFS_CACHE_NO)
			cache_block_group(cache, 1);

		byte_in_group = bytenr - cache->key.objectid;
		WARN_ON(byte_in_group > cache->key.offset);

		spin_lock(&cache->space_info->lock);
		spin_lock(&cache->lock);

		if (btrfs_test_opt(root->fs_info, SPACE_CACHE) &&
		    cache->disk_cache_state < BTRFS_DC_CLEAR)
			cache->disk_cache_state = BTRFS_DC_CLEAR;

		old_val = btrfs_block_group_used(&cache->item);
		num_bytes = min(total, cache->key.offset - byte_in_group);
		if (alloc) {
			old_val += num_bytes;
			btrfs_set_block_group_used(&cache->item, old_val);
			cache->reserved -= num_bytes;
			cache->space_info->bytes_reserved -= num_bytes;
			cache->space_info->bytes_used += num_bytes;
			cache->space_info->disk_used += num_bytes * factor;
			spin_unlock(&cache->lock);
			spin_unlock(&cache->space_info->lock);
		} else {
			old_val -= num_bytes;
			btrfs_set_block_group_used(&cache->item, old_val);
			cache->pinned += num_bytes;
			cache->space_info->bytes_pinned += num_bytes;
			cache->space_info->bytes_used -= num_bytes;
			cache->space_info->disk_used -= num_bytes * factor;
			spin_unlock(&cache->lock);
			spin_unlock(&cache->space_info->lock);

			trace_btrfs_space_reservation(root->fs_info, "pinned",
						      cache->space_info->flags,
						      num_bytes, 1);
			set_extent_dirty(info->pinned_extents,
					 bytenr, bytenr + num_bytes - 1,
					 GFP_NOFS | __GFP_NOFAIL);
		}

		spin_lock(&trans->transaction->dirty_bgs_lock);
		if (list_empty(&cache->dirty_list)) {
			list_add_tail(&cache->dirty_list,
				      &trans->transaction->dirty_bgs);
				trans->transaction->num_dirty_bgs++;
			btrfs_get_block_group(cache);
		}
		spin_unlock(&trans->transaction->dirty_bgs_lock);

		/*
		 * No longer have used bytes in this block group, queue it for
		 * deletion. We do this after adding the block group to the
		 * dirty list to avoid races between cleaner kthread and space
		 * cache writeout.
		 */
		if (!alloc && old_val == 0) {
			spin_lock(&info->unused_bgs_lock);
			if (list_empty(&cache->bg_list)) {
				btrfs_get_block_group(cache);
				list_add_tail(&cache->bg_list,
					      &info->unused_bgs);
			}
			spin_unlock(&info->unused_bgs_lock);
		}

		btrfs_put_block_group(cache);
		total -= num_bytes;
		bytenr += num_bytes;
	}
	return 0;
}

static u64 first_logical_byte(struct btrfs_root *root, u64 search_start)
{
	struct btrfs_block_group_cache *cache;
	u64 bytenr;

	spin_lock(&root->fs_info->block_group_cache_lock);
	bytenr = root->fs_info->first_logical_byte;
	spin_unlock(&root->fs_info->block_group_cache_lock);

	if (bytenr < (u64)-1)
		return bytenr;

	cache = btrfs_lookup_first_block_group(root->fs_info, search_start);
	if (!cache)
		return 0;

	bytenr = cache->key.objectid;
	btrfs_put_block_group(cache);

	return bytenr;
}

static int pin_down_extent(struct btrfs_root *root,
			   struct btrfs_block_group_cache *cache,
			   u64 bytenr, u64 num_bytes, int reserved)
{
	spin_lock(&cache->space_info->lock);
	spin_lock(&cache->lock);
	cache->pinned += num_bytes;
	cache->space_info->bytes_pinned += num_bytes;
	if (reserved) {
		cache->reserved -= num_bytes;
		cache->space_info->bytes_reserved -= num_bytes;
	}
	spin_unlock(&cache->lock);
	spin_unlock(&cache->space_info->lock);

	trace_btrfs_space_reservation(root->fs_info, "pinned",
				      cache->space_info->flags, num_bytes, 1);
	set_extent_dirty(root->fs_info->pinned_extents, bytenr,
			 bytenr + num_bytes - 1, GFP_NOFS | __GFP_NOFAIL);
	return 0;
}

/*
 * this function must be called within transaction
 */
int btrfs_pin_extent(struct btrfs_root *root,
		     u64 bytenr, u64 num_bytes, int reserved)
{
	struct btrfs_block_group_cache *cache;

	cache = btrfs_lookup_block_group(root->fs_info, bytenr);
	BUG_ON(!cache); /* Logic error */

	pin_down_extent(root, cache, bytenr, num_bytes, reserved);

	btrfs_put_block_group(cache);
	return 0;
}

/*
 * this function must be called within transaction
 */
int btrfs_pin_extent_for_log_replay(struct btrfs_root *root,
				    u64 bytenr, u64 num_bytes)
{
	struct btrfs_block_group_cache *cache;
	int ret;

	cache = btrfs_lookup_block_group(root->fs_info, bytenr);
	if (!cache)
		return -EINVAL;

	/*
	 * pull in the free space cache (if any) so that our pin
	 * removes the free space from the cache.  We have load_only set
	 * to one because the slow code to read in the free extents does check
	 * the pinned extents.
	 */
	cache_block_group(cache, 1);

	pin_down_extent(root, cache, bytenr, num_bytes, 0);

	/* remove us from the free space cache (if we're there at all) */
	ret = btrfs_remove_free_space(cache, bytenr, num_bytes);
	btrfs_put_block_group(cache);
	return ret;
}

static int __exclude_logged_extent(struct btrfs_root *root, u64 start, u64 num_bytes)
{
	int ret;
	struct btrfs_block_group_cache *block_group;
	struct btrfs_caching_control *caching_ctl;

	block_group = btrfs_lookup_block_group(root->fs_info, start);
	if (!block_group)
		return -EINVAL;

	cache_block_group(block_group, 0);
	caching_ctl = get_caching_control(block_group);

	if (!caching_ctl) {
		/* Logic error */
		BUG_ON(!block_group_cache_done(block_group));
		ret = btrfs_remove_free_space(block_group, start, num_bytes);
	} else {
		mutex_lock(&caching_ctl->mutex);

		if (start >= caching_ctl->progress) {
			ret = add_excluded_extent(root, start, num_bytes);
		} else if (start + num_bytes <= caching_ctl->progress) {
			ret = btrfs_remove_free_space(block_group,
						      start, num_bytes);
		} else {
			num_bytes = caching_ctl->progress - start;
			ret = btrfs_remove_free_space(block_group,
						      start, num_bytes);
			if (ret)
				goto out_lock;

			num_bytes = (start + num_bytes) -
				caching_ctl->progress;
			start = caching_ctl->progress;
			ret = add_excluded_extent(root, start, num_bytes);
		}
out_lock:
		mutex_unlock(&caching_ctl->mutex);
		put_caching_control(caching_ctl);
	}
	btrfs_put_block_group(block_group);
	return ret;
}

int btrfs_exclude_logged_extents(struct btrfs_root *log,
				 struct extent_buffer *eb)
{
	struct btrfs_file_extent_item *item;
	struct btrfs_key key;
	int found_type;
	int i;

	if (!btrfs_fs_incompat(log->fs_info, MIXED_GROUPS))
		return 0;

	for (i = 0; i < btrfs_header_nritems(eb); i++) {
		btrfs_item_key_to_cpu(eb, &key, i);
		if (key.type != BTRFS_EXTENT_DATA_KEY)
			continue;
		item = btrfs_item_ptr(eb, i, struct btrfs_file_extent_item);
		found_type = btrfs_file_extent_type(eb, item);
		if (found_type == BTRFS_FILE_EXTENT_INLINE)
			continue;
		if (btrfs_file_extent_disk_bytenr(eb, item) == 0)
			continue;
		key.objectid = btrfs_file_extent_disk_bytenr(eb, item);
		key.offset = btrfs_file_extent_disk_num_bytes(eb, item);
		__exclude_logged_extent(log, key.objectid, key.offset);
	}

	return 0;
}

static void
btrfs_inc_block_group_reservations(struct btrfs_block_group_cache *bg)
{
	atomic_inc(&bg->reservations);
}

void btrfs_dec_block_group_reservations(struct btrfs_fs_info *fs_info,
					const u64 start)
{
	struct btrfs_block_group_cache *bg;

	bg = btrfs_lookup_block_group(fs_info, start);
	ASSERT(bg);
	if (atomic_dec_and_test(&bg->reservations))
		wake_up_atomic_t(&bg->reservations);
	btrfs_put_block_group(bg);
}

static int btrfs_wait_bg_reservations_atomic_t(atomic_t *a)
{
	schedule();
	return 0;
}

void btrfs_wait_block_group_reservations(struct btrfs_block_group_cache *bg)
{
	struct btrfs_space_info *space_info = bg->space_info;

	ASSERT(bg->ro);

	if (!(bg->flags & BTRFS_BLOCK_GROUP_DATA))
		return;

	/*
	 * Our block group is read only but before we set it to read only,
	 * some task might have had allocated an extent from it already, but it
	 * has not yet created a respective ordered extent (and added it to a
	 * root's list of ordered extents).
	 * Therefore wait for any task currently allocating extents, since the
	 * block group's reservations counter is incremented while a read lock
	 * on the groups' semaphore is held and decremented after releasing
	 * the read access on that semaphore and creating the ordered extent.
	 */
	down_write(&space_info->groups_sem);
	up_write(&space_info->groups_sem);

	wait_on_atomic_t(&bg->reservations,
			 btrfs_wait_bg_reservations_atomic_t,
			 TASK_UNINTERRUPTIBLE);
}

/**
 * btrfs_add_reserved_bytes - update the block_group and space info counters
 * @cache:	The cache we are manipulating
 * @ram_bytes:  The number of bytes of file content, and will be same to
 *              @num_bytes except for the compress path.
 * @num_bytes:	The number of bytes in question
 * @delalloc:   The blocks are allocated for the delalloc write
 *
 * This is called by the allocator when it reserves space. Metadata
 * reservations should be called with RESERVE_ALLOC so we do the proper
 * ENOSPC accounting.  For data we handle the reservation through clearing the
 * delalloc bits in the io_tree.  We have to do this since we could end up
 * allocating less disk space for the amount of data we have reserved in the
 * case of compression.
 *
 * If this is a reservation and the block group has become read only we cannot
 * make the reservation and return -EAGAIN, otherwise this function always
 * succeeds.
 */
static int btrfs_add_reserved_bytes(struct btrfs_block_group_cache *cache,
				    u64 ram_bytes, u64 num_bytes, int delalloc)
{
	struct btrfs_space_info *space_info = cache->space_info;
	int ret = 0;

	spin_lock(&space_info->lock);
	spin_lock(&cache->lock);
	if (cache->ro) {
		ret = -EAGAIN;
	} else {
		cache->reserved += num_bytes;
		space_info->bytes_reserved += num_bytes;

		trace_btrfs_space_reservation(cache->fs_info,
				"space_info", space_info->flags,
				ram_bytes, 0);
		space_info->bytes_may_use -= ram_bytes;
		if (delalloc)
			cache->delalloc_bytes += num_bytes;
	}
	spin_unlock(&cache->lock);
	spin_unlock(&space_info->lock);
	return ret;
}

/**
 * btrfs_free_reserved_bytes - update the block_group and space info counters
 * @cache:      The cache we are manipulating
 * @num_bytes:  The number of bytes in question
 * @delalloc:   The blocks are allocated for the delalloc write
 *
 * This is called by somebody who is freeing space that was never actually used
 * on disk.  For example if you reserve some space for a new leaf in transaction
 * A and before transaction A commits you free that leaf, you call this with
 * reserve set to 0 in order to clear the reservation.
 */

static int btrfs_free_reserved_bytes(struct btrfs_block_group_cache *cache,
				     u64 num_bytes, int delalloc)
{
	struct btrfs_space_info *space_info = cache->space_info;
	int ret = 0;

	spin_lock(&space_info->lock);
	spin_lock(&cache->lock);
	if (cache->ro)
		space_info->bytes_readonly += num_bytes;
	cache->reserved -= num_bytes;
	space_info->bytes_reserved -= num_bytes;

	if (delalloc)
		cache->delalloc_bytes -= num_bytes;
	spin_unlock(&cache->lock);
	spin_unlock(&space_info->lock);
	return ret;
}
void btrfs_prepare_extent_commit(struct btrfs_trans_handle *trans,
				struct btrfs_root *root)
{
	struct btrfs_fs_info *fs_info = root->fs_info;
	struct btrfs_caching_control *next;
	struct btrfs_caching_control *caching_ctl;
	struct btrfs_block_group_cache *cache;

	down_write(&fs_info->commit_root_sem);

	list_for_each_entry_safe(caching_ctl, next,
				 &fs_info->caching_block_groups, list) {
		cache = caching_ctl->block_group;
		if (block_group_cache_done(cache)) {
			cache->last_byte_to_unpin = (u64)-1;
			list_del_init(&caching_ctl->list);
			put_caching_control(caching_ctl);
		} else {
			cache->last_byte_to_unpin = caching_ctl->progress;
		}
	}

	if (fs_info->pinned_extents == &fs_info->freed_extents[0])
		fs_info->pinned_extents = &fs_info->freed_extents[1];
	else
		fs_info->pinned_extents = &fs_info->freed_extents[0];

	up_write(&fs_info->commit_root_sem);

	update_global_block_rsv(fs_info);
}

/*
 * Returns the free cluster for the given space info and sets empty_cluster to
 * what it should be based on the mount options.
 */
static struct btrfs_free_cluster *
fetch_cluster_info(struct btrfs_root *root, struct btrfs_space_info *space_info,
		   u64 *empty_cluster)
{
	struct btrfs_free_cluster *ret = NULL;
	bool ssd = btrfs_test_opt(root->fs_info, SSD);

	*empty_cluster = 0;
	if (btrfs_mixed_space_info(space_info))
		return ret;

	if (ssd)
		*empty_cluster = SZ_2M;
	if (space_info->flags & BTRFS_BLOCK_GROUP_METADATA) {
		ret = &root->fs_info->meta_alloc_cluster;
		if (!ssd)
			*empty_cluster = SZ_64K;
	} else if ((space_info->flags & BTRFS_BLOCK_GROUP_DATA) && ssd) {
		ret = &root->fs_info->data_alloc_cluster;
	}

	return ret;
}

static int unpin_extent_range(struct btrfs_root *root, u64 start, u64 end,
			      const bool return_free_space)
{
	struct btrfs_fs_info *fs_info = root->fs_info;
	struct btrfs_block_group_cache *cache = NULL;
	struct btrfs_space_info *space_info;
	struct btrfs_block_rsv *global_rsv = &fs_info->global_block_rsv;
	struct btrfs_free_cluster *cluster = NULL;
	u64 len;
	u64 total_unpinned = 0;
	u64 empty_cluster = 0;
	bool readonly;

	while (start <= end) {
		readonly = false;
		if (!cache ||
		    start >= cache->key.objectid + cache->key.offset) {
			if (cache)
				btrfs_put_block_group(cache);
			total_unpinned = 0;
			cache = btrfs_lookup_block_group(fs_info, start);
			BUG_ON(!cache); /* Logic error */

			cluster = fetch_cluster_info(root,
						     cache->space_info,
						     &empty_cluster);
			empty_cluster <<= 1;
		}

		len = cache->key.objectid + cache->key.offset - start;
		len = min(len, end + 1 - start);

		if (start < cache->last_byte_to_unpin) {
			len = min(len, cache->last_byte_to_unpin - start);
			if (return_free_space)
				btrfs_add_free_space(cache, start, len);
		}

		start += len;
		total_unpinned += len;
		space_info = cache->space_info;

		/*
		 * If this space cluster has been marked as fragmented and we've
		 * unpinned enough in this block group to potentially allow a
		 * cluster to be created inside of it go ahead and clear the
		 * fragmented check.
		 */
		if (cluster && cluster->fragmented &&
		    total_unpinned > empty_cluster) {
			spin_lock(&cluster->lock);
			cluster->fragmented = 0;
			spin_unlock(&cluster->lock);
		}

		spin_lock(&space_info->lock);
		spin_lock(&cache->lock);
		cache->pinned -= len;
		space_info->bytes_pinned -= len;

		trace_btrfs_space_reservation(fs_info, "pinned",
					      space_info->flags, len, 0);
		space_info->max_extent_size = 0;
		percpu_counter_add(&space_info->total_bytes_pinned, -len);
		if (cache->ro) {
			space_info->bytes_readonly += len;
			readonly = true;
		}
		spin_unlock(&cache->lock);
		if (!readonly && return_free_space &&
		    global_rsv->space_info == space_info) {
			u64 to_add = len;
			WARN_ON(!return_free_space);
			spin_lock(&global_rsv->lock);
			if (!global_rsv->full) {
				to_add = min(len, global_rsv->size -
					     global_rsv->reserved);
				global_rsv->reserved += to_add;
				space_info->bytes_may_use += to_add;
				if (global_rsv->reserved >= global_rsv->size)
					global_rsv->full = 1;
				trace_btrfs_space_reservation(fs_info,
							      "space_info",
							      space_info->flags,
							      to_add, 1);
				len -= to_add;
			}
			spin_unlock(&global_rsv->lock);
			/* Add to any tickets we may have */
			if (len)
				space_info_add_new_bytes(fs_info, space_info,
							 len);
		}
		spin_unlock(&space_info->lock);
	}

	if (cache)
		btrfs_put_block_group(cache);
	return 0;
}

int btrfs_finish_extent_commit(struct btrfs_trans_handle *trans,
			       struct btrfs_root *root)
{
	struct btrfs_fs_info *fs_info = root->fs_info;
	struct btrfs_block_group_cache *block_group, *tmp;
	struct list_head *deleted_bgs;
	struct extent_io_tree *unpin;
	u64 start;
	u64 end;
	int ret;

	if (fs_info->pinned_extents == &fs_info->freed_extents[0])
		unpin = &fs_info->freed_extents[1];
	else
		unpin = &fs_info->freed_extents[0];

	while (!trans->aborted) {
		mutex_lock(&fs_info->unused_bg_unpin_mutex);
		ret = find_first_extent_bit(unpin, 0, &start, &end,
					    EXTENT_DIRTY, NULL);
		if (ret) {
			mutex_unlock(&fs_info->unused_bg_unpin_mutex);
			break;
		}

		if (btrfs_test_opt(root->fs_info, DISCARD))
			ret = btrfs_discard_extent(root, start,
						   end + 1 - start, NULL);

		clear_extent_dirty(unpin, start, end);
		unpin_extent_range(root, start, end, true);
		mutex_unlock(&fs_info->unused_bg_unpin_mutex);
		cond_resched();
	}

	/*
	 * Transaction is finished.  We don't need the lock anymore.  We
	 * do need to clean up the block groups in case of a transaction
	 * abort.
	 */
	deleted_bgs = &trans->transaction->deleted_bgs;
	list_for_each_entry_safe(block_group, tmp, deleted_bgs, bg_list) {
		u64 trimmed = 0;

		ret = -EROFS;
		if (!trans->aborted)
			ret = btrfs_discard_extent(root,
						   block_group->key.objectid,
						   block_group->key.offset,
						   &trimmed);

		list_del_init(&block_group->bg_list);
		btrfs_put_block_group_trimming(block_group);
		btrfs_put_block_group(block_group);

		if (ret) {
			const char *errstr = btrfs_decode_error(ret);
			btrfs_warn(fs_info,
				   "Discard failed while removing blockgroup: errno=%d %s\n",
				   ret, errstr);
		}
	}

	return 0;
}

static void add_pinned_bytes(struct btrfs_fs_info *fs_info, u64 num_bytes,
			     u64 owner, u64 root_objectid)
{
	struct btrfs_space_info *space_info;
	u64 flags;

	if (owner < BTRFS_FIRST_FREE_OBJECTID) {
		if (root_objectid == BTRFS_CHUNK_TREE_OBJECTID)
			flags = BTRFS_BLOCK_GROUP_SYSTEM;
		else
			flags = BTRFS_BLOCK_GROUP_METADATA;
	} else {
		flags = BTRFS_BLOCK_GROUP_DATA;
	}

	space_info = __find_space_info(fs_info, flags);
	BUG_ON(!space_info); /* Logic bug */
	percpu_counter_add(&space_info->total_bytes_pinned, num_bytes);
}


static int __btrfs_free_extent(struct btrfs_trans_handle *trans,
				struct btrfs_root *root,
				struct btrfs_delayed_ref_node *node, u64 parent,
				u64 root_objectid, u64 owner_objectid,
				u64 owner_offset, int refs_to_drop,
				struct btrfs_delayed_extent_op *extent_op)
{
	struct btrfs_key key;
	struct btrfs_path *path;
	struct btrfs_fs_info *info = root->fs_info;
	struct btrfs_root *extent_root = info->extent_root;
	struct extent_buffer *leaf;
	struct btrfs_extent_item *ei;
	struct btrfs_extent_inline_ref *iref;
	int ret;
	int is_data;
	int extent_slot = 0;
	int found_extent = 0;
	int num_to_del = 1;
	u32 item_size;
	u64 refs;
	u64 bytenr = node->bytenr;
	u64 num_bytes = node->num_bytes;
	int last_ref = 0;
	bool skinny_metadata = btrfs_fs_incompat(root->fs_info,
						 SKINNY_METADATA);

	path = btrfs_alloc_path();
	if (!path)
		return -ENOMEM;

	path->reada = READA_FORWARD;
	path->leave_spinning = 1;

	is_data = owner_objectid >= BTRFS_FIRST_FREE_OBJECTID;
	BUG_ON(!is_data && refs_to_drop != 1);

	if (is_data)
		skinny_metadata = 0;

	ret = lookup_extent_backref(trans, extent_root, path, &iref,
				    bytenr, num_bytes, parent,
				    root_objectid, owner_objectid,
				    owner_offset);
	if (ret == 0) {
		extent_slot = path->slots[0];
		while (extent_slot >= 0) {
			btrfs_item_key_to_cpu(path->nodes[0], &key,
					      extent_slot);
			if (key.objectid != bytenr)
				break;
			if (key.type == BTRFS_EXTENT_ITEM_KEY &&
			    key.offset == num_bytes) {
				found_extent = 1;
				break;
			}
			if (key.type == BTRFS_METADATA_ITEM_KEY &&
			    key.offset == owner_objectid) {
				found_extent = 1;
				break;
			}
			if (path->slots[0] - extent_slot > 5)
				break;
			extent_slot--;
		}
#ifdef BTRFS_COMPAT_EXTENT_TREE_V0
		item_size = btrfs_item_size_nr(path->nodes[0], extent_slot);
		if (found_extent && item_size < sizeof(*ei))
			found_extent = 0;
#endif
		if (!found_extent) {
			BUG_ON(iref);
			ret = remove_extent_backref(trans, extent_root, path,
						    NULL, refs_to_drop,
						    is_data, &last_ref);
			if (ret) {
				btrfs_abort_transaction(trans, ret);
				goto out;
			}
			btrfs_release_path(path);
			path->leave_spinning = 1;

			key.objectid = bytenr;
			key.type = BTRFS_EXTENT_ITEM_KEY;
			key.offset = num_bytes;

			if (!is_data && skinny_metadata) {
				key.type = BTRFS_METADATA_ITEM_KEY;
				key.offset = owner_objectid;
			}

			ret = btrfs_search_slot(trans, extent_root,
						&key, path, -1, 1);
			if (ret > 0 && skinny_metadata && path->slots[0]) {
				/*
				 * Couldn't find our skinny metadata item,
				 * see if we have ye olde extent item.
				 */
				path->slots[0]--;
				btrfs_item_key_to_cpu(path->nodes[0], &key,
						      path->slots[0]);
				if (key.objectid == bytenr &&
				    key.type == BTRFS_EXTENT_ITEM_KEY &&
				    key.offset == num_bytes)
					ret = 0;
			}

			if (ret > 0 && skinny_metadata) {
				skinny_metadata = false;
				key.objectid = bytenr;
				key.type = BTRFS_EXTENT_ITEM_KEY;
				key.offset = num_bytes;
				btrfs_release_path(path);
				ret = btrfs_search_slot(trans, extent_root,
							&key, path, -1, 1);
			}

			if (ret) {
				btrfs_err(info, "umm, got %d back from search, was looking for %llu",
					ret, bytenr);
				if (ret > 0)
					btrfs_print_leaf(extent_root,
							 path->nodes[0]);
			}
			if (ret < 0) {
				btrfs_abort_transaction(trans, ret);
				goto out;
			}
			extent_slot = path->slots[0];
		}
	} else if (WARN_ON(ret == -ENOENT)) {
		btrfs_print_leaf(extent_root, path->nodes[0]);
		btrfs_err(info,
			"unable to find ref byte nr %llu parent %llu root %llu  owner %llu offset %llu",
			bytenr, parent, root_objectid, owner_objectid,
			owner_offset);
		btrfs_abort_transaction(trans, ret);
		goto out;
	} else {
		btrfs_abort_transaction(trans, ret);
		goto out;
	}

	leaf = path->nodes[0];
	item_size = btrfs_item_size_nr(leaf, extent_slot);
#ifdef BTRFS_COMPAT_EXTENT_TREE_V0
	if (item_size < sizeof(*ei)) {
		BUG_ON(found_extent || extent_slot != path->slots[0]);
		ret = convert_extent_item_v0(trans, extent_root, path,
					     owner_objectid, 0);
		if (ret < 0) {
			btrfs_abort_transaction(trans, ret);
			goto out;
		}

		btrfs_release_path(path);
		path->leave_spinning = 1;

		key.objectid = bytenr;
		key.type = BTRFS_EXTENT_ITEM_KEY;
		key.offset = num_bytes;

		ret = btrfs_search_slot(trans, extent_root, &key, path,
					-1, 1);
		if (ret) {
			btrfs_err(info, "umm, got %d back from search, was looking for %llu",
				ret, bytenr);
			btrfs_print_leaf(extent_root, path->nodes[0]);
		}
		if (ret < 0) {
			btrfs_abort_transaction(trans, ret);
			goto out;
		}

		extent_slot = path->slots[0];
		leaf = path->nodes[0];
		item_size = btrfs_item_size_nr(leaf, extent_slot);
	}
#endif
	BUG_ON(item_size < sizeof(*ei));
	ei = btrfs_item_ptr(leaf, extent_slot,
			    struct btrfs_extent_item);
	if (owner_objectid < BTRFS_FIRST_FREE_OBJECTID &&
	    key.type == BTRFS_EXTENT_ITEM_KEY) {
		struct btrfs_tree_block_info *bi;
		BUG_ON(item_size < sizeof(*ei) + sizeof(*bi));
		bi = (struct btrfs_tree_block_info *)(ei + 1);
		WARN_ON(owner_objectid != btrfs_tree_block_level(leaf, bi));
	}

	refs = btrfs_extent_refs(leaf, ei);
	if (refs < refs_to_drop) {
		btrfs_err(info, "trying to drop %d refs but we only have %Lu "
			  "for bytenr %Lu", refs_to_drop, refs, bytenr);
		ret = -EINVAL;
		btrfs_abort_transaction(trans, ret);
		goto out;
	}
	refs -= refs_to_drop;

	if (refs > 0) {
		if (extent_op)
			__run_delayed_extent_op(extent_op, leaf, ei);
		/*
		 * In the case of inline back ref, reference count will
		 * be updated by remove_extent_backref
		 */
		if (iref) {
			BUG_ON(!found_extent);
		} else {
			btrfs_set_extent_refs(leaf, ei, refs);
			btrfs_mark_buffer_dirty(leaf);
		}
		if (found_extent) {
			ret = remove_extent_backref(trans, extent_root, path,
						    iref, refs_to_drop,
						    is_data, &last_ref);
			if (ret) {
				btrfs_abort_transaction(trans, ret);
				goto out;
			}
		}
		add_pinned_bytes(root->fs_info, -num_bytes, owner_objectid,
				 root_objectid);
	} else {
		if (found_extent) {
			BUG_ON(is_data && refs_to_drop !=
			       extent_data_ref_count(path, iref));
			if (iref) {
				BUG_ON(path->slots[0] != extent_slot);
			} else {
				BUG_ON(path->slots[0] != extent_slot + 1);
				path->slots[0] = extent_slot;
				num_to_del = 2;
			}
		}

		last_ref = 1;
		ret = btrfs_del_items(trans, extent_root, path, path->slots[0],
				      num_to_del);
		if (ret) {
			btrfs_abort_transaction(trans, ret);
			goto out;
		}
		btrfs_release_path(path);

		if (is_data) {
			ret = btrfs_del_csums(trans, root, bytenr, num_bytes);
			if (ret) {
				btrfs_abort_transaction(trans, ret);
				goto out;
			}
		}

		ret = add_to_free_space_tree(trans, root->fs_info, bytenr,
					     num_bytes);
		if (ret) {
			btrfs_abort_transaction(trans, ret);
			goto out;
		}

		ret = update_block_group(trans, root, bytenr, num_bytes, 0);
		if (ret) {
			btrfs_abort_transaction(trans, ret);
			goto out;
		}
	}
	btrfs_release_path(path);

out:
	btrfs_free_path(path);
	return ret;
}

/*
 * when we free an block, it is possible (and likely) that we free the last
 * delayed ref for that extent as well.  This searches the delayed ref tree for
 * a given extent, and if there are no other delayed refs to be processed, it
 * removes it from the tree.
 */
static noinline int check_ref_cleanup(struct btrfs_trans_handle *trans,
				      struct btrfs_root *root, u64 bytenr)
{
	struct btrfs_delayed_ref_head *head;
	struct btrfs_delayed_ref_root *delayed_refs;
	int ret = 0;

	delayed_refs = &trans->transaction->delayed_refs;
	spin_lock(&delayed_refs->lock);
	head = btrfs_find_delayed_ref_head(trans, bytenr);
	if (!head)
		goto out_delayed_unlock;

	spin_lock(&head->lock);
	if (!list_empty(&head->ref_list))
		goto out;

	if (head->extent_op) {
		if (!head->must_insert_reserved)
			goto out;
		btrfs_free_delayed_extent_op(head->extent_op);
		head->extent_op = NULL;
	}

	/*
	 * waiting for the lock here would deadlock.  If someone else has it
	 * locked they are already in the process of dropping it anyway
	 */
	if (!mutex_trylock(&head->mutex))
		goto out;

	/*
	 * at this point we have a head with no other entries.  Go
	 * ahead and process it.
	 */
	head->node.in_tree = 0;
	rb_erase(&head->href_node, &delayed_refs->href_root);

	atomic_dec(&delayed_refs->num_entries);

	/*
	 * we don't take a ref on the node because we're removing it from the
	 * tree, so we just steal the ref the tree was holding.
	 */
	delayed_refs->num_heads--;
	if (head->processing == 0)
		delayed_refs->num_heads_ready--;
	head->processing = 0;
	spin_unlock(&head->lock);
	spin_unlock(&delayed_refs->lock);

	BUG_ON(head->extent_op);
	if (head->must_insert_reserved)
		ret = 1;

	mutex_unlock(&head->mutex);
	btrfs_put_delayed_ref(&head->node);
	return ret;
out:
	spin_unlock(&head->lock);

out_delayed_unlock:
	spin_unlock(&delayed_refs->lock);
	return 0;
}

void btrfs_free_tree_block(struct btrfs_trans_handle *trans,
			   struct btrfs_root *root,
			   struct extent_buffer *buf,
			   u64 parent, int last_ref)
{
	int pin = 1;
	int ret;

	if (root->root_key.objectid != BTRFS_TREE_LOG_OBJECTID) {
		ret = btrfs_add_delayed_tree_ref(root->fs_info, trans,
					buf->start, buf->len,
					parent, root->root_key.objectid,
					btrfs_header_level(buf),
					BTRFS_DROP_DELAYED_REF, NULL);
		BUG_ON(ret); /* -ENOMEM */
	}

	if (!last_ref)
		return;

	if (btrfs_header_generation(buf) == trans->transid) {
		struct btrfs_block_group_cache *cache;

		if (root->root_key.objectid != BTRFS_TREE_LOG_OBJECTID) {
			ret = check_ref_cleanup(trans, root, buf->start);
			if (!ret)
				goto out;
		}

		cache = btrfs_lookup_block_group(root->fs_info, buf->start);

		if (btrfs_header_flag(buf, BTRFS_HEADER_FLAG_WRITTEN)) {
			pin_down_extent(root, cache, buf->start, buf->len, 1);
			btrfs_put_block_group(cache);
			goto out;
		}

		WARN_ON(test_bit(EXTENT_BUFFER_DIRTY, &buf->bflags));

		btrfs_add_free_space(cache, buf->start, buf->len);
		btrfs_free_reserved_bytes(cache, buf->len, 0);
		btrfs_put_block_group(cache);
		trace_btrfs_reserved_extent_free(root, buf->start, buf->len);
		pin = 0;
	}
out:
	if (pin)
		add_pinned_bytes(root->fs_info, buf->len,
				 btrfs_header_level(buf),
				 root->root_key.objectid);

	/*
	 * Deleting the buffer, clear the corrupt flag since it doesn't matter
	 * anymore.
	 */
	clear_bit(EXTENT_BUFFER_CORRUPT, &buf->bflags);
}

/* Can return -ENOMEM */
int btrfs_free_extent(struct btrfs_trans_handle *trans, struct btrfs_root *root,
		      u64 bytenr, u64 num_bytes, u64 parent, u64 root_objectid,
		      u64 owner, u64 offset)
{
	int ret;
	struct btrfs_fs_info *fs_info = root->fs_info;

	if (btrfs_is_testing(fs_info))
		return 0;

	add_pinned_bytes(root->fs_info, num_bytes, owner, root_objectid);

	/*
	 * tree log blocks never actually go into the extent allocation
	 * tree, just update pinning info and exit early.
	 */
	if (root_objectid == BTRFS_TREE_LOG_OBJECTID) {
		WARN_ON(owner >= BTRFS_FIRST_FREE_OBJECTID);
		/* unlocks the pinned mutex */
		btrfs_pin_extent(root, bytenr, num_bytes, 1);
		ret = 0;
	} else if (owner < BTRFS_FIRST_FREE_OBJECTID) {
		ret = btrfs_add_delayed_tree_ref(fs_info, trans, bytenr,
					num_bytes,
					parent, root_objectid, (int)owner,
					BTRFS_DROP_DELAYED_REF, NULL);
	} else {
		ret = btrfs_add_delayed_data_ref(fs_info, trans, bytenr,
						num_bytes,
						parent, root_objectid, owner,
						offset, 0,
						BTRFS_DROP_DELAYED_REF, NULL);
	}
	return ret;
}

/*
 * when we wait for progress in the block group caching, its because
 * our allocation attempt failed at least once.  So, we must sleep
 * and let some progress happen before we try again.
 *
 * This function will sleep at least once waiting for new free space to
 * show up, and then it will check the block group free space numbers
 * for our min num_bytes.  Another option is to have it go ahead
 * and look in the rbtree for a free extent of a given size, but this
 * is a good start.
 *
 * Callers of this must check if cache->cached == BTRFS_CACHE_ERROR before using
 * any of the information in this block group.
 */
static noinline void
wait_block_group_cache_progress(struct btrfs_block_group_cache *cache,
				u64 num_bytes)
{
	struct btrfs_caching_control *caching_ctl;

	caching_ctl = get_caching_control(cache);
	if (!caching_ctl)
		return;

	wait_event(caching_ctl->wait, block_group_cache_done(cache) ||
		   (cache->free_space_ctl->free_space >= num_bytes));

	put_caching_control(caching_ctl);
}

static noinline int
wait_block_group_cache_done(struct btrfs_block_group_cache *cache)
{
	struct btrfs_caching_control *caching_ctl;
	int ret = 0;

	caching_ctl = get_caching_control(cache);
	if (!caching_ctl)
		return (cache->cached == BTRFS_CACHE_ERROR) ? -EIO : 0;

	wait_event(caching_ctl->wait, block_group_cache_done(cache));
	if (cache->cached == BTRFS_CACHE_ERROR)
		ret = -EIO;
	put_caching_control(caching_ctl);
	return ret;
}

int __get_raid_index(u64 flags)
{
	if (flags & BTRFS_BLOCK_GROUP_RAID10)
		return BTRFS_RAID_RAID10;
	else if (flags & BTRFS_BLOCK_GROUP_RAID1)
		return BTRFS_RAID_RAID1;
	else if (flags & BTRFS_BLOCK_GROUP_DUP)
		return BTRFS_RAID_DUP;
	else if (flags & BTRFS_BLOCK_GROUP_RAID0)
		return BTRFS_RAID_RAID0;
	else if (flags & BTRFS_BLOCK_GROUP_RAID5)
		return BTRFS_RAID_RAID5;
	else if (flags & BTRFS_BLOCK_GROUP_RAID6)
		return BTRFS_RAID_RAID6;

	return BTRFS_RAID_SINGLE; /* BTRFS_BLOCK_GROUP_SINGLE */
}

int get_block_group_index(struct btrfs_block_group_cache *cache)
{
	return __get_raid_index(cache->flags);
}

static const char *btrfs_raid_type_names[BTRFS_NR_RAID_TYPES] = {
	[BTRFS_RAID_RAID10]	= "raid10",
	[BTRFS_RAID_RAID1]	= "raid1",
	[BTRFS_RAID_DUP]	= "dup",
	[BTRFS_RAID_RAID0]	= "raid0",
	[BTRFS_RAID_SINGLE]	= "single",
	[BTRFS_RAID_RAID5]	= "raid5",
	[BTRFS_RAID_RAID6]	= "raid6",
};

static const char *get_raid_name(enum btrfs_raid_types type)
{
	if (type >= BTRFS_NR_RAID_TYPES)
		return NULL;

	return btrfs_raid_type_names[type];
}

enum btrfs_loop_type {
	LOOP_CACHING_NOWAIT = 0,
	LOOP_CACHING_WAIT = 1,
	LOOP_ALLOC_CHUNK = 2,
	LOOP_NO_EMPTY_SIZE = 3,
};

static inline void
btrfs_lock_block_group(struct btrfs_block_group_cache *cache,
		       int delalloc)
{
	if (delalloc)
		down_read(&cache->data_rwsem);
}

static inline void
btrfs_grab_block_group(struct btrfs_block_group_cache *cache,
		       int delalloc)
{
	btrfs_get_block_group(cache);
	if (delalloc)
		down_read(&cache->data_rwsem);
}

static struct btrfs_block_group_cache *
btrfs_lock_cluster(struct btrfs_block_group_cache *block_group,
		   struct btrfs_free_cluster *cluster,
		   int delalloc)
{
	struct btrfs_block_group_cache *used_bg = NULL;

	spin_lock(&cluster->refill_lock);
	while (1) {
		used_bg = cluster->block_group;
		if (!used_bg)
			return NULL;

		if (used_bg == block_group)
			return used_bg;

		btrfs_get_block_group(used_bg);

		if (!delalloc)
			return used_bg;

		if (down_read_trylock(&used_bg->data_rwsem))
			return used_bg;

		spin_unlock(&cluster->refill_lock);

		down_read(&used_bg->data_rwsem);

		spin_lock(&cluster->refill_lock);
		if (used_bg == cluster->block_group)
			return used_bg;

		up_read(&used_bg->data_rwsem);
		btrfs_put_block_group(used_bg);
	}
}

static inline void
btrfs_release_block_group(struct btrfs_block_group_cache *cache,
			 int delalloc)
{
	if (delalloc)
		up_read(&cache->data_rwsem);
	btrfs_put_block_group(cache);
}

/*
 * walks the btree of allocated extents and find a hole of a given size.
 * The key ins is changed to record the hole:
 * ins->objectid == start position
 * ins->flags = BTRFS_EXTENT_ITEM_KEY
 * ins->offset == the size of the hole.
 * Any available blocks before search_start are skipped.
 *
 * If there is no suitable free space, we will record the max size of
 * the free space extent currently.
 */
static noinline int find_free_extent(struct btrfs_root *orig_root,
				u64 ram_bytes, u64 num_bytes, u64 empty_size,
				u64 hint_byte, struct btrfs_key *ins,
				u64 flags, int delalloc)
{
	int ret = 0;
	struct btrfs_root *root = orig_root->fs_info->extent_root;
	struct btrfs_free_cluster *last_ptr = NULL;
	struct btrfs_block_group_cache *block_group = NULL;
	u64 search_start = 0;
	u64 max_extent_size = 0;
	u64 empty_cluster = 0;
	struct btrfs_space_info *space_info;
	int loop = 0;
	int index = __get_raid_index(flags);
	bool failed_cluster_refill = false;
	bool failed_alloc = false;
	bool use_cluster = true;
	bool have_caching_bg = false;
	bool orig_have_caching_bg = false;
	bool full_search = false;

	WARN_ON(num_bytes < root->sectorsize);
	ins->type = BTRFS_EXTENT_ITEM_KEY;
	ins->objectid = 0;
	ins->offset = 0;

	trace_find_free_extent(orig_root, num_bytes, empty_size, flags);

	space_info = __find_space_info(root->fs_info, flags);
	if (!space_info) {
		btrfs_err(root->fs_info, "No space info for %llu", flags);
		return -ENOSPC;
	}

	/*
	 * If our free space is heavily fragmented we may not be able to make
	 * big contiguous allocations, so instead of doing the expensive search
	 * for free space, simply return ENOSPC with our max_extent_size so we
	 * can go ahead and search for a more manageable chunk.
	 *
	 * If our max_extent_size is large enough for our allocation simply
	 * disable clustering since we will likely not be able to find enough
	 * space to create a cluster and induce latency trying.
	 */
	if (unlikely(space_info->max_extent_size)) {
		spin_lock(&space_info->lock);
		if (space_info->max_extent_size &&
		    num_bytes > space_info->max_extent_size) {
			ins->offset = space_info->max_extent_size;
			spin_unlock(&space_info->lock);
			return -ENOSPC;
		} else if (space_info->max_extent_size) {
			use_cluster = false;
		}
		spin_unlock(&space_info->lock);
	}

	last_ptr = fetch_cluster_info(orig_root, space_info, &empty_cluster);
	if (last_ptr) {
		spin_lock(&last_ptr->lock);
		if (last_ptr->block_group)
			hint_byte = last_ptr->window_start;
		if (last_ptr->fragmented) {
			/*
			 * We still set window_start so we can keep track of the
			 * last place we found an allocation to try and save
			 * some time.
			 */
			hint_byte = last_ptr->window_start;
			use_cluster = false;
		}
		spin_unlock(&last_ptr->lock);
	}

	search_start = max(search_start, first_logical_byte(root, 0));
	search_start = max(search_start, hint_byte);
	if (search_start == hint_byte) {
		block_group = btrfs_lookup_block_group(root->fs_info,
						       search_start);
		/*
		 * we don't want to use the block group if it doesn't match our
		 * allocation bits, or if its not cached.
		 *
		 * However if we are re-searching with an ideal block group
		 * picked out then we don't care that the block group is cached.
		 */
		if (block_group && block_group_bits(block_group, flags) &&
		    block_group->cached != BTRFS_CACHE_NO) {
			down_read(&space_info->groups_sem);
			if (list_empty(&block_group->list) ||
			    block_group->ro) {
				/*
				 * someone is removing this block group,
				 * we can't jump into the have_block_group
				 * target because our list pointers are not
				 * valid
				 */
				btrfs_put_block_group(block_group);
				up_read(&space_info->groups_sem);
			} else {
				index = get_block_group_index(block_group);
				btrfs_lock_block_group(block_group, delalloc);
				goto have_block_group;
			}
		} else if (block_group) {
			btrfs_put_block_group(block_group);
		}
	}
search:
	have_caching_bg = false;
	if (index == 0 || index == __get_raid_index(flags))
		full_search = true;
	down_read(&space_info->groups_sem);
	list_for_each_entry(block_group, &space_info->block_groups[index],
			    list) {
		u64 offset;
		int cached;

		btrfs_grab_block_group(block_group, delalloc);
		search_start = block_group->key.objectid;

		/*
		 * this can happen if we end up cycling through all the
		 * raid types, but we want to make sure we only allocate
		 * for the proper type.
		 */
		if (!block_group_bits(block_group, flags)) {
		    u64 extra = BTRFS_BLOCK_GROUP_DUP |
				BTRFS_BLOCK_GROUP_RAID1 |
				BTRFS_BLOCK_GROUP_RAID5 |
				BTRFS_BLOCK_GROUP_RAID6 |
				BTRFS_BLOCK_GROUP_RAID10;

			/*
			 * if they asked for extra copies and this block group
			 * doesn't provide them, bail.  This does allow us to
			 * fill raid0 from raid1.
			 */
			if ((flags & extra) && !(block_group->flags & extra))
				goto loop;
		}

have_block_group:
		cached = block_group_cache_done(block_group);
		if (unlikely(!cached)) {
			have_caching_bg = true;
			ret = cache_block_group(block_group, 0);
			BUG_ON(ret < 0);
			ret = 0;
		}

		if (unlikely(block_group->cached == BTRFS_CACHE_ERROR))
			goto loop;
		if (unlikely(block_group->ro))
			goto loop;

		/*
		 * Ok we want to try and use the cluster allocator, so
		 * lets look there
		 */
		if (last_ptr && use_cluster) {
			struct btrfs_block_group_cache *used_block_group;
			unsigned long aligned_cluster;
			/*
			 * the refill lock keeps out other
			 * people trying to start a new cluster
			 */
			used_block_group = btrfs_lock_cluster(block_group,
							      last_ptr,
							      delalloc);
			if (!used_block_group)
				goto refill_cluster;

			if (used_block_group != block_group &&
			    (used_block_group->ro ||
			     !block_group_bits(used_block_group, flags)))
				goto release_cluster;

			offset = btrfs_alloc_from_cluster(used_block_group,
						last_ptr,
						num_bytes,
						used_block_group->key.objectid,
						&max_extent_size);
			if (offset) {
				/* we have a block, we're done */
				spin_unlock(&last_ptr->refill_lock);
				trace_btrfs_reserve_extent_cluster(root,
						used_block_group,
						search_start, num_bytes);
				if (used_block_group != block_group) {
					btrfs_release_block_group(block_group,
								  delalloc);
					block_group = used_block_group;
				}
				goto checks;
			}

			WARN_ON(last_ptr->block_group != used_block_group);
release_cluster:
			/* If we are on LOOP_NO_EMPTY_SIZE, we can't
			 * set up a new clusters, so lets just skip it
			 * and let the allocator find whatever block
			 * it can find.  If we reach this point, we
			 * will have tried the cluster allocator
			 * plenty of times and not have found
			 * anything, so we are likely way too
			 * fragmented for the clustering stuff to find
			 * anything.
			 *
			 * However, if the cluster is taken from the
			 * current block group, release the cluster
			 * first, so that we stand a better chance of
			 * succeeding in the unclustered
			 * allocation.  */
			if (loop >= LOOP_NO_EMPTY_SIZE &&
			    used_block_group != block_group) {
				spin_unlock(&last_ptr->refill_lock);
				btrfs_release_block_group(used_block_group,
							  delalloc);
				goto unclustered_alloc;
			}

			/*
			 * this cluster didn't work out, free it and
			 * start over
			 */
			btrfs_return_cluster_to_free_space(NULL, last_ptr);

			if (used_block_group != block_group)
				btrfs_release_block_group(used_block_group,
							  delalloc);
refill_cluster:
			if (loop >= LOOP_NO_EMPTY_SIZE) {
				spin_unlock(&last_ptr->refill_lock);
				goto unclustered_alloc;
			}

			aligned_cluster = max_t(unsigned long,
						empty_cluster + empty_size,
					      block_group->full_stripe_len);

			/* allocate a cluster in this block group */
			ret = btrfs_find_space_cluster(root, block_group,
						       last_ptr, search_start,
						       num_bytes,
						       aligned_cluster);
			if (ret == 0) {
				/*
				 * now pull our allocation out of this
				 * cluster
				 */
				offset = btrfs_alloc_from_cluster(block_group,
							last_ptr,
							num_bytes,
							search_start,
							&max_extent_size);
				if (offset) {
					/* we found one, proceed */
					spin_unlock(&last_ptr->refill_lock);
					trace_btrfs_reserve_extent_cluster(root,
						block_group, search_start,
						num_bytes);
					goto checks;
				}
			} else if (!cached && loop > LOOP_CACHING_NOWAIT
				   && !failed_cluster_refill) {
				spin_unlock(&last_ptr->refill_lock);

				failed_cluster_refill = true;
				wait_block_group_cache_progress(block_group,
				       num_bytes + empty_cluster + empty_size);
				goto have_block_group;
			}

			/*
			 * at this point we either didn't find a cluster
			 * or we weren't able to allocate a block from our
			 * cluster.  Free the cluster we've been trying
			 * to use, and go to the next block group
			 */
			btrfs_return_cluster_to_free_space(NULL, last_ptr);
			spin_unlock(&last_ptr->refill_lock);
			goto loop;
		}

unclustered_alloc:
		/*
		 * We are doing an unclustered alloc, set the fragmented flag so
		 * we don't bother trying to setup a cluster again until we get
		 * more space.
		 */
		if (unlikely(last_ptr)) {
			spin_lock(&last_ptr->lock);
			last_ptr->fragmented = 1;
			spin_unlock(&last_ptr->lock);
		}
		spin_lock(&block_group->free_space_ctl->tree_lock);
		if (cached &&
		    block_group->free_space_ctl->free_space <
		    num_bytes + empty_cluster + empty_size) {
			if (block_group->free_space_ctl->free_space >
			    max_extent_size)
				max_extent_size =
					block_group->free_space_ctl->free_space;
			spin_unlock(&block_group->free_space_ctl->tree_lock);
			goto loop;
		}
		spin_unlock(&block_group->free_space_ctl->tree_lock);

		offset = btrfs_find_space_for_alloc(block_group, search_start,
						    num_bytes, empty_size,
						    &max_extent_size);
		/*
		 * If we didn't find a chunk, and we haven't failed on this
		 * block group before, and this block group is in the middle of
		 * caching and we are ok with waiting, then go ahead and wait
		 * for progress to be made, and set failed_alloc to true.
		 *
		 * If failed_alloc is true then we've already waited on this
		 * block group once and should move on to the next block group.
		 */
		if (!offset && !failed_alloc && !cached &&
		    loop > LOOP_CACHING_NOWAIT) {
			wait_block_group_cache_progress(block_group,
						num_bytes + empty_size);
			failed_alloc = true;
			goto have_block_group;
		} else if (!offset) {
			goto loop;
		}
checks:
		search_start = ALIGN(offset, root->stripesize);

		/* move on to the next group */
		if (search_start + num_bytes >
		    block_group->key.objectid + block_group->key.offset) {
			btrfs_add_free_space(block_group, offset, num_bytes);
			goto loop;
		}

		if (offset < search_start)
			btrfs_add_free_space(block_group, offset,
					     search_start - offset);
		BUG_ON(offset > search_start);

		ret = btrfs_add_reserved_bytes(block_group, ram_bytes,
				num_bytes, delalloc);
		if (ret == -EAGAIN) {
			btrfs_add_free_space(block_group, offset, num_bytes);
			goto loop;
		}
		btrfs_inc_block_group_reservations(block_group);

		/* we are all good, lets return */
		ins->objectid = search_start;
		ins->offset = num_bytes;

		trace_btrfs_reserve_extent(orig_root, block_group,
					   search_start, num_bytes);
		btrfs_release_block_group(block_group, delalloc);
		break;
loop:
		failed_cluster_refill = false;
		failed_alloc = false;
		BUG_ON(index != get_block_group_index(block_group));
		btrfs_release_block_group(block_group, delalloc);
	}
	up_read(&space_info->groups_sem);

	if ((loop == LOOP_CACHING_NOWAIT) && have_caching_bg
		&& !orig_have_caching_bg)
		orig_have_caching_bg = true;

	if (!ins->objectid && loop >= LOOP_CACHING_WAIT && have_caching_bg)
		goto search;

	if (!ins->objectid && ++index < BTRFS_NR_RAID_TYPES)
		goto search;

	/*
	 * LOOP_CACHING_NOWAIT, search partially cached block groups, kicking
	 *			caching kthreads as we move along
	 * LOOP_CACHING_WAIT, search everything, and wait if our bg is caching
	 * LOOP_ALLOC_CHUNK, force a chunk allocation and try again
	 * LOOP_NO_EMPTY_SIZE, set empty_size and empty_cluster to 0 and try
	 *			again
	 */
	if (!ins->objectid && loop < LOOP_NO_EMPTY_SIZE) {
		index = 0;
		if (loop == LOOP_CACHING_NOWAIT) {
			/*
			 * We want to skip the LOOP_CACHING_WAIT step if we
			 * don't have any uncached bgs and we've already done a
			 * full search through.
			 */
			if (orig_have_caching_bg || !full_search)
				loop = LOOP_CACHING_WAIT;
			else
				loop = LOOP_ALLOC_CHUNK;
		} else {
			loop++;
		}

		if (loop == LOOP_ALLOC_CHUNK) {
			struct btrfs_trans_handle *trans;
			int exist = 0;

			trans = current->journal_info;
			if (trans)
				exist = 1;
			else
				trans = btrfs_join_transaction(root);

			if (IS_ERR(trans)) {
				ret = PTR_ERR(trans);
				goto out;
			}

			ret = do_chunk_alloc(trans, root, flags,
					     CHUNK_ALLOC_FORCE);

			/*
			 * If we can't allocate a new chunk we've already looped
			 * through at least once, move on to the NO_EMPTY_SIZE
			 * case.
			 */
			if (ret == -ENOSPC)
				loop = LOOP_NO_EMPTY_SIZE;

			/*
			 * Do not bail out on ENOSPC since we
			 * can do more things.
			 */
			if (ret < 0 && ret != -ENOSPC)
				btrfs_abort_transaction(trans, ret);
			else
				ret = 0;
			if (!exist)
				btrfs_end_transaction(trans, root);
			if (ret)
				goto out;
		}

		if (loop == LOOP_NO_EMPTY_SIZE) {
			/*
			 * Don't loop again if we already have no empty_size and
			 * no empty_cluster.
			 */
			if (empty_size == 0 &&
			    empty_cluster == 0) {
				ret = -ENOSPC;
				goto out;
			}
			empty_size = 0;
			empty_cluster = 0;
		}

		goto search;
	} else if (!ins->objectid) {
		ret = -ENOSPC;
	} else if (ins->objectid) {
		if (!use_cluster && last_ptr) {
			spin_lock(&last_ptr->lock);
			last_ptr->window_start = ins->objectid;
			spin_unlock(&last_ptr->lock);
		}
		ret = 0;
	}
out:
	if (ret == -ENOSPC) {
		spin_lock(&space_info->lock);
		space_info->max_extent_size = max_extent_size;
		spin_unlock(&space_info->lock);
		ins->offset = max_extent_size;
	}
	return ret;
}

static void dump_space_info(struct btrfs_space_info *info, u64 bytes,
			    int dump_block_groups)
{
	struct btrfs_block_group_cache *cache;
	int index = 0;

	spin_lock(&info->lock);
	printk(KERN_INFO "BTRFS: space_info %llu has %llu free, is %sfull\n",
	       info->flags,
	       info->total_bytes - info->bytes_used - info->bytes_pinned -
	       info->bytes_reserved - info->bytes_readonly -
	       info->bytes_may_use, (info->full) ? "" : "not ");
	printk(KERN_INFO "BTRFS: space_info total=%llu, used=%llu, pinned=%llu, "
	       "reserved=%llu, may_use=%llu, readonly=%llu\n",
	       info->total_bytes, info->bytes_used, info->bytes_pinned,
	       info->bytes_reserved, info->bytes_may_use,
	       info->bytes_readonly);
	spin_unlock(&info->lock);

	if (!dump_block_groups)
		return;

	down_read(&info->groups_sem);
again:
	list_for_each_entry(cache, &info->block_groups[index], list) {
		spin_lock(&cache->lock);
		printk(KERN_INFO "BTRFS: "
			   "block group %llu has %llu bytes, "
			   "%llu used %llu pinned %llu reserved %s\n",
		       cache->key.objectid, cache->key.offset,
		       btrfs_block_group_used(&cache->item), cache->pinned,
		       cache->reserved, cache->ro ? "[readonly]" : "");
		btrfs_dump_free_space(cache, bytes);
		spin_unlock(&cache->lock);
	}
	if (++index < BTRFS_NR_RAID_TYPES)
		goto again;
	up_read(&info->groups_sem);
}

int btrfs_reserve_extent(struct btrfs_root *root, u64 ram_bytes,
			 u64 num_bytes, u64 min_alloc_size,
			 u64 empty_size, u64 hint_byte,
			 struct btrfs_key *ins, int is_data, int delalloc)
{
	bool final_tried = num_bytes == min_alloc_size;
	u64 flags;
	int ret;

	flags = btrfs_get_alloc_profile(root, is_data);
again:
	WARN_ON(num_bytes < root->sectorsize);
	ret = find_free_extent(root, ram_bytes, num_bytes, empty_size,
			       hint_byte, ins, flags, delalloc);
	if (!ret && !is_data) {
		btrfs_dec_block_group_reservations(root->fs_info,
						   ins->objectid);
	} else if (ret == -ENOSPC) {
		if (!final_tried && ins->offset) {
			num_bytes = min(num_bytes >> 1, ins->offset);
			num_bytes = round_down(num_bytes, root->sectorsize);
			num_bytes = max(num_bytes, min_alloc_size);
			ram_bytes = num_bytes;
			if (num_bytes == min_alloc_size)
				final_tried = true;
			goto again;
		} else if (btrfs_test_opt(root->fs_info, ENOSPC_DEBUG)) {
			struct btrfs_space_info *sinfo;

			sinfo = __find_space_info(root->fs_info, flags);
			btrfs_err(root->fs_info, "allocation failed flags %llu, wanted %llu",
				flags, num_bytes);
			if (sinfo)
				dump_space_info(sinfo, num_bytes, 1);
		}
	}

	return ret;
}

static int __btrfs_free_reserved_extent(struct btrfs_root *root,
					u64 start, u64 len,
					int pin, int delalloc)
{
	struct btrfs_block_group_cache *cache;
	int ret = 0;

	cache = btrfs_lookup_block_group(root->fs_info, start);
	if (!cache) {
		btrfs_err(root->fs_info, "Unable to find block group for %llu",
			start);
		return -ENOSPC;
	}

	if (pin)
		pin_down_extent(root, cache, start, len, 1);
	else {
		if (btrfs_test_opt(root->fs_info, DISCARD))
			ret = btrfs_discard_extent(root, start, len, NULL);
		btrfs_add_free_space(cache, start, len);
		btrfs_free_reserved_bytes(cache, len, delalloc);
		trace_btrfs_reserved_extent_free(root, start, len);
	}

	btrfs_put_block_group(cache);
	return ret;
}

int btrfs_free_reserved_extent(struct btrfs_root *root,
			       u64 start, u64 len, int delalloc)
{
	return __btrfs_free_reserved_extent(root, start, len, 0, delalloc);
}

int btrfs_free_and_pin_reserved_extent(struct btrfs_root *root,
				       u64 start, u64 len)
{
	return __btrfs_free_reserved_extent(root, start, len, 1, 0);
}

static int alloc_reserved_file_extent(struct btrfs_trans_handle *trans,
				      struct btrfs_root *root,
				      u64 parent, u64 root_objectid,
				      u64 flags, u64 owner, u64 offset,
				      struct btrfs_key *ins, int ref_mod)
{
	int ret;
	struct btrfs_fs_info *fs_info = root->fs_info;
	struct btrfs_extent_item *extent_item;
	struct btrfs_extent_inline_ref *iref;
	struct btrfs_path *path;
	struct extent_buffer *leaf;
	int type;
	u32 size;

	if (parent > 0)
		type = BTRFS_SHARED_DATA_REF_KEY;
	else
		type = BTRFS_EXTENT_DATA_REF_KEY;

	size = sizeof(*extent_item) + btrfs_extent_inline_ref_size(type);

	path = btrfs_alloc_path();
	if (!path)
		return -ENOMEM;

	path->leave_spinning = 1;
	ret = btrfs_insert_empty_item(trans, fs_info->extent_root, path,
				      ins, size);
	if (ret) {
		btrfs_free_path(path);
		return ret;
	}

	leaf = path->nodes[0];
	extent_item = btrfs_item_ptr(leaf, path->slots[0],
				     struct btrfs_extent_item);
	btrfs_set_extent_refs(leaf, extent_item, ref_mod);
	btrfs_set_extent_generation(leaf, extent_item, trans->transid);
	btrfs_set_extent_flags(leaf, extent_item,
			       flags | BTRFS_EXTENT_FLAG_DATA);

	iref = (struct btrfs_extent_inline_ref *)(extent_item + 1);
	btrfs_set_extent_inline_ref_type(leaf, iref, type);
	if (parent > 0) {
		struct btrfs_shared_data_ref *ref;
		ref = (struct btrfs_shared_data_ref *)(iref + 1);
		btrfs_set_extent_inline_ref_offset(leaf, iref, parent);
		btrfs_set_shared_data_ref_count(leaf, ref, ref_mod);
	} else {
		struct btrfs_extent_data_ref *ref;
		ref = (struct btrfs_extent_data_ref *)(&iref->offset);
		btrfs_set_extent_data_ref_root(leaf, ref, root_objectid);
		btrfs_set_extent_data_ref_objectid(leaf, ref, owner);
		btrfs_set_extent_data_ref_offset(leaf, ref, offset);
		btrfs_set_extent_data_ref_count(leaf, ref, ref_mod);
	}

	btrfs_mark_buffer_dirty(path->nodes[0]);
	btrfs_free_path(path);

	ret = remove_from_free_space_tree(trans, fs_info, ins->objectid,
					  ins->offset);
	if (ret)
		return ret;

	ret = update_block_group(trans, root, ins->objectid, ins->offset, 1);
	if (ret) { /* -ENOENT, logic error */
		btrfs_err(fs_info, "update block group failed for %llu %llu",
			ins->objectid, ins->offset);
		BUG();
	}
	trace_btrfs_reserved_extent_alloc(root, ins->objectid, ins->offset);
	return ret;
}

static int alloc_reserved_tree_block(struct btrfs_trans_handle *trans,
				     struct btrfs_root *root,
				     u64 parent, u64 root_objectid,
				     u64 flags, struct btrfs_disk_key *key,
				     int level, struct btrfs_key *ins)
{
	int ret;
	struct btrfs_fs_info *fs_info = root->fs_info;
	struct btrfs_extent_item *extent_item;
	struct btrfs_tree_block_info *block_info;
	struct btrfs_extent_inline_ref *iref;
	struct btrfs_path *path;
	struct extent_buffer *leaf;
	u32 size = sizeof(*extent_item) + sizeof(*iref);
	u64 num_bytes = ins->offset;
	bool skinny_metadata = btrfs_fs_incompat(root->fs_info,
						 SKINNY_METADATA);

	if (!skinny_metadata)
		size += sizeof(*block_info);

	path = btrfs_alloc_path();
	if (!path) {
		btrfs_free_and_pin_reserved_extent(root, ins->objectid,
						   root->nodesize);
		return -ENOMEM;
	}

	path->leave_spinning = 1;
	ret = btrfs_insert_empty_item(trans, fs_info->extent_root, path,
				      ins, size);
	if (ret) {
		btrfs_free_path(path);
		btrfs_free_and_pin_reserved_extent(root, ins->objectid,
						   root->nodesize);
		return ret;
	}

	leaf = path->nodes[0];
	extent_item = btrfs_item_ptr(leaf, path->slots[0],
				     struct btrfs_extent_item);
	btrfs_set_extent_refs(leaf, extent_item, 1);
	btrfs_set_extent_generation(leaf, extent_item, trans->transid);
	btrfs_set_extent_flags(leaf, extent_item,
			       flags | BTRFS_EXTENT_FLAG_TREE_BLOCK);

	if (skinny_metadata) {
		iref = (struct btrfs_extent_inline_ref *)(extent_item + 1);
		num_bytes = root->nodesize;
	} else {
		block_info = (struct btrfs_tree_block_info *)(extent_item + 1);
		btrfs_set_tree_block_key(leaf, block_info, key);
		btrfs_set_tree_block_level(leaf, block_info, level);
		iref = (struct btrfs_extent_inline_ref *)(block_info + 1);
	}

	if (parent > 0) {
		BUG_ON(!(flags & BTRFS_BLOCK_FLAG_FULL_BACKREF));
		btrfs_set_extent_inline_ref_type(leaf, iref,
						 BTRFS_SHARED_BLOCK_REF_KEY);
		btrfs_set_extent_inline_ref_offset(leaf, iref, parent);
	} else {
		btrfs_set_extent_inline_ref_type(leaf, iref,
						 BTRFS_TREE_BLOCK_REF_KEY);
		btrfs_set_extent_inline_ref_offset(leaf, iref, root_objectid);
	}

	btrfs_mark_buffer_dirty(leaf);
	btrfs_free_path(path);

	ret = remove_from_free_space_tree(trans, fs_info, ins->objectid,
					  num_bytes);
	if (ret)
		return ret;

	ret = update_block_group(trans, root, ins->objectid, root->nodesize,
				 1);
	if (ret) { /* -ENOENT, logic error */
		btrfs_err(fs_info, "update block group failed for %llu %llu",
			ins->objectid, ins->offset);
		BUG();
	}

	trace_btrfs_reserved_extent_alloc(root, ins->objectid, root->nodesize);
	return ret;
}

int btrfs_alloc_reserved_file_extent(struct btrfs_trans_handle *trans,
				     struct btrfs_root *root,
				     u64 root_objectid, u64 owner,
				     u64 offset, u64 ram_bytes,
				     struct btrfs_key *ins)
{
	int ret;

	BUG_ON(root_objectid == BTRFS_TREE_LOG_OBJECTID);

	ret = btrfs_add_delayed_data_ref(root->fs_info, trans, ins->objectid,
					 ins->offset, 0,
					 root_objectid, owner, offset,
					 ram_bytes, BTRFS_ADD_DELAYED_EXTENT,
					 NULL);
	return ret;
}

/*
 * this is used by the tree logging recovery code.  It records that
 * an extent has been allocated and makes sure to clear the free
 * space cache bits as well
 */
int btrfs_alloc_logged_file_extent(struct btrfs_trans_handle *trans,
				   struct btrfs_root *root,
				   u64 root_objectid, u64 owner, u64 offset,
				   struct btrfs_key *ins)
{
	int ret;
	struct btrfs_block_group_cache *block_group;
	struct btrfs_space_info *space_info;

	/*
	 * Mixed block groups will exclude before processing the log so we only
	 * need to do the exclude dance if this fs isn't mixed.
	 */
	if (!btrfs_fs_incompat(root->fs_info, MIXED_GROUPS)) {
		ret = __exclude_logged_extent(root, ins->objectid, ins->offset);
		if (ret)
			return ret;
	}

	block_group = btrfs_lookup_block_group(root->fs_info, ins->objectid);
	if (!block_group)
		return -EINVAL;

<<<<<<< HEAD
	ret = btrfs_add_reserved_bytes(block_group, ins->offset,
				       ins->offset, 0);
	BUG_ON(ret); /* logic error */
=======
	space_info = block_group->space_info;
	spin_lock(&space_info->lock);
	spin_lock(&block_group->lock);
	space_info->bytes_reserved += ins->offset;
	block_group->reserved += ins->offset;
	spin_unlock(&block_group->lock);
	spin_unlock(&space_info->lock);

>>>>>>> b50fd0bd
	ret = alloc_reserved_file_extent(trans, root, 0, root_objectid,
					 0, owner, offset, ins, 1);
	btrfs_put_block_group(block_group);
	return ret;
}

static struct extent_buffer *
btrfs_init_new_buffer(struct btrfs_trans_handle *trans, struct btrfs_root *root,
		      u64 bytenr, int level)
{
	struct extent_buffer *buf;

	buf = btrfs_find_create_tree_block(root, bytenr);
	if (IS_ERR(buf))
		return buf;

	btrfs_set_header_generation(buf, trans->transid);
	btrfs_set_buffer_lockdep_class(root->root_key.objectid, buf, level);
	btrfs_tree_lock(buf);
	clean_tree_block(trans, root->fs_info, buf);
	clear_bit(EXTENT_BUFFER_STALE, &buf->bflags);

	btrfs_set_lock_blocking(buf);
	set_extent_buffer_uptodate(buf);

	if (root->root_key.objectid == BTRFS_TREE_LOG_OBJECTID) {
		buf->log_index = root->log_transid % 2;
		/*
		 * we allow two log transactions at a time, use different
		 * EXENT bit to differentiate dirty pages.
		 */
		if (buf->log_index == 0)
			set_extent_dirty(&root->dirty_log_pages, buf->start,
					buf->start + buf->len - 1, GFP_NOFS);
		else
			set_extent_new(&root->dirty_log_pages, buf->start,
					buf->start + buf->len - 1);
	} else {
		buf->log_index = -1;
		set_extent_dirty(&trans->transaction->dirty_pages, buf->start,
			 buf->start + buf->len - 1, GFP_NOFS);
	}
	trans->dirty = true;
	/* this returns a buffer locked for blocking */
	return buf;
}

static struct btrfs_block_rsv *
use_block_rsv(struct btrfs_trans_handle *trans,
	      struct btrfs_root *root, u32 blocksize)
{
	struct btrfs_block_rsv *block_rsv;
	struct btrfs_block_rsv *global_rsv = &root->fs_info->global_block_rsv;
	int ret;
	bool global_updated = false;

	block_rsv = get_block_rsv(trans, root);

	if (unlikely(block_rsv->size == 0))
		goto try_reserve;
again:
	ret = block_rsv_use_bytes(block_rsv, blocksize);
	if (!ret)
		return block_rsv;

	if (block_rsv->failfast)
		return ERR_PTR(ret);

	if (block_rsv->type == BTRFS_BLOCK_RSV_GLOBAL && !global_updated) {
		global_updated = true;
		update_global_block_rsv(root->fs_info);
		goto again;
	}

	if (btrfs_test_opt(root->fs_info, ENOSPC_DEBUG)) {
		static DEFINE_RATELIMIT_STATE(_rs,
				DEFAULT_RATELIMIT_INTERVAL * 10,
				/*DEFAULT_RATELIMIT_BURST*/ 1);
		if (__ratelimit(&_rs))
			WARN(1, KERN_DEBUG
				"BTRFS: block rsv returned %d\n", ret);
	}
try_reserve:
	ret = reserve_metadata_bytes(root, block_rsv, blocksize,
				     BTRFS_RESERVE_NO_FLUSH);
	if (!ret)
		return block_rsv;
	/*
	 * If we couldn't reserve metadata bytes try and use some from
	 * the global reserve if its space type is the same as the global
	 * reservation.
	 */
	if (block_rsv->type != BTRFS_BLOCK_RSV_GLOBAL &&
	    block_rsv->space_info == global_rsv->space_info) {
		ret = block_rsv_use_bytes(global_rsv, blocksize);
		if (!ret)
			return global_rsv;
	}
	return ERR_PTR(ret);
}

static void unuse_block_rsv(struct btrfs_fs_info *fs_info,
			    struct btrfs_block_rsv *block_rsv, u32 blocksize)
{
	block_rsv_add_bytes(block_rsv, blocksize, 0);
	block_rsv_release_bytes(fs_info, block_rsv, NULL, 0);
}

/*
 * finds a free extent and does all the dirty work required for allocation
 * returns the tree buffer or an ERR_PTR on error.
 */
struct extent_buffer *btrfs_alloc_tree_block(struct btrfs_trans_handle *trans,
					struct btrfs_root *root,
					u64 parent, u64 root_objectid,
					struct btrfs_disk_key *key, int level,
					u64 hint, u64 empty_size)
{
	struct btrfs_key ins;
	struct btrfs_block_rsv *block_rsv;
	struct extent_buffer *buf;
	struct btrfs_delayed_extent_op *extent_op;
	u64 flags = 0;
	int ret;
	u32 blocksize = root->nodesize;
	bool skinny_metadata = btrfs_fs_incompat(root->fs_info,
						 SKINNY_METADATA);

#ifdef CONFIG_BTRFS_FS_RUN_SANITY_TESTS
	if (btrfs_is_testing(root->fs_info)) {
		buf = btrfs_init_new_buffer(trans, root, root->alloc_bytenr,
					    level);
		if (!IS_ERR(buf))
			root->alloc_bytenr += blocksize;
		return buf;
	}
#endif

	block_rsv = use_block_rsv(trans, root, blocksize);
	if (IS_ERR(block_rsv))
		return ERR_CAST(block_rsv);

	ret = btrfs_reserve_extent(root, blocksize, blocksize, blocksize,
				   empty_size, hint, &ins, 0, 0);
	if (ret)
		goto out_unuse;

	buf = btrfs_init_new_buffer(trans, root, ins.objectid, level);
	if (IS_ERR(buf)) {
		ret = PTR_ERR(buf);
		goto out_free_reserved;
	}

	if (root_objectid == BTRFS_TREE_RELOC_OBJECTID) {
		if (parent == 0)
			parent = ins.objectid;
		flags |= BTRFS_BLOCK_FLAG_FULL_BACKREF;
	} else
		BUG_ON(parent > 0);

	if (root_objectid != BTRFS_TREE_LOG_OBJECTID) {
		extent_op = btrfs_alloc_delayed_extent_op();
		if (!extent_op) {
			ret = -ENOMEM;
			goto out_free_buf;
		}
		if (key)
			memcpy(&extent_op->key, key, sizeof(extent_op->key));
		else
			memset(&extent_op->key, 0, sizeof(extent_op->key));
		extent_op->flags_to_set = flags;
		extent_op->update_key = skinny_metadata ? false : true;
		extent_op->update_flags = true;
		extent_op->is_data = false;
		extent_op->level = level;

		ret = btrfs_add_delayed_tree_ref(root->fs_info, trans,
						 ins.objectid, ins.offset,
						 parent, root_objectid, level,
						 BTRFS_ADD_DELAYED_EXTENT,
						 extent_op);
		if (ret)
			goto out_free_delayed;
	}
	return buf;

out_free_delayed:
	btrfs_free_delayed_extent_op(extent_op);
out_free_buf:
	free_extent_buffer(buf);
out_free_reserved:
	btrfs_free_reserved_extent(root, ins.objectid, ins.offset, 0);
out_unuse:
	unuse_block_rsv(root->fs_info, block_rsv, blocksize);
	return ERR_PTR(ret);
}

struct walk_control {
	u64 refs[BTRFS_MAX_LEVEL];
	u64 flags[BTRFS_MAX_LEVEL];
	struct btrfs_key update_progress;
	int stage;
	int level;
	int shared_level;
	int update_ref;
	int keep_locks;
	int reada_slot;
	int reada_count;
	int for_reloc;
};

#define DROP_REFERENCE	1
#define UPDATE_BACKREF	2

static noinline void reada_walk_down(struct btrfs_trans_handle *trans,
				     struct btrfs_root *root,
				     struct walk_control *wc,
				     struct btrfs_path *path)
{
	u64 bytenr;
	u64 generation;
	u64 refs;
	u64 flags;
	u32 nritems;
	u32 blocksize;
	struct btrfs_key key;
	struct extent_buffer *eb;
	int ret;
	int slot;
	int nread = 0;

	if (path->slots[wc->level] < wc->reada_slot) {
		wc->reada_count = wc->reada_count * 2 / 3;
		wc->reada_count = max(wc->reada_count, 2);
	} else {
		wc->reada_count = wc->reada_count * 3 / 2;
		wc->reada_count = min_t(int, wc->reada_count,
					BTRFS_NODEPTRS_PER_BLOCK(root));
	}

	eb = path->nodes[wc->level];
	nritems = btrfs_header_nritems(eb);
	blocksize = root->nodesize;

	for (slot = path->slots[wc->level]; slot < nritems; slot++) {
		if (nread >= wc->reada_count)
			break;

		cond_resched();
		bytenr = btrfs_node_blockptr(eb, slot);
		generation = btrfs_node_ptr_generation(eb, slot);

		if (slot == path->slots[wc->level])
			goto reada;

		if (wc->stage == UPDATE_BACKREF &&
		    generation <= root->root_key.offset)
			continue;

		/* We don't lock the tree block, it's OK to be racy here */
		ret = btrfs_lookup_extent_info(trans, root, bytenr,
					       wc->level - 1, 1, &refs,
					       &flags);
		/* We don't care about errors in readahead. */
		if (ret < 0)
			continue;
		BUG_ON(refs == 0);

		if (wc->stage == DROP_REFERENCE) {
			if (refs == 1)
				goto reada;

			if (wc->level == 1 &&
			    (flags & BTRFS_BLOCK_FLAG_FULL_BACKREF))
				continue;
			if (!wc->update_ref ||
			    generation <= root->root_key.offset)
				continue;
			btrfs_node_key_to_cpu(eb, &key, slot);
			ret = btrfs_comp_cpu_keys(&key,
						  &wc->update_progress);
			if (ret < 0)
				continue;
		} else {
			if (wc->level == 1 &&
			    (flags & BTRFS_BLOCK_FLAG_FULL_BACKREF))
				continue;
		}
reada:
		readahead_tree_block(root, bytenr);
		nread++;
	}
	wc->reada_slot = slot;
}

static int account_leaf_items(struct btrfs_trans_handle *trans,
			      struct btrfs_root *root,
			      struct extent_buffer *eb)
{
	int nr = btrfs_header_nritems(eb);
	int i, extent_type, ret;
	struct btrfs_key key;
	struct btrfs_file_extent_item *fi;
	u64 bytenr, num_bytes;

	/* We can be called directly from walk_up_proc() */
	if (!root->fs_info->quota_enabled)
		return 0;

	for (i = 0; i < nr; i++) {
		btrfs_item_key_to_cpu(eb, &key, i);

		if (key.type != BTRFS_EXTENT_DATA_KEY)
			continue;

		fi = btrfs_item_ptr(eb, i, struct btrfs_file_extent_item);
		/* filter out non qgroup-accountable extents  */
		extent_type = btrfs_file_extent_type(eb, fi);

		if (extent_type == BTRFS_FILE_EXTENT_INLINE)
			continue;

		bytenr = btrfs_file_extent_disk_bytenr(eb, fi);
		if (!bytenr)
			continue;

		num_bytes = btrfs_file_extent_disk_num_bytes(eb, fi);

		ret = btrfs_qgroup_insert_dirty_extent(trans, root->fs_info,
				bytenr, num_bytes, GFP_NOFS);
		if (ret)
			return ret;
	}
	return 0;
}

/*
 * Walk up the tree from the bottom, freeing leaves and any interior
 * nodes which have had all slots visited. If a node (leaf or
 * interior) is freed, the node above it will have it's slot
 * incremented. The root node will never be freed.
 *
 * At the end of this function, we should have a path which has all
 * slots incremented to the next position for a search. If we need to
 * read a new node it will be NULL and the node above it will have the
 * correct slot selected for a later read.
 *
 * If we increment the root nodes slot counter past the number of
 * elements, 1 is returned to signal completion of the search.
 */
static int adjust_slots_upwards(struct btrfs_root *root,
				struct btrfs_path *path, int root_level)
{
	int level = 0;
	int nr, slot;
	struct extent_buffer *eb;

	if (root_level == 0)
		return 1;

	while (level <= root_level) {
		eb = path->nodes[level];
		nr = btrfs_header_nritems(eb);
		path->slots[level]++;
		slot = path->slots[level];
		if (slot >= nr || level == 0) {
			/*
			 * Don't free the root -  we will detect this
			 * condition after our loop and return a
			 * positive value for caller to stop walking the tree.
			 */
			if (level != root_level) {
				btrfs_tree_unlock_rw(eb, path->locks[level]);
				path->locks[level] = 0;

				free_extent_buffer(eb);
				path->nodes[level] = NULL;
				path->slots[level] = 0;
			}
		} else {
			/*
			 * We have a valid slot to walk back down
			 * from. Stop here so caller can process these
			 * new nodes.
			 */
			break;
		}

		level++;
	}

	eb = path->nodes[root_level];
	if (path->slots[root_level] >= btrfs_header_nritems(eb))
		return 1;

	return 0;
}

/*
 * root_eb is the subtree root and is locked before this function is called.
 */
static int account_shared_subtree(struct btrfs_trans_handle *trans,
				  struct btrfs_root *root,
				  struct extent_buffer *root_eb,
				  u64 root_gen,
				  int root_level)
{
	int ret = 0;
	int level;
	struct extent_buffer *eb = root_eb;
	struct btrfs_path *path = NULL;

	BUG_ON(root_level < 0 || root_level > BTRFS_MAX_LEVEL);
	BUG_ON(root_eb == NULL);

	if (!root->fs_info->quota_enabled)
		return 0;

	if (!extent_buffer_uptodate(root_eb)) {
		ret = btrfs_read_buffer(root_eb, root_gen);
		if (ret)
			goto out;
	}

	if (root_level == 0) {
		ret = account_leaf_items(trans, root, root_eb);
		goto out;
	}

	path = btrfs_alloc_path();
	if (!path)
		return -ENOMEM;

	/*
	 * Walk down the tree.  Missing extent blocks are filled in as
	 * we go. Metadata is accounted every time we read a new
	 * extent block.
	 *
	 * When we reach a leaf, we account for file extent items in it,
	 * walk back up the tree (adjusting slot pointers as we go)
	 * and restart the search process.
	 */
	extent_buffer_get(root_eb); /* For path */
	path->nodes[root_level] = root_eb;
	path->slots[root_level] = 0;
	path->locks[root_level] = 0; /* so release_path doesn't try to unlock */
walk_down:
	level = root_level;
	while (level >= 0) {
		if (path->nodes[level] == NULL) {
			int parent_slot;
			u64 child_gen;
			u64 child_bytenr;

			/* We need to get child blockptr/gen from
			 * parent before we can read it. */
			eb = path->nodes[level + 1];
			parent_slot = path->slots[level + 1];
			child_bytenr = btrfs_node_blockptr(eb, parent_slot);
			child_gen = btrfs_node_ptr_generation(eb, parent_slot);

			eb = read_tree_block(root, child_bytenr, child_gen);
			if (IS_ERR(eb)) {
				ret = PTR_ERR(eb);
				goto out;
			} else if (!extent_buffer_uptodate(eb)) {
				free_extent_buffer(eb);
				ret = -EIO;
				goto out;
			}

			path->nodes[level] = eb;
			path->slots[level] = 0;

			btrfs_tree_read_lock(eb);
			btrfs_set_lock_blocking_rw(eb, BTRFS_READ_LOCK);
			path->locks[level] = BTRFS_READ_LOCK_BLOCKING;

			ret = btrfs_qgroup_insert_dirty_extent(trans,
					root->fs_info, child_bytenr,
					root->nodesize, GFP_NOFS);
			if (ret)
				goto out;
		}

		if (level == 0) {
			ret = account_leaf_items(trans, root, path->nodes[level]);
			if (ret)
				goto out;

			/* Nonzero return here means we completed our search */
			ret = adjust_slots_upwards(root, path, root_level);
			if (ret)
				break;

			/* Restart search with new slots */
			goto walk_down;
		}

		level--;
	}

	ret = 0;
out:
	btrfs_free_path(path);

	return ret;
}

/*
 * helper to process tree block while walking down the tree.
 *
 * when wc->stage == UPDATE_BACKREF, this function updates
 * back refs for pointers in the block.
 *
 * NOTE: return value 1 means we should stop walking down.
 */
static noinline int walk_down_proc(struct btrfs_trans_handle *trans,
				   struct btrfs_root *root,
				   struct btrfs_path *path,
				   struct walk_control *wc, int lookup_info)
{
	int level = wc->level;
	struct extent_buffer *eb = path->nodes[level];
	u64 flag = BTRFS_BLOCK_FLAG_FULL_BACKREF;
	int ret;

	if (wc->stage == UPDATE_BACKREF &&
	    btrfs_header_owner(eb) != root->root_key.objectid)
		return 1;

	/*
	 * when reference count of tree block is 1, it won't increase
	 * again. once full backref flag is set, we never clear it.
	 */
	if (lookup_info &&
	    ((wc->stage == DROP_REFERENCE && wc->refs[level] != 1) ||
	     (wc->stage == UPDATE_BACKREF && !(wc->flags[level] & flag)))) {
		BUG_ON(!path->locks[level]);
		ret = btrfs_lookup_extent_info(trans, root,
					       eb->start, level, 1,
					       &wc->refs[level],
					       &wc->flags[level]);
		BUG_ON(ret == -ENOMEM);
		if (ret)
			return ret;
		BUG_ON(wc->refs[level] == 0);
	}

	if (wc->stage == DROP_REFERENCE) {
		if (wc->refs[level] > 1)
			return 1;

		if (path->locks[level] && !wc->keep_locks) {
			btrfs_tree_unlock_rw(eb, path->locks[level]);
			path->locks[level] = 0;
		}
		return 0;
	}

	/* wc->stage == UPDATE_BACKREF */
	if (!(wc->flags[level] & flag)) {
		BUG_ON(!path->locks[level]);
		ret = btrfs_inc_ref(trans, root, eb, 1);
		BUG_ON(ret); /* -ENOMEM */
		ret = btrfs_dec_ref(trans, root, eb, 0);
		BUG_ON(ret); /* -ENOMEM */
		ret = btrfs_set_disk_extent_flags(trans, root, eb->start,
						  eb->len, flag,
						  btrfs_header_level(eb), 0);
		BUG_ON(ret); /* -ENOMEM */
		wc->flags[level] |= flag;
	}

	/*
	 * the block is shared by multiple trees, so it's not good to
	 * keep the tree lock
	 */
	if (path->locks[level] && level > 0) {
		btrfs_tree_unlock_rw(eb, path->locks[level]);
		path->locks[level] = 0;
	}
	return 0;
}

/*
 * helper to process tree block pointer.
 *
 * when wc->stage == DROP_REFERENCE, this function checks
 * reference count of the block pointed to. if the block
 * is shared and we need update back refs for the subtree
 * rooted at the block, this function changes wc->stage to
 * UPDATE_BACKREF. if the block is shared and there is no
 * need to update back, this function drops the reference
 * to the block.
 *
 * NOTE: return value 1 means we should stop walking down.
 */
static noinline int do_walk_down(struct btrfs_trans_handle *trans,
				 struct btrfs_root *root,
				 struct btrfs_path *path,
				 struct walk_control *wc, int *lookup_info)
{
	u64 bytenr;
	u64 generation;
	u64 parent;
	u32 blocksize;
	struct btrfs_key key;
	struct extent_buffer *next;
	int level = wc->level;
	int reada = 0;
	int ret = 0;
	bool need_account = false;

	generation = btrfs_node_ptr_generation(path->nodes[level],
					       path->slots[level]);
	/*
	 * if the lower level block was created before the snapshot
	 * was created, we know there is no need to update back refs
	 * for the subtree
	 */
	if (wc->stage == UPDATE_BACKREF &&
	    generation <= root->root_key.offset) {
		*lookup_info = 1;
		return 1;
	}

	bytenr = btrfs_node_blockptr(path->nodes[level], path->slots[level]);
	blocksize = root->nodesize;

	next = btrfs_find_tree_block(root->fs_info, bytenr);
	if (!next) {
		next = btrfs_find_create_tree_block(root, bytenr);
		if (IS_ERR(next))
			return PTR_ERR(next);

		btrfs_set_buffer_lockdep_class(root->root_key.objectid, next,
					       level - 1);
		reada = 1;
	}
	btrfs_tree_lock(next);
	btrfs_set_lock_blocking(next);

	ret = btrfs_lookup_extent_info(trans, root, bytenr, level - 1, 1,
				       &wc->refs[level - 1],
				       &wc->flags[level - 1]);
	if (ret < 0) {
		btrfs_tree_unlock(next);
		return ret;
	}

	if (unlikely(wc->refs[level - 1] == 0)) {
		btrfs_err(root->fs_info, "Missing references.");
		BUG();
	}
	*lookup_info = 0;

	if (wc->stage == DROP_REFERENCE) {
		if (wc->refs[level - 1] > 1) {
			need_account = true;
			if (level == 1 &&
			    (wc->flags[0] & BTRFS_BLOCK_FLAG_FULL_BACKREF))
				goto skip;

			if (!wc->update_ref ||
			    generation <= root->root_key.offset)
				goto skip;

			btrfs_node_key_to_cpu(path->nodes[level], &key,
					      path->slots[level]);
			ret = btrfs_comp_cpu_keys(&key, &wc->update_progress);
			if (ret < 0)
				goto skip;

			wc->stage = UPDATE_BACKREF;
			wc->shared_level = level - 1;
		}
	} else {
		if (level == 1 &&
		    (wc->flags[0] & BTRFS_BLOCK_FLAG_FULL_BACKREF))
			goto skip;
	}

	if (!btrfs_buffer_uptodate(next, generation, 0)) {
		btrfs_tree_unlock(next);
		free_extent_buffer(next);
		next = NULL;
		*lookup_info = 1;
	}

	if (!next) {
		if (reada && level == 1)
			reada_walk_down(trans, root, wc, path);
		next = read_tree_block(root, bytenr, generation);
		if (IS_ERR(next)) {
			return PTR_ERR(next);
		} else if (!extent_buffer_uptodate(next)) {
			free_extent_buffer(next);
			return -EIO;
		}
		btrfs_tree_lock(next);
		btrfs_set_lock_blocking(next);
	}

	level--;
	BUG_ON(level != btrfs_header_level(next));
	path->nodes[level] = next;
	path->slots[level] = 0;
	path->locks[level] = BTRFS_WRITE_LOCK_BLOCKING;
	wc->level = level;
	if (wc->level == 1)
		wc->reada_slot = 0;
	return 0;
skip:
	wc->refs[level - 1] = 0;
	wc->flags[level - 1] = 0;
	if (wc->stage == DROP_REFERENCE) {
		if (wc->flags[level] & BTRFS_BLOCK_FLAG_FULL_BACKREF) {
			parent = path->nodes[level]->start;
		} else {
			BUG_ON(root->root_key.objectid !=
			       btrfs_header_owner(path->nodes[level]));
			parent = 0;
		}

		if (need_account) {
			ret = account_shared_subtree(trans, root, next,
						     generation, level - 1);
			if (ret) {
				btrfs_err_rl(root->fs_info,
					"Error "
					"%d accounting shared subtree. Quota "
					"is out of sync, rescan required.",
					ret);
			}
		}
		ret = btrfs_free_extent(trans, root, bytenr, blocksize, parent,
				root->root_key.objectid, level - 1, 0);
		BUG_ON(ret); /* -ENOMEM */
	}
	btrfs_tree_unlock(next);
	free_extent_buffer(next);
	*lookup_info = 1;
	return 1;
}

/*
 * helper to process tree block while walking up the tree.
 *
 * when wc->stage == DROP_REFERENCE, this function drops
 * reference count on the block.
 *
 * when wc->stage == UPDATE_BACKREF, this function changes
 * wc->stage back to DROP_REFERENCE if we changed wc->stage
 * to UPDATE_BACKREF previously while processing the block.
 *
 * NOTE: return value 1 means we should stop walking up.
 */
static noinline int walk_up_proc(struct btrfs_trans_handle *trans,
				 struct btrfs_root *root,
				 struct btrfs_path *path,
				 struct walk_control *wc)
{
	int ret;
	int level = wc->level;
	struct extent_buffer *eb = path->nodes[level];
	u64 parent = 0;

	if (wc->stage == UPDATE_BACKREF) {
		BUG_ON(wc->shared_level < level);
		if (level < wc->shared_level)
			goto out;

		ret = find_next_key(path, level + 1, &wc->update_progress);
		if (ret > 0)
			wc->update_ref = 0;

		wc->stage = DROP_REFERENCE;
		wc->shared_level = -1;
		path->slots[level] = 0;

		/*
		 * check reference count again if the block isn't locked.
		 * we should start walking down the tree again if reference
		 * count is one.
		 */
		if (!path->locks[level]) {
			BUG_ON(level == 0);
			btrfs_tree_lock(eb);
			btrfs_set_lock_blocking(eb);
			path->locks[level] = BTRFS_WRITE_LOCK_BLOCKING;

			ret = btrfs_lookup_extent_info(trans, root,
						       eb->start, level, 1,
						       &wc->refs[level],
						       &wc->flags[level]);
			if (ret < 0) {
				btrfs_tree_unlock_rw(eb, path->locks[level]);
				path->locks[level] = 0;
				return ret;
			}
			BUG_ON(wc->refs[level] == 0);
			if (wc->refs[level] == 1) {
				btrfs_tree_unlock_rw(eb, path->locks[level]);
				path->locks[level] = 0;
				return 1;
			}
		}
	}

	/* wc->stage == DROP_REFERENCE */
	BUG_ON(wc->refs[level] > 1 && !path->locks[level]);

	if (wc->refs[level] == 1) {
		if (level == 0) {
			if (wc->flags[level] & BTRFS_BLOCK_FLAG_FULL_BACKREF)
				ret = btrfs_dec_ref(trans, root, eb, 1);
			else
				ret = btrfs_dec_ref(trans, root, eb, 0);
			BUG_ON(ret); /* -ENOMEM */
			ret = account_leaf_items(trans, root, eb);
			if (ret) {
				btrfs_err_rl(root->fs_info,
					"error "
					"%d accounting leaf items. Quota "
					"is out of sync, rescan required.",
					ret);
			}
		}
		/* make block locked assertion in clean_tree_block happy */
		if (!path->locks[level] &&
		    btrfs_header_generation(eb) == trans->transid) {
			btrfs_tree_lock(eb);
			btrfs_set_lock_blocking(eb);
			path->locks[level] = BTRFS_WRITE_LOCK_BLOCKING;
		}
		clean_tree_block(trans, root->fs_info, eb);
	}

	if (eb == root->node) {
		if (wc->flags[level] & BTRFS_BLOCK_FLAG_FULL_BACKREF)
			parent = eb->start;
		else
			BUG_ON(root->root_key.objectid !=
			       btrfs_header_owner(eb));
	} else {
		if (wc->flags[level + 1] & BTRFS_BLOCK_FLAG_FULL_BACKREF)
			parent = path->nodes[level + 1]->start;
		else
			BUG_ON(root->root_key.objectid !=
			       btrfs_header_owner(path->nodes[level + 1]));
	}

	btrfs_free_tree_block(trans, root, eb, parent, wc->refs[level] == 1);
out:
	wc->refs[level] = 0;
	wc->flags[level] = 0;
	return 0;
}

static noinline int walk_down_tree(struct btrfs_trans_handle *trans,
				   struct btrfs_root *root,
				   struct btrfs_path *path,
				   struct walk_control *wc)
{
	int level = wc->level;
	int lookup_info = 1;
	int ret;

	while (level >= 0) {
		ret = walk_down_proc(trans, root, path, wc, lookup_info);
		if (ret > 0)
			break;

		if (level == 0)
			break;

		if (path->slots[level] >=
		    btrfs_header_nritems(path->nodes[level]))
			break;

		ret = do_walk_down(trans, root, path, wc, &lookup_info);
		if (ret > 0) {
			path->slots[level]++;
			continue;
		} else if (ret < 0)
			return ret;
		level = wc->level;
	}
	return 0;
}

static noinline int walk_up_tree(struct btrfs_trans_handle *trans,
				 struct btrfs_root *root,
				 struct btrfs_path *path,
				 struct walk_control *wc, int max_level)
{
	int level = wc->level;
	int ret;

	path->slots[level] = btrfs_header_nritems(path->nodes[level]);
	while (level < max_level && path->nodes[level]) {
		wc->level = level;
		if (path->slots[level] + 1 <
		    btrfs_header_nritems(path->nodes[level])) {
			path->slots[level]++;
			return 0;
		} else {
			ret = walk_up_proc(trans, root, path, wc);
			if (ret > 0)
				return 0;

			if (path->locks[level]) {
				btrfs_tree_unlock_rw(path->nodes[level],
						     path->locks[level]);
				path->locks[level] = 0;
			}
			free_extent_buffer(path->nodes[level]);
			path->nodes[level] = NULL;
			level++;
		}
	}
	return 1;
}

/*
 * drop a subvolume tree.
 *
 * this function traverses the tree freeing any blocks that only
 * referenced by the tree.
 *
 * when a shared tree block is found. this function decreases its
 * reference count by one. if update_ref is true, this function
 * also make sure backrefs for the shared block and all lower level
 * blocks are properly updated.
 *
 * If called with for_reloc == 0, may exit early with -EAGAIN
 */
int btrfs_drop_snapshot(struct btrfs_root *root,
			 struct btrfs_block_rsv *block_rsv, int update_ref,
			 int for_reloc)
{
	struct btrfs_path *path;
	struct btrfs_trans_handle *trans;
	struct btrfs_root *tree_root = root->fs_info->tree_root;
	struct btrfs_root_item *root_item = &root->root_item;
	struct walk_control *wc;
	struct btrfs_key key;
	int err = 0;
	int ret;
	int level;
	bool root_dropped = false;

	btrfs_debug(root->fs_info, "Drop subvolume %llu", root->objectid);

	path = btrfs_alloc_path();
	if (!path) {
		err = -ENOMEM;
		goto out;
	}

	wc = kzalloc(sizeof(*wc), GFP_NOFS);
	if (!wc) {
		btrfs_free_path(path);
		err = -ENOMEM;
		goto out;
	}

	trans = btrfs_start_transaction(tree_root, 0);
	if (IS_ERR(trans)) {
		err = PTR_ERR(trans);
		goto out_free;
	}

	if (block_rsv)
		trans->block_rsv = block_rsv;

	if (btrfs_disk_key_objectid(&root_item->drop_progress) == 0) {
		level = btrfs_header_level(root->node);
		path->nodes[level] = btrfs_lock_root_node(root);
		btrfs_set_lock_blocking(path->nodes[level]);
		path->slots[level] = 0;
		path->locks[level] = BTRFS_WRITE_LOCK_BLOCKING;
		memset(&wc->update_progress, 0,
		       sizeof(wc->update_progress));
	} else {
		btrfs_disk_key_to_cpu(&key, &root_item->drop_progress);
		memcpy(&wc->update_progress, &key,
		       sizeof(wc->update_progress));

		level = root_item->drop_level;
		BUG_ON(level == 0);
		path->lowest_level = level;
		ret = btrfs_search_slot(NULL, root, &key, path, 0, 0);
		path->lowest_level = 0;
		if (ret < 0) {
			err = ret;
			goto out_end_trans;
		}
		WARN_ON(ret > 0);

		/*
		 * unlock our path, this is safe because only this
		 * function is allowed to delete this snapshot
		 */
		btrfs_unlock_up_safe(path, 0);

		level = btrfs_header_level(root->node);
		while (1) {
			btrfs_tree_lock(path->nodes[level]);
			btrfs_set_lock_blocking(path->nodes[level]);
			path->locks[level] = BTRFS_WRITE_LOCK_BLOCKING;

			ret = btrfs_lookup_extent_info(trans, root,
						path->nodes[level]->start,
						level, 1, &wc->refs[level],
						&wc->flags[level]);
			if (ret < 0) {
				err = ret;
				goto out_end_trans;
			}
			BUG_ON(wc->refs[level] == 0);

			if (level == root_item->drop_level)
				break;

			btrfs_tree_unlock(path->nodes[level]);
			path->locks[level] = 0;
			WARN_ON(wc->refs[level] != 1);
			level--;
		}
	}

	wc->level = level;
	wc->shared_level = -1;
	wc->stage = DROP_REFERENCE;
	wc->update_ref = update_ref;
	wc->keep_locks = 0;
	wc->for_reloc = for_reloc;
	wc->reada_count = BTRFS_NODEPTRS_PER_BLOCK(root);

	while (1) {

		ret = walk_down_tree(trans, root, path, wc);
		if (ret < 0) {
			err = ret;
			break;
		}

		ret = walk_up_tree(trans, root, path, wc, BTRFS_MAX_LEVEL);
		if (ret < 0) {
			err = ret;
			break;
		}

		if (ret > 0) {
			BUG_ON(wc->stage != DROP_REFERENCE);
			break;
		}

		if (wc->stage == DROP_REFERENCE) {
			level = wc->level;
			btrfs_node_key(path->nodes[level],
				       &root_item->drop_progress,
				       path->slots[level]);
			root_item->drop_level = level;
		}

		BUG_ON(wc->level == 0);
		if (btrfs_should_end_transaction(trans, tree_root) ||
		    (!for_reloc && btrfs_need_cleaner_sleep(root))) {
			ret = btrfs_update_root(trans, tree_root,
						&root->root_key,
						root_item);
			if (ret) {
				btrfs_abort_transaction(trans, ret);
				err = ret;
				goto out_end_trans;
			}

			btrfs_end_transaction_throttle(trans, tree_root);
			if (!for_reloc && btrfs_need_cleaner_sleep(root)) {
				pr_debug("BTRFS: drop snapshot early exit\n");
				err = -EAGAIN;
				goto out_free;
			}

			trans = btrfs_start_transaction(tree_root, 0);
			if (IS_ERR(trans)) {
				err = PTR_ERR(trans);
				goto out_free;
			}
			if (block_rsv)
				trans->block_rsv = block_rsv;
		}
	}
	btrfs_release_path(path);
	if (err)
		goto out_end_trans;

	ret = btrfs_del_root(trans, tree_root, &root->root_key);
	if (ret) {
		btrfs_abort_transaction(trans, ret);
		goto out_end_trans;
	}

	if (root->root_key.objectid != BTRFS_TREE_RELOC_OBJECTID) {
		ret = btrfs_find_root(tree_root, &root->root_key, path,
				      NULL, NULL);
		if (ret < 0) {
			btrfs_abort_transaction(trans, ret);
			err = ret;
			goto out_end_trans;
		} else if (ret > 0) {
			/* if we fail to delete the orphan item this time
			 * around, it'll get picked up the next time.
			 *
			 * The most common failure here is just -ENOENT.
			 */
			btrfs_del_orphan_item(trans, tree_root,
					      root->root_key.objectid);
		}
	}

	if (test_bit(BTRFS_ROOT_IN_RADIX, &root->state)) {
		btrfs_add_dropped_root(trans, root);
	} else {
		free_extent_buffer(root->node);
		free_extent_buffer(root->commit_root);
		btrfs_put_fs_root(root);
	}
	root_dropped = true;
out_end_trans:
	btrfs_end_transaction_throttle(trans, tree_root);
out_free:
	kfree(wc);
	btrfs_free_path(path);
out:
	/*
	 * So if we need to stop dropping the snapshot for whatever reason we
	 * need to make sure to add it back to the dead root list so that we
	 * keep trying to do the work later.  This also cleans up roots if we
	 * don't have it in the radix (like when we recover after a power fail
	 * or unmount) so we don't leak memory.
	 */
	if (!for_reloc && root_dropped == false)
		btrfs_add_dead_root(root);
	if (err && err != -EAGAIN)
		btrfs_handle_fs_error(root->fs_info, err, NULL);
	return err;
}

/*
 * drop subtree rooted at tree block 'node'.
 *
 * NOTE: this function will unlock and release tree block 'node'
 * only used by relocation code
 */
int btrfs_drop_subtree(struct btrfs_trans_handle *trans,
			struct btrfs_root *root,
			struct extent_buffer *node,
			struct extent_buffer *parent)
{
	struct btrfs_path *path;
	struct walk_control *wc;
	int level;
	int parent_level;
	int ret = 0;
	int wret;

	BUG_ON(root->root_key.objectid != BTRFS_TREE_RELOC_OBJECTID);

	path = btrfs_alloc_path();
	if (!path)
		return -ENOMEM;

	wc = kzalloc(sizeof(*wc), GFP_NOFS);
	if (!wc) {
		btrfs_free_path(path);
		return -ENOMEM;
	}

	btrfs_assert_tree_locked(parent);
	parent_level = btrfs_header_level(parent);
	extent_buffer_get(parent);
	path->nodes[parent_level] = parent;
	path->slots[parent_level] = btrfs_header_nritems(parent);

	btrfs_assert_tree_locked(node);
	level = btrfs_header_level(node);
	path->nodes[level] = node;
	path->slots[level] = 0;
	path->locks[level] = BTRFS_WRITE_LOCK_BLOCKING;

	wc->refs[parent_level] = 1;
	wc->flags[parent_level] = BTRFS_BLOCK_FLAG_FULL_BACKREF;
	wc->level = level;
	wc->shared_level = -1;
	wc->stage = DROP_REFERENCE;
	wc->update_ref = 0;
	wc->keep_locks = 1;
	wc->for_reloc = 1;
	wc->reada_count = BTRFS_NODEPTRS_PER_BLOCK(root);

	while (1) {
		wret = walk_down_tree(trans, root, path, wc);
		if (wret < 0) {
			ret = wret;
			break;
		}

		wret = walk_up_tree(trans, root, path, wc, parent_level);
		if (wret < 0)
			ret = wret;
		if (wret != 0)
			break;
	}

	kfree(wc);
	btrfs_free_path(path);
	return ret;
}

static u64 update_block_group_flags(struct btrfs_root *root, u64 flags)
{
	u64 num_devices;
	u64 stripped;

	/*
	 * if restripe for this chunk_type is on pick target profile and
	 * return, otherwise do the usual balance
	 */
	stripped = get_restripe_target(root->fs_info, flags);
	if (stripped)
		return extended_to_chunk(stripped);

	num_devices = root->fs_info->fs_devices->rw_devices;

	stripped = BTRFS_BLOCK_GROUP_RAID0 |
		BTRFS_BLOCK_GROUP_RAID5 | BTRFS_BLOCK_GROUP_RAID6 |
		BTRFS_BLOCK_GROUP_RAID1 | BTRFS_BLOCK_GROUP_RAID10;

	if (num_devices == 1) {
		stripped |= BTRFS_BLOCK_GROUP_DUP;
		stripped = flags & ~stripped;

		/* turn raid0 into single device chunks */
		if (flags & BTRFS_BLOCK_GROUP_RAID0)
			return stripped;

		/* turn mirroring into duplication */
		if (flags & (BTRFS_BLOCK_GROUP_RAID1 |
			     BTRFS_BLOCK_GROUP_RAID10))
			return stripped | BTRFS_BLOCK_GROUP_DUP;
	} else {
		/* they already had raid on here, just return */
		if (flags & stripped)
			return flags;

		stripped |= BTRFS_BLOCK_GROUP_DUP;
		stripped = flags & ~stripped;

		/* switch duplicated blocks with raid1 */
		if (flags & BTRFS_BLOCK_GROUP_DUP)
			return stripped | BTRFS_BLOCK_GROUP_RAID1;

		/* this is drive concat, leave it alone */
	}

	return flags;
}

static int inc_block_group_ro(struct btrfs_block_group_cache *cache, int force)
{
	struct btrfs_space_info *sinfo = cache->space_info;
	u64 num_bytes;
	u64 min_allocable_bytes;
	int ret = -ENOSPC;

	/*
	 * We need some metadata space and system metadata space for
	 * allocating chunks in some corner cases until we force to set
	 * it to be readonly.
	 */
	if ((sinfo->flags &
	     (BTRFS_BLOCK_GROUP_SYSTEM | BTRFS_BLOCK_GROUP_METADATA)) &&
	    !force)
		min_allocable_bytes = SZ_1M;
	else
		min_allocable_bytes = 0;

	spin_lock(&sinfo->lock);
	spin_lock(&cache->lock);

	if (cache->ro) {
		cache->ro++;
		ret = 0;
		goto out;
	}

	num_bytes = cache->key.offset - cache->reserved - cache->pinned -
		    cache->bytes_super - btrfs_block_group_used(&cache->item);

	if (sinfo->bytes_used + sinfo->bytes_reserved + sinfo->bytes_pinned +
	    sinfo->bytes_may_use + sinfo->bytes_readonly + num_bytes +
	    min_allocable_bytes <= sinfo->total_bytes) {
		sinfo->bytes_readonly += num_bytes;
		cache->ro++;
		list_add_tail(&cache->ro_list, &sinfo->ro_bgs);
		ret = 0;
	}
out:
	spin_unlock(&cache->lock);
	spin_unlock(&sinfo->lock);
	return ret;
}

int btrfs_inc_block_group_ro(struct btrfs_root *root,
			     struct btrfs_block_group_cache *cache)

{
	struct btrfs_trans_handle *trans;
	u64 alloc_flags;
	int ret;

again:
	trans = btrfs_join_transaction(root);
	if (IS_ERR(trans))
		return PTR_ERR(trans);

	/*
	 * we're not allowed to set block groups readonly after the dirty
	 * block groups cache has started writing.  If it already started,
	 * back off and let this transaction commit
	 */
	mutex_lock(&root->fs_info->ro_block_group_mutex);
	if (test_bit(BTRFS_TRANS_DIRTY_BG_RUN, &trans->transaction->flags)) {
		u64 transid = trans->transid;

		mutex_unlock(&root->fs_info->ro_block_group_mutex);
		btrfs_end_transaction(trans, root);

		ret = btrfs_wait_for_commit(root, transid);
		if (ret)
			return ret;
		goto again;
	}

	/*
	 * if we are changing raid levels, try to allocate a corresponding
	 * block group with the new raid level.
	 */
	alloc_flags = update_block_group_flags(root, cache->flags);
	if (alloc_flags != cache->flags) {
		ret = do_chunk_alloc(trans, root, alloc_flags,
				     CHUNK_ALLOC_FORCE);
		/*
		 * ENOSPC is allowed here, we may have enough space
		 * already allocated at the new raid level to
		 * carry on
		 */
		if (ret == -ENOSPC)
			ret = 0;
		if (ret < 0)
			goto out;
	}

	ret = inc_block_group_ro(cache, 0);
	if (!ret)
		goto out;
	alloc_flags = get_alloc_profile(root, cache->space_info->flags);
	ret = do_chunk_alloc(trans, root, alloc_flags,
			     CHUNK_ALLOC_FORCE);
	if (ret < 0)
		goto out;
	ret = inc_block_group_ro(cache, 0);
out:
	if (cache->flags & BTRFS_BLOCK_GROUP_SYSTEM) {
		alloc_flags = update_block_group_flags(root, cache->flags);
		lock_chunks(root->fs_info->chunk_root);
		check_system_chunk(trans, root, alloc_flags);
		unlock_chunks(root->fs_info->chunk_root);
	}
	mutex_unlock(&root->fs_info->ro_block_group_mutex);

	btrfs_end_transaction(trans, root);
	return ret;
}

int btrfs_force_chunk_alloc(struct btrfs_trans_handle *trans,
			    struct btrfs_root *root, u64 type)
{
	u64 alloc_flags = get_alloc_profile(root, type);
	return do_chunk_alloc(trans, root, alloc_flags,
			      CHUNK_ALLOC_FORCE);
}

/*
 * helper to account the unused space of all the readonly block group in the
 * space_info. takes mirrors into account.
 */
u64 btrfs_account_ro_block_groups_free_space(struct btrfs_space_info *sinfo)
{
	struct btrfs_block_group_cache *block_group;
	u64 free_bytes = 0;
	int factor;

	/* It's df, we don't care if it's racy */
	if (list_empty(&sinfo->ro_bgs))
		return 0;

	spin_lock(&sinfo->lock);
	list_for_each_entry(block_group, &sinfo->ro_bgs, ro_list) {
		spin_lock(&block_group->lock);

		if (!block_group->ro) {
			spin_unlock(&block_group->lock);
			continue;
		}

		if (block_group->flags & (BTRFS_BLOCK_GROUP_RAID1 |
					  BTRFS_BLOCK_GROUP_RAID10 |
					  BTRFS_BLOCK_GROUP_DUP))
			factor = 2;
		else
			factor = 1;

		free_bytes += (block_group->key.offset -
			       btrfs_block_group_used(&block_group->item)) *
			       factor;

		spin_unlock(&block_group->lock);
	}
	spin_unlock(&sinfo->lock);

	return free_bytes;
}

void btrfs_dec_block_group_ro(struct btrfs_root *root,
			      struct btrfs_block_group_cache *cache)
{
	struct btrfs_space_info *sinfo = cache->space_info;
	u64 num_bytes;

	BUG_ON(!cache->ro);

	spin_lock(&sinfo->lock);
	spin_lock(&cache->lock);
	if (!--cache->ro) {
		num_bytes = cache->key.offset - cache->reserved -
			    cache->pinned - cache->bytes_super -
			    btrfs_block_group_used(&cache->item);
		sinfo->bytes_readonly -= num_bytes;
		list_del_init(&cache->ro_list);
	}
	spin_unlock(&cache->lock);
	spin_unlock(&sinfo->lock);
}

/*
 * checks to see if its even possible to relocate this block group.
 *
 * @return - -1 if it's not a good idea to relocate this block group, 0 if its
 * ok to go ahead and try.
 */
int btrfs_can_relocate(struct btrfs_root *root, u64 bytenr)
{
	struct btrfs_block_group_cache *block_group;
	struct btrfs_space_info *space_info;
	struct btrfs_fs_devices *fs_devices = root->fs_info->fs_devices;
	struct btrfs_device *device;
	struct btrfs_trans_handle *trans;
	u64 min_free;
	u64 dev_min = 1;
	u64 dev_nr = 0;
	u64 target;
	int debug;
	int index;
	int full = 0;
	int ret = 0;

	debug = btrfs_test_opt(root->fs_info, ENOSPC_DEBUG);

	block_group = btrfs_lookup_block_group(root->fs_info, bytenr);

	/* odd, couldn't find the block group, leave it alone */
	if (!block_group) {
		if (debug)
			btrfs_warn(root->fs_info,
				   "can't find block group for bytenr %llu",
				   bytenr);
		return -1;
	}

	min_free = btrfs_block_group_used(&block_group->item);

	/* no bytes used, we're good */
	if (!min_free)
		goto out;

	space_info = block_group->space_info;
	spin_lock(&space_info->lock);

	full = space_info->full;

	/*
	 * if this is the last block group we have in this space, we can't
	 * relocate it unless we're able to allocate a new chunk below.
	 *
	 * Otherwise, we need to make sure we have room in the space to handle
	 * all of the extents from this block group.  If we can, we're good
	 */
	if ((space_info->total_bytes != block_group->key.offset) &&
	    (space_info->bytes_used + space_info->bytes_reserved +
	     space_info->bytes_pinned + space_info->bytes_readonly +
	     min_free < space_info->total_bytes)) {
		spin_unlock(&space_info->lock);
		goto out;
	}
	spin_unlock(&space_info->lock);

	/*
	 * ok we don't have enough space, but maybe we have free space on our
	 * devices to allocate new chunks for relocation, so loop through our
	 * alloc devices and guess if we have enough space.  if this block
	 * group is going to be restriped, run checks against the target
	 * profile instead of the current one.
	 */
	ret = -1;

	/*
	 * index:
	 *      0: raid10
	 *      1: raid1
	 *      2: dup
	 *      3: raid0
	 *      4: single
	 */
	target = get_restripe_target(root->fs_info, block_group->flags);
	if (target) {
		index = __get_raid_index(extended_to_chunk(target));
	} else {
		/*
		 * this is just a balance, so if we were marked as full
		 * we know there is no space for a new chunk
		 */
		if (full) {
			if (debug)
				btrfs_warn(root->fs_info,
					"no space to alloc new chunk for block group %llu",
					block_group->key.objectid);
			goto out;
		}

		index = get_block_group_index(block_group);
	}

	if (index == BTRFS_RAID_RAID10) {
		dev_min = 4;
		/* Divide by 2 */
		min_free >>= 1;
	} else if (index == BTRFS_RAID_RAID1) {
		dev_min = 2;
	} else if (index == BTRFS_RAID_DUP) {
		/* Multiply by 2 */
		min_free <<= 1;
	} else if (index == BTRFS_RAID_RAID0) {
		dev_min = fs_devices->rw_devices;
		min_free = div64_u64(min_free, dev_min);
	}

	/* We need to do this so that we can look at pending chunks */
	trans = btrfs_join_transaction(root);
	if (IS_ERR(trans)) {
		ret = PTR_ERR(trans);
		goto out;
	}

	mutex_lock(&root->fs_info->chunk_mutex);
	list_for_each_entry(device, &fs_devices->alloc_list, dev_alloc_list) {
		u64 dev_offset;

		/*
		 * check to make sure we can actually find a chunk with enough
		 * space to fit our block group in.
		 */
		if (device->total_bytes > device->bytes_used + min_free &&
		    !device->is_tgtdev_for_dev_replace) {
			ret = find_free_dev_extent(trans, device, min_free,
						   &dev_offset, NULL);
			if (!ret)
				dev_nr++;

			if (dev_nr >= dev_min)
				break;

			ret = -1;
		}
	}
	if (debug && ret == -1)
		btrfs_warn(root->fs_info,
			"no space to allocate a new chunk for block group %llu",
			block_group->key.objectid);
	mutex_unlock(&root->fs_info->chunk_mutex);
	btrfs_end_transaction(trans, root);
out:
	btrfs_put_block_group(block_group);
	return ret;
}

static int find_first_block_group(struct btrfs_root *root,
		struct btrfs_path *path, struct btrfs_key *key)
{
	int ret = 0;
	struct btrfs_key found_key;
	struct extent_buffer *leaf;
	int slot;

	ret = btrfs_search_slot(NULL, root, key, path, 0, 0);
	if (ret < 0)
		goto out;

	while (1) {
		slot = path->slots[0];
		leaf = path->nodes[0];
		if (slot >= btrfs_header_nritems(leaf)) {
			ret = btrfs_next_leaf(root, path);
			if (ret == 0)
				continue;
			if (ret < 0)
				goto out;
			break;
		}
		btrfs_item_key_to_cpu(leaf, &found_key, slot);

		if (found_key.objectid >= key->objectid &&
		    found_key.type == BTRFS_BLOCK_GROUP_ITEM_KEY) {
			struct extent_map_tree *em_tree;
			struct extent_map *em;

			em_tree = &root->fs_info->mapping_tree.map_tree;
			read_lock(&em_tree->lock);
			em = lookup_extent_mapping(em_tree, found_key.objectid,
						   found_key.offset);
			read_unlock(&em_tree->lock);
			if (!em) {
				btrfs_err(root->fs_info,
			"logical %llu len %llu found bg but no related chunk",
					  found_key.objectid, found_key.offset);
				ret = -ENOENT;
			} else {
				ret = 0;
			}
			free_extent_map(em);
			goto out;
		}
		path->slots[0]++;
	}
out:
	return ret;
}

void btrfs_put_block_group_cache(struct btrfs_fs_info *info)
{
	struct btrfs_block_group_cache *block_group;
	u64 last = 0;

	while (1) {
		struct inode *inode;

		block_group = btrfs_lookup_first_block_group(info, last);
		while (block_group) {
			spin_lock(&block_group->lock);
			if (block_group->iref)
				break;
			spin_unlock(&block_group->lock);
			block_group = next_block_group(info->tree_root,
						       block_group);
		}
		if (!block_group) {
			if (last == 0)
				break;
			last = 0;
			continue;
		}

		inode = block_group->inode;
		block_group->iref = 0;
		block_group->inode = NULL;
		spin_unlock(&block_group->lock);
		ASSERT(block_group->io_ctl.inode == NULL);
		iput(inode);
		last = block_group->key.objectid + block_group->key.offset;
		btrfs_put_block_group(block_group);
	}
}

int btrfs_free_block_groups(struct btrfs_fs_info *info)
{
	struct btrfs_block_group_cache *block_group;
	struct btrfs_space_info *space_info;
	struct btrfs_caching_control *caching_ctl;
	struct rb_node *n;

	down_write(&info->commit_root_sem);
	while (!list_empty(&info->caching_block_groups)) {
		caching_ctl = list_entry(info->caching_block_groups.next,
					 struct btrfs_caching_control, list);
		list_del(&caching_ctl->list);
		put_caching_control(caching_ctl);
	}
	up_write(&info->commit_root_sem);

	spin_lock(&info->unused_bgs_lock);
	while (!list_empty(&info->unused_bgs)) {
		block_group = list_first_entry(&info->unused_bgs,
					       struct btrfs_block_group_cache,
					       bg_list);
		list_del_init(&block_group->bg_list);
		btrfs_put_block_group(block_group);
	}
	spin_unlock(&info->unused_bgs_lock);

	spin_lock(&info->block_group_cache_lock);
	while ((n = rb_last(&info->block_group_cache_tree)) != NULL) {
		block_group = rb_entry(n, struct btrfs_block_group_cache,
				       cache_node);
		rb_erase(&block_group->cache_node,
			 &info->block_group_cache_tree);
		RB_CLEAR_NODE(&block_group->cache_node);
		spin_unlock(&info->block_group_cache_lock);

		down_write(&block_group->space_info->groups_sem);
		list_del(&block_group->list);
		up_write(&block_group->space_info->groups_sem);

		if (block_group->cached == BTRFS_CACHE_STARTED)
			wait_block_group_cache_done(block_group);

		/*
		 * We haven't cached this block group, which means we could
		 * possibly have excluded extents on this block group.
		 */
		if (block_group->cached == BTRFS_CACHE_NO ||
		    block_group->cached == BTRFS_CACHE_ERROR)
			free_excluded_extents(info->extent_root, block_group);

		btrfs_remove_free_space_cache(block_group);
		ASSERT(list_empty(&block_group->dirty_list));
		ASSERT(list_empty(&block_group->io_list));
		ASSERT(list_empty(&block_group->bg_list));
		ASSERT(atomic_read(&block_group->count) == 1);
		btrfs_put_block_group(block_group);

		spin_lock(&info->block_group_cache_lock);
	}
	spin_unlock(&info->block_group_cache_lock);

	/* now that all the block groups are freed, go through and
	 * free all the space_info structs.  This is only called during
	 * the final stages of unmount, and so we know nobody is
	 * using them.  We call synchronize_rcu() once before we start,
	 * just to be on the safe side.
	 */
	synchronize_rcu();

	release_global_block_rsv(info);

	while (!list_empty(&info->space_info)) {
		int i;

		space_info = list_entry(info->space_info.next,
					struct btrfs_space_info,
					list);

		/*
		 * Do not hide this behind enospc_debug, this is actually
		 * important and indicates a real bug if this happens.
		 */
		if (WARN_ON(space_info->bytes_pinned > 0 ||
			    space_info->bytes_reserved > 0 ||
			    space_info->bytes_may_use > 0))
			dump_space_info(space_info, 0, 0);
		list_del(&space_info->list);
		for (i = 0; i < BTRFS_NR_RAID_TYPES; i++) {
			struct kobject *kobj;
			kobj = space_info->block_group_kobjs[i];
			space_info->block_group_kobjs[i] = NULL;
			if (kobj) {
				kobject_del(kobj);
				kobject_put(kobj);
			}
		}
		kobject_del(&space_info->kobj);
		kobject_put(&space_info->kobj);
	}
	return 0;
}

static void __link_block_group(struct btrfs_space_info *space_info,
			       struct btrfs_block_group_cache *cache)
{
	int index = get_block_group_index(cache);
	bool first = false;

	down_write(&space_info->groups_sem);
	if (list_empty(&space_info->block_groups[index]))
		first = true;
	list_add_tail(&cache->list, &space_info->block_groups[index]);
	up_write(&space_info->groups_sem);

	if (first) {
		struct raid_kobject *rkobj;
		int ret;

		rkobj = kzalloc(sizeof(*rkobj), GFP_NOFS);
		if (!rkobj)
			goto out_err;
		rkobj->raid_type = index;
		kobject_init(&rkobj->kobj, &btrfs_raid_ktype);
		ret = kobject_add(&rkobj->kobj, &space_info->kobj,
				  "%s", get_raid_name(index));
		if (ret) {
			kobject_put(&rkobj->kobj);
			goto out_err;
		}
		space_info->block_group_kobjs[index] = &rkobj->kobj;
	}

	return;
out_err:
	pr_warn("BTRFS: failed to add kobject for block cache. ignoring.\n");
}

static struct btrfs_block_group_cache *
btrfs_create_block_group_cache(struct btrfs_root *root, u64 start, u64 size)
{
	struct btrfs_block_group_cache *cache;

	cache = kzalloc(sizeof(*cache), GFP_NOFS);
	if (!cache)
		return NULL;

	cache->free_space_ctl = kzalloc(sizeof(*cache->free_space_ctl),
					GFP_NOFS);
	if (!cache->free_space_ctl) {
		kfree(cache);
		return NULL;
	}

	cache->key.objectid = start;
	cache->key.offset = size;
	cache->key.type = BTRFS_BLOCK_GROUP_ITEM_KEY;

	cache->sectorsize = root->sectorsize;
	cache->fs_info = root->fs_info;
	cache->full_stripe_len = btrfs_full_stripe_len(root,
					       &root->fs_info->mapping_tree,
					       start);
	set_free_space_tree_thresholds(cache);

	atomic_set(&cache->count, 1);
	spin_lock_init(&cache->lock);
	init_rwsem(&cache->data_rwsem);
	INIT_LIST_HEAD(&cache->list);
	INIT_LIST_HEAD(&cache->cluster_list);
	INIT_LIST_HEAD(&cache->bg_list);
	INIT_LIST_HEAD(&cache->ro_list);
	INIT_LIST_HEAD(&cache->dirty_list);
	INIT_LIST_HEAD(&cache->io_list);
	btrfs_init_free_space_ctl(cache);
	atomic_set(&cache->trimming, 0);
	mutex_init(&cache->free_space_lock);

	return cache;
}

int btrfs_read_block_groups(struct btrfs_root *root)
{
	struct btrfs_path *path;
	int ret;
	struct btrfs_block_group_cache *cache;
	struct btrfs_fs_info *info = root->fs_info;
	struct btrfs_space_info *space_info;
	struct btrfs_key key;
	struct btrfs_key found_key;
	struct extent_buffer *leaf;
	int need_clear = 0;
	u64 cache_gen;

	root = info->extent_root;
	key.objectid = 0;
	key.offset = 0;
	key.type = BTRFS_BLOCK_GROUP_ITEM_KEY;
	path = btrfs_alloc_path();
	if (!path)
		return -ENOMEM;
	path->reada = READA_FORWARD;

	cache_gen = btrfs_super_cache_generation(root->fs_info->super_copy);
	if (btrfs_test_opt(root->fs_info, SPACE_CACHE) &&
	    btrfs_super_generation(root->fs_info->super_copy) != cache_gen)
		need_clear = 1;
	if (btrfs_test_opt(root->fs_info, CLEAR_CACHE))
		need_clear = 1;

	while (1) {
		ret = find_first_block_group(root, path, &key);
		if (ret > 0)
			break;
		if (ret != 0)
			goto error;

		leaf = path->nodes[0];
		btrfs_item_key_to_cpu(leaf, &found_key, path->slots[0]);

		cache = btrfs_create_block_group_cache(root, found_key.objectid,
						       found_key.offset);
		if (!cache) {
			ret = -ENOMEM;
			goto error;
		}

		if (need_clear) {
			/*
			 * When we mount with old space cache, we need to
			 * set BTRFS_DC_CLEAR and set dirty flag.
			 *
			 * a) Setting 'BTRFS_DC_CLEAR' makes sure that we
			 *    truncate the old free space cache inode and
			 *    setup a new one.
			 * b) Setting 'dirty flag' makes sure that we flush
			 *    the new space cache info onto disk.
			 */
			if (btrfs_test_opt(root->fs_info, SPACE_CACHE))
				cache->disk_cache_state = BTRFS_DC_CLEAR;
		}

		read_extent_buffer(leaf, &cache->item,
				   btrfs_item_ptr_offset(leaf, path->slots[0]),
				   sizeof(cache->item));
		cache->flags = btrfs_block_group_flags(&cache->item);

		key.objectid = found_key.objectid + found_key.offset;
		btrfs_release_path(path);

		/*
		 * We need to exclude the super stripes now so that the space
		 * info has super bytes accounted for, otherwise we'll think
		 * we have more space than we actually do.
		 */
		ret = exclude_super_stripes(root, cache);
		if (ret) {
			/*
			 * We may have excluded something, so call this just in
			 * case.
			 */
			free_excluded_extents(root, cache);
			btrfs_put_block_group(cache);
			goto error;
		}

		/*
		 * check for two cases, either we are full, and therefore
		 * don't need to bother with the caching work since we won't
		 * find any space, or we are empty, and we can just add all
		 * the space in and be done with it.  This saves us _alot_ of
		 * time, particularly in the full case.
		 */
		if (found_key.offset == btrfs_block_group_used(&cache->item)) {
			cache->last_byte_to_unpin = (u64)-1;
			cache->cached = BTRFS_CACHE_FINISHED;
			free_excluded_extents(root, cache);
		} else if (btrfs_block_group_used(&cache->item) == 0) {
			cache->last_byte_to_unpin = (u64)-1;
			cache->cached = BTRFS_CACHE_FINISHED;
			add_new_free_space(cache, root->fs_info,
					   found_key.objectid,
					   found_key.objectid +
					   found_key.offset);
			free_excluded_extents(root, cache);
		}

		ret = btrfs_add_block_group_cache(root->fs_info, cache);
		if (ret) {
			btrfs_remove_free_space_cache(cache);
			btrfs_put_block_group(cache);
			goto error;
		}

		trace_btrfs_add_block_group(root->fs_info, cache, 0);
		ret = update_space_info(info, cache->flags, found_key.offset,
					btrfs_block_group_used(&cache->item),
					cache->bytes_super, &space_info);
		if (ret) {
			btrfs_remove_free_space_cache(cache);
			spin_lock(&info->block_group_cache_lock);
			rb_erase(&cache->cache_node,
				 &info->block_group_cache_tree);
			RB_CLEAR_NODE(&cache->cache_node);
			spin_unlock(&info->block_group_cache_lock);
			btrfs_put_block_group(cache);
			goto error;
		}

		cache->space_info = space_info;

		__link_block_group(space_info, cache);

		set_avail_alloc_bits(root->fs_info, cache->flags);
		if (btrfs_chunk_readonly(root, cache->key.objectid)) {
			inc_block_group_ro(cache, 1);
		} else if (btrfs_block_group_used(&cache->item) == 0) {
			spin_lock(&info->unused_bgs_lock);
			/* Should always be true but just in case. */
			if (list_empty(&cache->bg_list)) {
				btrfs_get_block_group(cache);
				list_add_tail(&cache->bg_list,
					      &info->unused_bgs);
			}
			spin_unlock(&info->unused_bgs_lock);
		}
	}

	list_for_each_entry_rcu(space_info, &root->fs_info->space_info, list) {
		if (!(get_alloc_profile(root, space_info->flags) &
		      (BTRFS_BLOCK_GROUP_RAID10 |
		       BTRFS_BLOCK_GROUP_RAID1 |
		       BTRFS_BLOCK_GROUP_RAID5 |
		       BTRFS_BLOCK_GROUP_RAID6 |
		       BTRFS_BLOCK_GROUP_DUP)))
			continue;
		/*
		 * avoid allocating from un-mirrored block group if there are
		 * mirrored block groups.
		 */
		list_for_each_entry(cache,
				&space_info->block_groups[BTRFS_RAID_RAID0],
				list)
			inc_block_group_ro(cache, 1);
		list_for_each_entry(cache,
				&space_info->block_groups[BTRFS_RAID_SINGLE],
				list)
			inc_block_group_ro(cache, 1);
	}

	init_global_block_rsv(info);
	ret = 0;
error:
	btrfs_free_path(path);
	return ret;
}

void btrfs_create_pending_block_groups(struct btrfs_trans_handle *trans,
				       struct btrfs_root *root)
{
	struct btrfs_block_group_cache *block_group, *tmp;
	struct btrfs_root *extent_root = root->fs_info->extent_root;
	struct btrfs_block_group_item item;
	struct btrfs_key key;
	int ret = 0;
	bool can_flush_pending_bgs = trans->can_flush_pending_bgs;

	trans->can_flush_pending_bgs = false;
	list_for_each_entry_safe(block_group, tmp, &trans->new_bgs, bg_list) {
		if (ret)
			goto next;

		spin_lock(&block_group->lock);
		memcpy(&item, &block_group->item, sizeof(item));
		memcpy(&key, &block_group->key, sizeof(key));
		spin_unlock(&block_group->lock);

		ret = btrfs_insert_item(trans, extent_root, &key, &item,
					sizeof(item));
		if (ret)
			btrfs_abort_transaction(trans, ret);
		ret = btrfs_finish_chunk_alloc(trans, extent_root,
					       key.objectid, key.offset);
		if (ret)
			btrfs_abort_transaction(trans, ret);
		add_block_group_free_space(trans, root->fs_info, block_group);
		/* already aborted the transaction if it failed. */
next:
		list_del_init(&block_group->bg_list);
	}
	trans->can_flush_pending_bgs = can_flush_pending_bgs;
}

int btrfs_make_block_group(struct btrfs_trans_handle *trans,
			   struct btrfs_root *root, u64 bytes_used,
			   u64 type, u64 chunk_objectid, u64 chunk_offset,
			   u64 size)
{
	int ret;
	struct btrfs_root *extent_root;
	struct btrfs_block_group_cache *cache;
	extent_root = root->fs_info->extent_root;

	btrfs_set_log_full_commit(root->fs_info, trans);

	cache = btrfs_create_block_group_cache(root, chunk_offset, size);
	if (!cache)
		return -ENOMEM;

	btrfs_set_block_group_used(&cache->item, bytes_used);
	btrfs_set_block_group_chunk_objectid(&cache->item, chunk_objectid);
	btrfs_set_block_group_flags(&cache->item, type);

	cache->flags = type;
	cache->last_byte_to_unpin = (u64)-1;
	cache->cached = BTRFS_CACHE_FINISHED;
	cache->needs_free_space = 1;
	ret = exclude_super_stripes(root, cache);
	if (ret) {
		/*
		 * We may have excluded something, so call this just in
		 * case.
		 */
		free_excluded_extents(root, cache);
		btrfs_put_block_group(cache);
		return ret;
	}

	add_new_free_space(cache, root->fs_info, chunk_offset,
			   chunk_offset + size);

	free_excluded_extents(root, cache);

#ifdef CONFIG_BTRFS_DEBUG
	if (btrfs_should_fragment_free_space(root, cache)) {
		u64 new_bytes_used = size - bytes_used;

		bytes_used += new_bytes_used >> 1;
		fragment_free_space(root, cache);
	}
#endif
	/*
	 * Call to ensure the corresponding space_info object is created and
	 * assigned to our block group, but don't update its counters just yet.
	 * We want our bg to be added to the rbtree with its ->space_info set.
	 */
	ret = update_space_info(root->fs_info, cache->flags, 0, 0, 0,
				&cache->space_info);
	if (ret) {
		btrfs_remove_free_space_cache(cache);
		btrfs_put_block_group(cache);
		return ret;
	}

	ret = btrfs_add_block_group_cache(root->fs_info, cache);
	if (ret) {
		btrfs_remove_free_space_cache(cache);
		btrfs_put_block_group(cache);
		return ret;
	}

	/*
	 * Now that our block group has its ->space_info set and is inserted in
	 * the rbtree, update the space info's counters.
	 */
	trace_btrfs_add_block_group(root->fs_info, cache, 1);
	ret = update_space_info(root->fs_info, cache->flags, size, bytes_used,
				cache->bytes_super, &cache->space_info);
	if (ret) {
		btrfs_remove_free_space_cache(cache);
		spin_lock(&root->fs_info->block_group_cache_lock);
		rb_erase(&cache->cache_node,
			 &root->fs_info->block_group_cache_tree);
		RB_CLEAR_NODE(&cache->cache_node);
		spin_unlock(&root->fs_info->block_group_cache_lock);
		btrfs_put_block_group(cache);
		return ret;
	}
	update_global_block_rsv(root->fs_info);

	__link_block_group(cache->space_info, cache);

	list_add_tail(&cache->bg_list, &trans->new_bgs);

	set_avail_alloc_bits(extent_root->fs_info, type);
	return 0;
}

static void clear_avail_alloc_bits(struct btrfs_fs_info *fs_info, u64 flags)
{
	u64 extra_flags = chunk_to_extended(flags) &
				BTRFS_EXTENDED_PROFILE_MASK;

	write_seqlock(&fs_info->profiles_lock);
	if (flags & BTRFS_BLOCK_GROUP_DATA)
		fs_info->avail_data_alloc_bits &= ~extra_flags;
	if (flags & BTRFS_BLOCK_GROUP_METADATA)
		fs_info->avail_metadata_alloc_bits &= ~extra_flags;
	if (flags & BTRFS_BLOCK_GROUP_SYSTEM)
		fs_info->avail_system_alloc_bits &= ~extra_flags;
	write_sequnlock(&fs_info->profiles_lock);
}

int btrfs_remove_block_group(struct btrfs_trans_handle *trans,
			     struct btrfs_root *root, u64 group_start,
			     struct extent_map *em)
{
	struct btrfs_path *path;
	struct btrfs_block_group_cache *block_group;
	struct btrfs_free_cluster *cluster;
	struct btrfs_root *tree_root = root->fs_info->tree_root;
	struct btrfs_key key;
	struct inode *inode;
	struct kobject *kobj = NULL;
	int ret;
	int index;
	int factor;
	struct btrfs_caching_control *caching_ctl = NULL;
	bool remove_em;

	root = root->fs_info->extent_root;

	block_group = btrfs_lookup_block_group(root->fs_info, group_start);
	BUG_ON(!block_group);
	BUG_ON(!block_group->ro);

	/*
	 * Free the reserved super bytes from this block group before
	 * remove it.
	 */
	free_excluded_extents(root, block_group);

	memcpy(&key, &block_group->key, sizeof(key));
	index = get_block_group_index(block_group);
	if (block_group->flags & (BTRFS_BLOCK_GROUP_DUP |
				  BTRFS_BLOCK_GROUP_RAID1 |
				  BTRFS_BLOCK_GROUP_RAID10))
		factor = 2;
	else
		factor = 1;

	/* make sure this block group isn't part of an allocation cluster */
	cluster = &root->fs_info->data_alloc_cluster;
	spin_lock(&cluster->refill_lock);
	btrfs_return_cluster_to_free_space(block_group, cluster);
	spin_unlock(&cluster->refill_lock);

	/*
	 * make sure this block group isn't part of a metadata
	 * allocation cluster
	 */
	cluster = &root->fs_info->meta_alloc_cluster;
	spin_lock(&cluster->refill_lock);
	btrfs_return_cluster_to_free_space(block_group, cluster);
	spin_unlock(&cluster->refill_lock);

	path = btrfs_alloc_path();
	if (!path) {
		ret = -ENOMEM;
		goto out;
	}

	/*
	 * get the inode first so any iput calls done for the io_list
	 * aren't the final iput (no unlinks allowed now)
	 */
	inode = lookup_free_space_inode(tree_root, block_group, path);

	mutex_lock(&trans->transaction->cache_write_mutex);
	/*
	 * make sure our free spache cache IO is done before remove the
	 * free space inode
	 */
	spin_lock(&trans->transaction->dirty_bgs_lock);
	if (!list_empty(&block_group->io_list)) {
		list_del_init(&block_group->io_list);

		WARN_ON(!IS_ERR(inode) && inode != block_group->io_ctl.inode);

		spin_unlock(&trans->transaction->dirty_bgs_lock);
		btrfs_wait_cache_io(root, trans, block_group,
				    &block_group->io_ctl, path,
				    block_group->key.objectid);
		btrfs_put_block_group(block_group);
		spin_lock(&trans->transaction->dirty_bgs_lock);
	}

	if (!list_empty(&block_group->dirty_list)) {
		list_del_init(&block_group->dirty_list);
		btrfs_put_block_group(block_group);
	}
	spin_unlock(&trans->transaction->dirty_bgs_lock);
	mutex_unlock(&trans->transaction->cache_write_mutex);

	if (!IS_ERR(inode)) {
		ret = btrfs_orphan_add(trans, inode);
		if (ret) {
			btrfs_add_delayed_iput(inode);
			goto out;
		}
		clear_nlink(inode);
		/* One for the block groups ref */
		spin_lock(&block_group->lock);
		if (block_group->iref) {
			block_group->iref = 0;
			block_group->inode = NULL;
			spin_unlock(&block_group->lock);
			iput(inode);
		} else {
			spin_unlock(&block_group->lock);
		}
		/* One for our lookup ref */
		btrfs_add_delayed_iput(inode);
	}

	key.objectid = BTRFS_FREE_SPACE_OBJECTID;
	key.offset = block_group->key.objectid;
	key.type = 0;

	ret = btrfs_search_slot(trans, tree_root, &key, path, -1, 1);
	if (ret < 0)
		goto out;
	if (ret > 0)
		btrfs_release_path(path);
	if (ret == 0) {
		ret = btrfs_del_item(trans, tree_root, path);
		if (ret)
			goto out;
		btrfs_release_path(path);
	}

	spin_lock(&root->fs_info->block_group_cache_lock);
	rb_erase(&block_group->cache_node,
		 &root->fs_info->block_group_cache_tree);
	RB_CLEAR_NODE(&block_group->cache_node);

	if (root->fs_info->first_logical_byte == block_group->key.objectid)
		root->fs_info->first_logical_byte = (u64)-1;
	spin_unlock(&root->fs_info->block_group_cache_lock);

	down_write(&block_group->space_info->groups_sem);
	/*
	 * we must use list_del_init so people can check to see if they
	 * are still on the list after taking the semaphore
	 */
	list_del_init(&block_group->list);
	if (list_empty(&block_group->space_info->block_groups[index])) {
		kobj = block_group->space_info->block_group_kobjs[index];
		block_group->space_info->block_group_kobjs[index] = NULL;
		clear_avail_alloc_bits(root->fs_info, block_group->flags);
	}
	up_write(&block_group->space_info->groups_sem);
	if (kobj) {
		kobject_del(kobj);
		kobject_put(kobj);
	}

	if (block_group->has_caching_ctl)
		caching_ctl = get_caching_control(block_group);
	if (block_group->cached == BTRFS_CACHE_STARTED)
		wait_block_group_cache_done(block_group);
	if (block_group->has_caching_ctl) {
		down_write(&root->fs_info->commit_root_sem);
		if (!caching_ctl) {
			struct btrfs_caching_control *ctl;

			list_for_each_entry(ctl,
				    &root->fs_info->caching_block_groups, list)
				if (ctl->block_group == block_group) {
					caching_ctl = ctl;
					atomic_inc(&caching_ctl->count);
					break;
				}
		}
		if (caching_ctl)
			list_del_init(&caching_ctl->list);
		up_write(&root->fs_info->commit_root_sem);
		if (caching_ctl) {
			/* Once for the caching bgs list and once for us. */
			put_caching_control(caching_ctl);
			put_caching_control(caching_ctl);
		}
	}

	spin_lock(&trans->transaction->dirty_bgs_lock);
	if (!list_empty(&block_group->dirty_list)) {
		WARN_ON(1);
	}
	if (!list_empty(&block_group->io_list)) {
		WARN_ON(1);
	}
	spin_unlock(&trans->transaction->dirty_bgs_lock);
	btrfs_remove_free_space_cache(block_group);

	spin_lock(&block_group->space_info->lock);
	list_del_init(&block_group->ro_list);

	if (btrfs_test_opt(root->fs_info, ENOSPC_DEBUG)) {
		WARN_ON(block_group->space_info->total_bytes
			< block_group->key.offset);
		WARN_ON(block_group->space_info->bytes_readonly
			< block_group->key.offset);
		WARN_ON(block_group->space_info->disk_total
			< block_group->key.offset * factor);
	}
	block_group->space_info->total_bytes -= block_group->key.offset;
	block_group->space_info->bytes_readonly -= block_group->key.offset;
	block_group->space_info->disk_total -= block_group->key.offset * factor;

	spin_unlock(&block_group->space_info->lock);

	memcpy(&key, &block_group->key, sizeof(key));

	lock_chunks(root);
	if (!list_empty(&em->list)) {
		/* We're in the transaction->pending_chunks list. */
		free_extent_map(em);
	}
	spin_lock(&block_group->lock);
	block_group->removed = 1;
	/*
	 * At this point trimming can't start on this block group, because we
	 * removed the block group from the tree fs_info->block_group_cache_tree
	 * so no one can't find it anymore and even if someone already got this
	 * block group before we removed it from the rbtree, they have already
	 * incremented block_group->trimming - if they didn't, they won't find
	 * any free space entries because we already removed them all when we
	 * called btrfs_remove_free_space_cache().
	 *
	 * And we must not remove the extent map from the fs_info->mapping_tree
	 * to prevent the same logical address range and physical device space
	 * ranges from being reused for a new block group. This is because our
	 * fs trim operation (btrfs_trim_fs() / btrfs_ioctl_fitrim()) is
	 * completely transactionless, so while it is trimming a range the
	 * currently running transaction might finish and a new one start,
	 * allowing for new block groups to be created that can reuse the same
	 * physical device locations unless we take this special care.
	 *
	 * There may also be an implicit trim operation if the file system
	 * is mounted with -odiscard. The same protections must remain
	 * in place until the extents have been discarded completely when
	 * the transaction commit has completed.
	 */
	remove_em = (atomic_read(&block_group->trimming) == 0);
	/*
	 * Make sure a trimmer task always sees the em in the pinned_chunks list
	 * if it sees block_group->removed == 1 (needs to lock block_group->lock
	 * before checking block_group->removed).
	 */
	if (!remove_em) {
		/*
		 * Our em might be in trans->transaction->pending_chunks which
		 * is protected by fs_info->chunk_mutex ([lock|unlock]_chunks),
		 * and so is the fs_info->pinned_chunks list.
		 *
		 * So at this point we must be holding the chunk_mutex to avoid
		 * any races with chunk allocation (more specifically at
		 * volumes.c:contains_pending_extent()), to ensure it always
		 * sees the em, either in the pending_chunks list or in the
		 * pinned_chunks list.
		 */
		list_move_tail(&em->list, &root->fs_info->pinned_chunks);
	}
	spin_unlock(&block_group->lock);

	if (remove_em) {
		struct extent_map_tree *em_tree;

		em_tree = &root->fs_info->mapping_tree.map_tree;
		write_lock(&em_tree->lock);
		/*
		 * The em might be in the pending_chunks list, so make sure the
		 * chunk mutex is locked, since remove_extent_mapping() will
		 * delete us from that list.
		 */
		remove_extent_mapping(em_tree, em);
		write_unlock(&em_tree->lock);
		/* once for the tree */
		free_extent_map(em);
	}

	unlock_chunks(root);

	ret = remove_block_group_free_space(trans, root->fs_info, block_group);
	if (ret)
		goto out;

	btrfs_put_block_group(block_group);
	btrfs_put_block_group(block_group);

	ret = btrfs_search_slot(trans, root, &key, path, -1, 1);
	if (ret > 0)
		ret = -EIO;
	if (ret < 0)
		goto out;

	ret = btrfs_del_item(trans, root, path);
out:
	btrfs_free_path(path);
	return ret;
}

struct btrfs_trans_handle *
btrfs_start_trans_remove_block_group(struct btrfs_fs_info *fs_info,
				     const u64 chunk_offset)
{
	struct extent_map_tree *em_tree = &fs_info->mapping_tree.map_tree;
	struct extent_map *em;
	struct map_lookup *map;
	unsigned int num_items;

	read_lock(&em_tree->lock);
	em = lookup_extent_mapping(em_tree, chunk_offset, 1);
	read_unlock(&em_tree->lock);
	ASSERT(em && em->start == chunk_offset);

	/*
	 * We need to reserve 3 + N units from the metadata space info in order
	 * to remove a block group (done at btrfs_remove_chunk() and at
	 * btrfs_remove_block_group()), which are used for:
	 *
	 * 1 unit for adding the free space inode's orphan (located in the tree
	 * of tree roots).
	 * 1 unit for deleting the block group item (located in the extent
	 * tree).
	 * 1 unit for deleting the free space item (located in tree of tree
	 * roots).
	 * N units for deleting N device extent items corresponding to each
	 * stripe (located in the device tree).
	 *
	 * In order to remove a block group we also need to reserve units in the
	 * system space info in order to update the chunk tree (update one or
	 * more device items and remove one chunk item), but this is done at
	 * btrfs_remove_chunk() through a call to check_system_chunk().
	 */
	map = em->map_lookup;
	num_items = 3 + map->num_stripes;
	free_extent_map(em);

	return btrfs_start_transaction_fallback_global_rsv(fs_info->extent_root,
							   num_items, 1);
}

/*
 * Process the unused_bgs list and remove any that don't have any allocated
 * space inside of them.
 */
void btrfs_delete_unused_bgs(struct btrfs_fs_info *fs_info)
{
	struct btrfs_block_group_cache *block_group;
	struct btrfs_space_info *space_info;
	struct btrfs_root *root = fs_info->extent_root;
	struct btrfs_trans_handle *trans;
	int ret = 0;

	if (!fs_info->open)
		return;

	spin_lock(&fs_info->unused_bgs_lock);
	while (!list_empty(&fs_info->unused_bgs)) {
		u64 start, end;
		int trimming;

		block_group = list_first_entry(&fs_info->unused_bgs,
					       struct btrfs_block_group_cache,
					       bg_list);
		list_del_init(&block_group->bg_list);

		space_info = block_group->space_info;

		if (ret || btrfs_mixed_space_info(space_info)) {
			btrfs_put_block_group(block_group);
			continue;
		}
		spin_unlock(&fs_info->unused_bgs_lock);

		mutex_lock(&fs_info->delete_unused_bgs_mutex);

		/* Don't want to race with allocators so take the groups_sem */
		down_write(&space_info->groups_sem);
		spin_lock(&block_group->lock);
		if (block_group->reserved ||
		    btrfs_block_group_used(&block_group->item) ||
		    block_group->ro ||
		    list_is_singular(&block_group->list)) {
			/*
			 * We want to bail if we made new allocations or have
			 * outstanding allocations in this block group.  We do
			 * the ro check in case balance is currently acting on
			 * this block group.
			 */
			spin_unlock(&block_group->lock);
			up_write(&space_info->groups_sem);
			goto next;
		}
		spin_unlock(&block_group->lock);

		/* We don't want to force the issue, only flip if it's ok. */
		ret = inc_block_group_ro(block_group, 0);
		up_write(&space_info->groups_sem);
		if (ret < 0) {
			ret = 0;
			goto next;
		}

		/*
		 * Want to do this before we do anything else so we can recover
		 * properly if we fail to join the transaction.
		 */
		trans = btrfs_start_trans_remove_block_group(fs_info,
						     block_group->key.objectid);
		if (IS_ERR(trans)) {
			btrfs_dec_block_group_ro(root, block_group);
			ret = PTR_ERR(trans);
			goto next;
		}

		/*
		 * We could have pending pinned extents for this block group,
		 * just delete them, we don't care about them anymore.
		 */
		start = block_group->key.objectid;
		end = start + block_group->key.offset - 1;
		/*
		 * Hold the unused_bg_unpin_mutex lock to avoid racing with
		 * btrfs_finish_extent_commit(). If we are at transaction N,
		 * another task might be running finish_extent_commit() for the
		 * previous transaction N - 1, and have seen a range belonging
		 * to the block group in freed_extents[] before we were able to
		 * clear the whole block group range from freed_extents[]. This
		 * means that task can lookup for the block group after we
		 * unpinned it from freed_extents[] and removed it, leading to
		 * a BUG_ON() at btrfs_unpin_extent_range().
		 */
		mutex_lock(&fs_info->unused_bg_unpin_mutex);
		ret = clear_extent_bits(&fs_info->freed_extents[0], start, end,
				  EXTENT_DIRTY);
		if (ret) {
			mutex_unlock(&fs_info->unused_bg_unpin_mutex);
			btrfs_dec_block_group_ro(root, block_group);
			goto end_trans;
		}
		ret = clear_extent_bits(&fs_info->freed_extents[1], start, end,
				  EXTENT_DIRTY);
		if (ret) {
			mutex_unlock(&fs_info->unused_bg_unpin_mutex);
			btrfs_dec_block_group_ro(root, block_group);
			goto end_trans;
		}
		mutex_unlock(&fs_info->unused_bg_unpin_mutex);

		/* Reset pinned so btrfs_put_block_group doesn't complain */
		spin_lock(&space_info->lock);
		spin_lock(&block_group->lock);

		space_info->bytes_pinned -= block_group->pinned;
		space_info->bytes_readonly += block_group->pinned;
		percpu_counter_add(&space_info->total_bytes_pinned,
				   -block_group->pinned);
		block_group->pinned = 0;

		spin_unlock(&block_group->lock);
		spin_unlock(&space_info->lock);

		/* DISCARD can flip during remount */
		trimming = btrfs_test_opt(root->fs_info, DISCARD);

		/* Implicit trim during transaction commit. */
		if (trimming)
			btrfs_get_block_group_trimming(block_group);

		/*
		 * Btrfs_remove_chunk will abort the transaction if things go
		 * horribly wrong.
		 */
		ret = btrfs_remove_chunk(trans, root,
					 block_group->key.objectid);

		if (ret) {
			if (trimming)
				btrfs_put_block_group_trimming(block_group);
			goto end_trans;
		}

		/*
		 * If we're not mounted with -odiscard, we can just forget
		 * about this block group. Otherwise we'll need to wait
		 * until transaction commit to do the actual discard.
		 */
		if (trimming) {
			spin_lock(&fs_info->unused_bgs_lock);
			/*
			 * A concurrent scrub might have added us to the list
			 * fs_info->unused_bgs, so use a list_move operation
			 * to add the block group to the deleted_bgs list.
			 */
			list_move(&block_group->bg_list,
				  &trans->transaction->deleted_bgs);
			spin_unlock(&fs_info->unused_bgs_lock);
			btrfs_get_block_group(block_group);
		}
end_trans:
		btrfs_end_transaction(trans, root);
next:
		mutex_unlock(&fs_info->delete_unused_bgs_mutex);
		btrfs_put_block_group(block_group);
		spin_lock(&fs_info->unused_bgs_lock);
	}
	spin_unlock(&fs_info->unused_bgs_lock);
}

int btrfs_init_space_info(struct btrfs_fs_info *fs_info)
{
	struct btrfs_space_info *space_info;
	struct btrfs_super_block *disk_super;
	u64 features;
	u64 flags;
	int mixed = 0;
	int ret;

	disk_super = fs_info->super_copy;
	if (!btrfs_super_root(disk_super))
		return -EINVAL;

	features = btrfs_super_incompat_flags(disk_super);
	if (features & BTRFS_FEATURE_INCOMPAT_MIXED_GROUPS)
		mixed = 1;

	flags = BTRFS_BLOCK_GROUP_SYSTEM;
	ret = update_space_info(fs_info, flags, 0, 0, 0, &space_info);
	if (ret)
		goto out;

	if (mixed) {
		flags = BTRFS_BLOCK_GROUP_METADATA | BTRFS_BLOCK_GROUP_DATA;
		ret = update_space_info(fs_info, flags, 0, 0, 0, &space_info);
	} else {
		flags = BTRFS_BLOCK_GROUP_METADATA;
		ret = update_space_info(fs_info, flags, 0, 0, 0, &space_info);
		if (ret)
			goto out;

		flags = BTRFS_BLOCK_GROUP_DATA;
		ret = update_space_info(fs_info, flags, 0, 0, 0, &space_info);
	}
out:
	return ret;
}

int btrfs_error_unpin_extent_range(struct btrfs_root *root, u64 start, u64 end)
{
	return unpin_extent_range(root, start, end, false);
}

/*
 * It used to be that old block groups would be left around forever.
 * Iterating over them would be enough to trim unused space.  Since we
 * now automatically remove them, we also need to iterate over unallocated
 * space.
 *
 * We don't want a transaction for this since the discard may take a
 * substantial amount of time.  We don't require that a transaction be
 * running, but we do need to take a running transaction into account
 * to ensure that we're not discarding chunks that were released in
 * the current transaction.
 *
 * Holding the chunks lock will prevent other threads from allocating
 * or releasing chunks, but it won't prevent a running transaction
 * from committing and releasing the memory that the pending chunks
 * list head uses.  For that, we need to take a reference to the
 * transaction.
 */
static int btrfs_trim_free_extents(struct btrfs_device *device,
				   u64 minlen, u64 *trimmed)
{
	u64 start = 0, len = 0;
	int ret;

	*trimmed = 0;

	/* Not writeable = nothing to do. */
	if (!device->writeable)
		return 0;

	/* No free space = nothing to do. */
	if (device->total_bytes <= device->bytes_used)
		return 0;

	ret = 0;

	while (1) {
		struct btrfs_fs_info *fs_info = device->dev_root->fs_info;
		struct btrfs_transaction *trans;
		u64 bytes;

		ret = mutex_lock_interruptible(&fs_info->chunk_mutex);
		if (ret)
			return ret;

		down_read(&fs_info->commit_root_sem);

		spin_lock(&fs_info->trans_lock);
		trans = fs_info->running_transaction;
		if (trans)
			atomic_inc(&trans->use_count);
		spin_unlock(&fs_info->trans_lock);

		ret = find_free_dev_extent_start(trans, device, minlen, start,
						 &start, &len);
		if (trans)
			btrfs_put_transaction(trans);

		if (ret) {
			up_read(&fs_info->commit_root_sem);
			mutex_unlock(&fs_info->chunk_mutex);
			if (ret == -ENOSPC)
				ret = 0;
			break;
		}

		ret = btrfs_issue_discard(device->bdev, start, len, &bytes);
		up_read(&fs_info->commit_root_sem);
		mutex_unlock(&fs_info->chunk_mutex);

		if (ret)
			break;

		start += len;
		*trimmed += bytes;

		if (fatal_signal_pending(current)) {
			ret = -ERESTARTSYS;
			break;
		}

		cond_resched();
	}

	return ret;
}

int btrfs_trim_fs(struct btrfs_root *root, struct fstrim_range *range)
{
	struct btrfs_fs_info *fs_info = root->fs_info;
	struct btrfs_block_group_cache *cache = NULL;
	struct btrfs_device *device;
	struct list_head *devices;
	u64 group_trimmed;
	u64 start;
	u64 end;
	u64 trimmed = 0;
	u64 total_bytes = btrfs_super_total_bytes(fs_info->super_copy);
	int ret = 0;

	/*
	 * try to trim all FS space, our block group may start from non-zero.
	 */
	if (range->len == total_bytes)
		cache = btrfs_lookup_first_block_group(fs_info, range->start);
	else
		cache = btrfs_lookup_block_group(fs_info, range->start);

	while (cache) {
		if (cache->key.objectid >= (range->start + range->len)) {
			btrfs_put_block_group(cache);
			break;
		}

		start = max(range->start, cache->key.objectid);
		end = min(range->start + range->len,
				cache->key.objectid + cache->key.offset);

		if (end - start >= range->minlen) {
			if (!block_group_cache_done(cache)) {
				ret = cache_block_group(cache, 0);
				if (ret) {
					btrfs_put_block_group(cache);
					break;
				}
				ret = wait_block_group_cache_done(cache);
				if (ret) {
					btrfs_put_block_group(cache);
					break;
				}
			}
			ret = btrfs_trim_block_group(cache,
						     &group_trimmed,
						     start,
						     end,
						     range->minlen);

			trimmed += group_trimmed;
			if (ret) {
				btrfs_put_block_group(cache);
				break;
			}
		}

		cache = next_block_group(fs_info->tree_root, cache);
	}

	mutex_lock(&root->fs_info->fs_devices->device_list_mutex);
	devices = &root->fs_info->fs_devices->alloc_list;
	list_for_each_entry(device, devices, dev_alloc_list) {
		ret = btrfs_trim_free_extents(device, range->minlen,
					      &group_trimmed);
		if (ret)
			break;

		trimmed += group_trimmed;
	}
	mutex_unlock(&root->fs_info->fs_devices->device_list_mutex);

	range->len = trimmed;
	return ret;
}

/*
 * btrfs_{start,end}_write_no_snapshoting() are similar to
 * mnt_{want,drop}_write(), they are used to prevent some tasks from writing
 * data into the page cache through nocow before the subvolume is snapshoted,
 * but flush the data into disk after the snapshot creation, or to prevent
 * operations while snapshoting is ongoing and that cause the snapshot to be
 * inconsistent (writes followed by expanding truncates for example).
 */
void btrfs_end_write_no_snapshoting(struct btrfs_root *root)
{
	percpu_counter_dec(&root->subv_writers->counter);
	/*
	 * Make sure counter is updated before we wake up waiters.
	 */
	smp_mb();
	if (waitqueue_active(&root->subv_writers->wait))
		wake_up(&root->subv_writers->wait);
}

int btrfs_start_write_no_snapshoting(struct btrfs_root *root)
{
	if (atomic_read(&root->will_be_snapshoted))
		return 0;

	percpu_counter_inc(&root->subv_writers->counter);
	/*
	 * Make sure counter is updated before we check for snapshot creation.
	 */
	smp_mb();
	if (atomic_read(&root->will_be_snapshoted)) {
		btrfs_end_write_no_snapshoting(root);
		return 0;
	}
	return 1;
}

static int wait_snapshoting_atomic_t(atomic_t *a)
{
	schedule();
	return 0;
}

void btrfs_wait_for_snapshot_creation(struct btrfs_root *root)
{
	while (true) {
		int ret;

		ret = btrfs_start_write_no_snapshoting(root);
		if (ret)
			break;
		wait_on_atomic_t(&root->will_be_snapshoted,
				 wait_snapshoting_atomic_t,
				 TASK_UNINTERRUPTIBLE);
	}
}<|MERGE_RESOLUTION|>--- conflicted
+++ resolved
@@ -8233,11 +8233,6 @@
 	if (!block_group)
 		return -EINVAL;
 
-<<<<<<< HEAD
-	ret = btrfs_add_reserved_bytes(block_group, ins->offset,
-				       ins->offset, 0);
-	BUG_ON(ret); /* logic error */
-=======
 	space_info = block_group->space_info;
 	spin_lock(&space_info->lock);
 	spin_lock(&block_group->lock);
@@ -8246,7 +8241,6 @@
 	spin_unlock(&block_group->lock);
 	spin_unlock(&space_info->lock);
 
->>>>>>> b50fd0bd
 	ret = alloc_reserved_file_extent(trans, root, 0, root_objectid,
 					 0, owner, offset, ins, 1);
 	btrfs_put_block_group(block_group);
