--- conflicted
+++ resolved
@@ -201,11 +201,7 @@
 				 struct btrfs_path *path,
 				 u32 alignment)
 {
-<<<<<<< HEAD
-	struct free_space_extent extents[] = {
-=======
-	const struct free_space_extent extents[] = {
->>>>>>> 54efbcc8
+	const struct free_space_extent extents[] = {
 		{cache->key.objectid + alignment,
 			cache->key.offset - alignment},
 	};
@@ -229,11 +225,7 @@
 			   struct btrfs_path *path,
 			   u32 alignment)
 {
-<<<<<<< HEAD
-	struct free_space_extent extents[] = {
-=======
-	const struct free_space_extent extents[] = {
->>>>>>> 54efbcc8
+	const struct free_space_extent extents[] = {
 		{cache->key.objectid, cache->key.offset - alignment},
 	};
 	int ret;
@@ -257,11 +249,7 @@
 			      struct btrfs_path *path,
 			      u32 alignment)
 {
-<<<<<<< HEAD
-	struct free_space_extent extents[] = {
-=======
-	const struct free_space_extent extents[] = {
->>>>>>> 54efbcc8
+	const struct free_space_extent extents[] = {
 		{cache->key.objectid, alignment},
 		{cache->key.objectid + 2 * alignment,
 			cache->key.offset - 2 * alignment},
@@ -286,11 +274,7 @@
 			   struct btrfs_path *path,
 			   u32 alignment)
 {
-<<<<<<< HEAD
-	struct free_space_extent extents[] = {
-=======
-	const struct free_space_extent extents[] = {
->>>>>>> 54efbcc8
+	const struct free_space_extent extents[] = {
 		{cache->key.objectid, 2 * alignment},
 	};
 	int ret;
@@ -328,11 +312,7 @@
 			   struct btrfs_path *path,
 			   u32 alignment)
 {
-<<<<<<< HEAD
-	struct free_space_extent extents[] = {
-=======
-	const struct free_space_extent extents[] = {
->>>>>>> 54efbcc8
+	const struct free_space_extent extents[] = {
 		{cache->key.objectid + alignment, 2 * alignment},
 	};
 	int ret;
@@ -371,11 +351,7 @@
 			   struct btrfs_path *path,
 			   u32 alignment)
 {
-<<<<<<< HEAD
-	struct free_space_extent extents[] = {
-=======
-	const struct free_space_extent extents[] = {
->>>>>>> 54efbcc8
+	const struct free_space_extent extents[] = {
 		{cache->key.objectid, 3 * alignment},
 	};
 	int ret;
@@ -421,11 +397,7 @@
 			   struct btrfs_path *path,
 			   u32 alignment)
 {
-<<<<<<< HEAD
-	struct free_space_extent extents[] = {
-=======
-	const struct free_space_extent extents[] = {
->>>>>>> 54efbcc8
+	const struct free_space_extent extents[] = {
 		{cache->key.objectid, alignment},
 		{cache->key.objectid + 2 * alignment, alignment},
 		{cache->key.objectid + 4 * alignment, alignment},
