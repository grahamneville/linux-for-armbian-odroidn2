#include "sched.h"

/*
 * idle-task scheduling class.
 *
 * (NOTE: these are not related to SCHED_IDLE tasks which are
 *  handled in sched/fair.c)
 */

#ifdef CONFIG_SMP
static int
select_task_rq_idle(struct task_struct *p, int cpu, int sd_flag, int flags)
{
	return task_cpu(p); /* IDLE tasks as never migrated */
}
#endif /* CONFIG_SMP */

/*
 * Idle tasks are unconditionally rescheduled:
 */
static void check_preempt_curr_idle(struct rq *rq, struct task_struct *p, int flags)
{
	resched_curr(rq);
}

static struct task_struct *
pick_next_task_idle(struct rq *rq, struct task_struct *prev, struct pin_cookie cookie)
{
	put_prev_task(rq, prev);
<<<<<<< HEAD

=======
	update_idle_core(rq);
>>>>>>> b60205c7
	schedstat_inc(rq->sched_goidle);
	return rq->idle;
}

/*
 * It is not legal to sleep in the idle task - print a warning
 * message if some code attempts to do it:
 */
static void
dequeue_task_idle(struct rq *rq, struct task_struct *p, int flags)
{
	raw_spin_unlock_irq(&rq->lock);
	printk(KERN_ERR "bad: scheduling from the idle thread!\n");
	dump_stack();
	raw_spin_lock_irq(&rq->lock);
}

static void put_prev_task_idle(struct rq *rq, struct task_struct *prev)
{
	rq_last_tick_reset(rq);
}

static void task_tick_idle(struct rq *rq, struct task_struct *curr, int queued)
{
}

static void set_curr_task_idle(struct rq *rq)
{
}

static void switched_to_idle(struct rq *rq, struct task_struct *p)
{
	BUG();
}

static void
prio_changed_idle(struct rq *rq, struct task_struct *p, int oldprio)
{
	BUG();
}

static unsigned int get_rr_interval_idle(struct rq *rq, struct task_struct *task)
{
	return 0;
}

static void update_curr_idle(struct rq *rq)
{
}

/*
 * Simple, special scheduling class for the per-CPU idle tasks:
 */
const struct sched_class idle_sched_class = {
	/* .next is NULL */
	/* no enqueue/yield_task for idle tasks */

	/* dequeue is not valid, we print a debug message there: */
	.dequeue_task		= dequeue_task_idle,

	.check_preempt_curr	= check_preempt_curr_idle,

	.pick_next_task		= pick_next_task_idle,
	.put_prev_task		= put_prev_task_idle,

#ifdef CONFIG_SMP
	.select_task_rq		= select_task_rq_idle,
	.set_cpus_allowed	= set_cpus_allowed_common,
#endif

	.set_curr_task          = set_curr_task_idle,
	.task_tick		= task_tick_idle,

	.get_rr_interval	= get_rr_interval_idle,

	.prio_changed		= prio_changed_idle,
	.switched_to		= switched_to_idle,
	.update_curr		= update_curr_idle,
};<|MERGE_RESOLUTION|>--- conflicted
+++ resolved
@@ -27,11 +27,7 @@
 pick_next_task_idle(struct rq *rq, struct task_struct *prev, struct pin_cookie cookie)
 {
 	put_prev_task(rq, prev);
-<<<<<<< HEAD
-
-=======
 	update_idle_core(rq);
->>>>>>> b60205c7
 	schedstat_inc(rq->sched_goidle);
 	return rq->idle;
 }
