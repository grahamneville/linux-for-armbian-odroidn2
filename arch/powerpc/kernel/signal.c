--- conflicted
+++ resolved
@@ -134,11 +134,7 @@
 	/* Re-enable the breakpoints for the signal stack */
 	thread_change_pc(tsk, tsk->thread.regs);
 
-<<<<<<< HEAD
-	rseq_signal_deliver(tsk->thread.regs);
-=======
 	rseq_signal_deliver(&ksig, tsk->thread.regs);
->>>>>>> e7ad3dc9
 
 	if (is32) {
         	if (ksig.ka.sa.sa_flags & SA_SIGINFO)
@@ -174,11 +170,7 @@
 	if (thread_info_flags & _TIF_NOTIFY_RESUME) {
 		clear_thread_flag(TIF_NOTIFY_RESUME);
 		tracehook_notify_resume(regs);
-<<<<<<< HEAD
-		rseq_handle_notify_resume(regs);
-=======
 		rseq_handle_notify_resume(NULL, regs);
->>>>>>> e7ad3dc9
 	}
 
 	user_enter();
