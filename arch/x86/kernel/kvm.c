/*
 * KVM paravirt_ops implementation
 *
 * This program is free software; you can redistribute it and/or modify
 * it under the terms of the GNU General Public License as published by
 * the Free Software Foundation; either version 2 of the License, or
 * (at your option) any later version.
 *
 * This program is distributed in the hope that it will be useful,
 * but WITHOUT ANY WARRANTY; without even the implied warranty of
 * MERCHANTABILITY or FITNESS FOR A PARTICULAR PURPOSE.  See the
 * GNU General Public License for more details.
 *
 * You should have received a copy of the GNU General Public License
 * along with this program; if not, write to the Free Software
 * Foundation, 51 Franklin Street, Fifth Floor, Boston, MA  02110-1301, USA.
 *
 * Copyright (C) 2007, Red Hat, Inc., Ingo Molnar <mingo@redhat.com>
 * Copyright IBM Corporation, 2007
 *   Authors: Anthony Liguori <aliguori@us.ibm.com>
 */

#include <linux/context_tracking.h>
#include <linux/init.h>
#include <linux/kernel.h>
#include <linux/kvm_para.h>
#include <linux/cpu.h>
#include <linux/mm.h>
#include <linux/highmem.h>
#include <linux/hardirq.h>
#include <linux/notifier.h>
#include <linux/reboot.h>
#include <linux/hash.h>
#include <linux/sched.h>
#include <linux/slab.h>
#include <linux/kprobes.h>
#include <linux/debugfs.h>
#include <linux/nmi.h>
#include <linux/swait.h>
#include <asm/timer.h>
#include <asm/cpu.h>
#include <asm/traps.h>
#include <asm/desc.h>
#include <asm/tlbflush.h>
#include <asm/apic.h>
#include <asm/apicdef.h>
#include <asm/hypervisor.h>
#include <asm/tlb.h>

static int kvmapf = 1;

static int __init parse_no_kvmapf(char *arg)
{
        kvmapf = 0;
        return 0;
}

early_param("no-kvmapf", parse_no_kvmapf);

static int steal_acc = 1;
static int __init parse_no_stealacc(char *arg)
{
        steal_acc = 0;
        return 0;
}

early_param("no-steal-acc", parse_no_stealacc);

static DEFINE_PER_CPU_DECRYPTED(struct kvm_vcpu_pv_apf_data, apf_reason) __aligned(64);
static DEFINE_PER_CPU_DECRYPTED(struct kvm_steal_time, steal_time) __aligned(64);
static int has_steal_clock = 0;

/*
 * No need for any "IO delay" on KVM
 */
static void kvm_io_delay(void)
{
}

#define KVM_TASK_SLEEP_HASHBITS 8
#define KVM_TASK_SLEEP_HASHSIZE (1<<KVM_TASK_SLEEP_HASHBITS)

struct kvm_task_sleep_node {
	struct hlist_node link;
	struct swait_queue_head wq;
	u32 token;
	int cpu;
	bool halted;
};

static struct kvm_task_sleep_head {
	raw_spinlock_t lock;
	struct hlist_head list;
} async_pf_sleepers[KVM_TASK_SLEEP_HASHSIZE];

static struct kvm_task_sleep_node *_find_apf_task(struct kvm_task_sleep_head *b,
						  u32 token)
{
	struct hlist_node *p;

	hlist_for_each(p, &b->list) {
		struct kvm_task_sleep_node *n =
			hlist_entry(p, typeof(*n), link);
		if (n->token == token)
			return n;
	}

	return NULL;
}

/*
 * @interrupt_kernel: Is this called from a routine which interrupts the kernel
 * 		      (other than user space)?
 */
void kvm_async_pf_task_wait(u32 token, int interrupt_kernel)
{
	u32 key = hash_32(token, KVM_TASK_SLEEP_HASHBITS);
	struct kvm_task_sleep_head *b = &async_pf_sleepers[key];
	struct kvm_task_sleep_node n, *e;
	DECLARE_SWAITQUEUE(wait);

	rcu_irq_enter();

	raw_spin_lock(&b->lock);
	e = _find_apf_task(b, token);
	if (e) {
		/* dummy entry exist -> wake up was delivered ahead of PF */
		hlist_del(&e->link);
		kfree(e);
		raw_spin_unlock(&b->lock);

		rcu_irq_exit();
		return;
	}

	n.token = token;
	n.cpu = smp_processor_id();
	n.halted = is_idle_task(current) ||
		   (IS_ENABLED(CONFIG_PREEMPT_COUNT)
		    ? preempt_count() > 1 || rcu_preempt_depth()
		    : interrupt_kernel);
	init_swait_queue_head(&n.wq);
	hlist_add_head(&n.link, &b->list);
	raw_spin_unlock(&b->lock);

	for (;;) {
		if (!n.halted)
			prepare_to_swait_exclusive(&n.wq, &wait, TASK_UNINTERRUPTIBLE);
		if (hlist_unhashed(&n.link))
			break;

		rcu_irq_exit();

		if (!n.halted) {
			local_irq_enable();
			schedule();
			local_irq_disable();
		} else {
			/*
			 * We cannot reschedule. So halt.
			 */
			native_safe_halt();
			local_irq_disable();
		}

		rcu_irq_enter();
	}
	if (!n.halted)
		finish_swait(&n.wq, &wait);

	rcu_irq_exit();
	return;
}
EXPORT_SYMBOL_GPL(kvm_async_pf_task_wait);

static void apf_task_wake_one(struct kvm_task_sleep_node *n)
{
	hlist_del_init(&n->link);
	if (n->halted)
		smp_send_reschedule(n->cpu);
	else if (swq_has_sleeper(&n->wq))
		swake_up_one(&n->wq);
}

static void apf_task_wake_all(void)
{
	int i;

	for (i = 0; i < KVM_TASK_SLEEP_HASHSIZE; i++) {
		struct hlist_node *p, *next;
		struct kvm_task_sleep_head *b = &async_pf_sleepers[i];
		raw_spin_lock(&b->lock);
		hlist_for_each_safe(p, next, &b->list) {
			struct kvm_task_sleep_node *n =
				hlist_entry(p, typeof(*n), link);
			if (n->cpu == smp_processor_id())
				apf_task_wake_one(n);
		}
		raw_spin_unlock(&b->lock);
	}
}

void kvm_async_pf_task_wake(u32 token)
{
	u32 key = hash_32(token, KVM_TASK_SLEEP_HASHBITS);
	struct kvm_task_sleep_head *b = &async_pf_sleepers[key];
	struct kvm_task_sleep_node *n;

	if (token == ~0) {
		apf_task_wake_all();
		return;
	}

again:
	raw_spin_lock(&b->lock);
	n = _find_apf_task(b, token);
	if (!n) {
		/*
		 * async PF was not yet handled.
		 * Add dummy entry for the token.
		 */
		n = kzalloc(sizeof(*n), GFP_ATOMIC);
		if (!n) {
			/*
			 * Allocation failed! Busy wait while other cpu
			 * handles async PF.
			 */
			raw_spin_unlock(&b->lock);
			cpu_relax();
			goto again;
		}
		n->token = token;
		n->cpu = smp_processor_id();
		init_swait_queue_head(&n->wq);
		hlist_add_head(&n->link, &b->list);
	} else
		apf_task_wake_one(n);
	raw_spin_unlock(&b->lock);
	return;
}
EXPORT_SYMBOL_GPL(kvm_async_pf_task_wake);

u32 kvm_read_and_reset_pf_reason(void)
{
	u32 reason = 0;

	if (__this_cpu_read(apf_reason.enabled)) {
		reason = __this_cpu_read(apf_reason.reason);
		__this_cpu_write(apf_reason.reason, 0);
	}

	return reason;
}
EXPORT_SYMBOL_GPL(kvm_read_and_reset_pf_reason);
NOKPROBE_SYMBOL(kvm_read_and_reset_pf_reason);

dotraplinkage void
do_async_page_fault(struct pt_regs *regs, unsigned long error_code)
{
	enum ctx_state prev_state;

	switch (kvm_read_and_reset_pf_reason()) {
	default:
		do_page_fault(regs, error_code);
		break;
	case KVM_PV_REASON_PAGE_NOT_PRESENT:
		/* page is swapped out by the host. */
		prev_state = exception_enter();
		kvm_async_pf_task_wait((u32)read_cr2(), !user_mode(regs));
		exception_exit(prev_state);
		break;
	case KVM_PV_REASON_PAGE_READY:
		rcu_irq_enter();
		kvm_async_pf_task_wake((u32)read_cr2());
		rcu_irq_exit();
		break;
	}
}
NOKPROBE_SYMBOL(do_async_page_fault);

static void __init paravirt_ops_setup(void)
{
	pv_info.name = "KVM";

	if (kvm_para_has_feature(KVM_FEATURE_NOP_IO_DELAY))
		pv_ops.cpu.io_delay = kvm_io_delay;

#ifdef CONFIG_X86_IO_APIC
	no_timer_check = 1;
#endif
}

static void kvm_register_steal_time(void)
{
	int cpu = smp_processor_id();
	struct kvm_steal_time *st = &per_cpu(steal_time, cpu);

	if (!has_steal_clock)
		return;

	wrmsrl(MSR_KVM_STEAL_TIME, (slow_virt_to_phys(st) | KVM_MSR_ENABLED));
	pr_info("kvm-stealtime: cpu %d, msr %llx\n",
		cpu, (unsigned long long) slow_virt_to_phys(st));
}

static DEFINE_PER_CPU_DECRYPTED(unsigned long, kvm_apic_eoi) = KVM_PV_EOI_DISABLED;

static notrace void kvm_guest_apic_eoi_write(u32 reg, u32 val)
{
	/**
	 * This relies on __test_and_clear_bit to modify the memory
	 * in a way that is atomic with respect to the local CPU.
	 * The hypervisor only accesses this memory from the local CPU so
	 * there's no need for lock or memory barriers.
	 * An optimization barrier is implied in apic write.
	 */
	if (__test_and_clear_bit(KVM_PV_EOI_BIT, this_cpu_ptr(&kvm_apic_eoi)))
		return;
	apic->native_eoi_write(APIC_EOI, APIC_EOI_ACK);
}

static void kvm_guest_cpu_init(void)
{
	if (!kvm_para_available())
		return;

	if (kvm_para_has_feature(KVM_FEATURE_ASYNC_PF) && kvmapf) {
		u64 pa = slow_virt_to_phys(this_cpu_ptr(&apf_reason));

#ifdef CONFIG_PREEMPT
		pa |= KVM_ASYNC_PF_SEND_ALWAYS;
#endif
		pa |= KVM_ASYNC_PF_ENABLED;

		if (kvm_para_has_feature(KVM_FEATURE_ASYNC_PF_VMEXIT))
			pa |= KVM_ASYNC_PF_DELIVERY_AS_PF_VMEXIT;

		wrmsrl(MSR_KVM_ASYNC_PF_EN, pa);
		__this_cpu_write(apf_reason.enabled, 1);
		printk(KERN_INFO"KVM setup async PF for cpu %d\n",
		       smp_processor_id());
	}

	if (kvm_para_has_feature(KVM_FEATURE_PV_EOI)) {
		unsigned long pa;
		/* Size alignment is implied but just to make it explicit. */
		BUILD_BUG_ON(__alignof__(kvm_apic_eoi) < 4);
		__this_cpu_write(kvm_apic_eoi, 0);
		pa = slow_virt_to_phys(this_cpu_ptr(&kvm_apic_eoi))
			| KVM_MSR_ENABLED;
		wrmsrl(MSR_KVM_PV_EOI_EN, pa);
	}

	if (has_steal_clock)
		kvm_register_steal_time();
}

static void kvm_pv_disable_apf(void)
{
	if (!__this_cpu_read(apf_reason.enabled))
		return;

	wrmsrl(MSR_KVM_ASYNC_PF_EN, 0);
	__this_cpu_write(apf_reason.enabled, 0);

	printk(KERN_INFO"Unregister pv shared memory for cpu %d\n",
	       smp_processor_id());
}

static void kvm_pv_guest_cpu_reboot(void *unused)
{
	/*
	 * We disable PV EOI before we load a new kernel by kexec,
	 * since MSR_KVM_PV_EOI_EN stores a pointer into old kernel's memory.
	 * New kernel can re-enable when it boots.
	 */
	if (kvm_para_has_feature(KVM_FEATURE_PV_EOI))
		wrmsrl(MSR_KVM_PV_EOI_EN, 0);
	kvm_pv_disable_apf();
	kvm_disable_steal_time();
}

static int kvm_pv_reboot_notify(struct notifier_block *nb,
				unsigned long code, void *unused)
{
	if (code == SYS_RESTART)
		on_each_cpu(kvm_pv_guest_cpu_reboot, NULL, 1);
	return NOTIFY_DONE;
}

static struct notifier_block kvm_pv_reboot_nb = {
	.notifier_call = kvm_pv_reboot_notify,
};

static u64 kvm_steal_clock(int cpu)
{
	u64 steal;
	struct kvm_steal_time *src;
	int version;

	src = &per_cpu(steal_time, cpu);
	do {
		version = src->version;
		virt_rmb();
		steal = src->steal;
		virt_rmb();
	} while ((version & 1) || (version != src->version));

	return steal;
}

void kvm_disable_steal_time(void)
{
	if (!has_steal_clock)
		return;

	wrmsr(MSR_KVM_STEAL_TIME, 0, 0);
}

static inline void __set_percpu_decrypted(void *ptr, unsigned long size)
{
	early_set_memory_decrypted((unsigned long) ptr, size);
}

/*
 * Iterate through all possible CPUs and map the memory region pointed
 * by apf_reason, steal_time and kvm_apic_eoi as decrypted at once.
 *
 * Note: we iterate through all possible CPUs to ensure that CPUs
 * hotplugged will have their per-cpu variable already mapped as
 * decrypted.
 */
static void __init sev_map_percpu_data(void)
{
	int cpu;

	if (!sev_active())
		return;

	for_each_possible_cpu(cpu) {
		__set_percpu_decrypted(&per_cpu(apf_reason, cpu), sizeof(apf_reason));
		__set_percpu_decrypted(&per_cpu(steal_time, cpu), sizeof(steal_time));
		__set_percpu_decrypted(&per_cpu(kvm_apic_eoi, cpu), sizeof(kvm_apic_eoi));
	}
}

#ifdef CONFIG_SMP
#define KVM_IPI_CLUSTER_SIZE	(2 * BITS_PER_LONG)

static void __send_ipi_mask(const struct cpumask *mask, int vector)
{
	unsigned long flags;
	int cpu, apic_id, icr;
	int min = 0, max = 0;
#ifdef CONFIG_X86_64
	__uint128_t ipi_bitmap = 0;
#else
	u64 ipi_bitmap = 0;
#endif

	if (cpumask_empty(mask))
		return;

	local_irq_save(flags);

	switch (vector) {
	default:
		icr = APIC_DM_FIXED | vector;
		break;
	case NMI_VECTOR:
		icr = APIC_DM_NMI;
		break;
	}

	for_each_cpu(cpu, mask) {
		apic_id = per_cpu(x86_cpu_to_apicid, cpu);
		if (!ipi_bitmap) {
			min = max = apic_id;
		} else if (apic_id < min && max - apic_id < KVM_IPI_CLUSTER_SIZE) {
			ipi_bitmap <<= min - apic_id;
			min = apic_id;
		} else if (apic_id < min + KVM_IPI_CLUSTER_SIZE) {
			max = apic_id < max ? max : apic_id;
		} else {
			kvm_hypercall4(KVM_HC_SEND_IPI, (unsigned long)ipi_bitmap,
				(unsigned long)(ipi_bitmap >> BITS_PER_LONG), min, icr);
			min = max = apic_id;
			ipi_bitmap = 0;
		}
		__set_bit(apic_id - min, (unsigned long *)&ipi_bitmap);
	}

	if (ipi_bitmap) {
		kvm_hypercall4(KVM_HC_SEND_IPI, (unsigned long)ipi_bitmap,
			(unsigned long)(ipi_bitmap >> BITS_PER_LONG), min, icr);
	}

	local_irq_restore(flags);
}

static void kvm_send_ipi_mask(const struct cpumask *mask, int vector)
{
	__send_ipi_mask(mask, vector);
}

static void kvm_send_ipi_mask_allbutself(const struct cpumask *mask, int vector)
{
	unsigned int this_cpu = smp_processor_id();
	struct cpumask new_mask;
	const struct cpumask *local_mask;

	cpumask_copy(&new_mask, mask);
	cpumask_clear_cpu(this_cpu, &new_mask);
	local_mask = &new_mask;
	__send_ipi_mask(local_mask, vector);
}

static void kvm_send_ipi_allbutself(int vector)
{
	kvm_send_ipi_mask_allbutself(cpu_online_mask, vector);
}

static void kvm_send_ipi_all(int vector)
{
	__send_ipi_mask(cpu_online_mask, vector);
}

/*
 * Set the IPI entry points
 */
static void kvm_setup_pv_ipi(void)
{
	apic->send_IPI_mask = kvm_send_ipi_mask;
	apic->send_IPI_mask_allbutself = kvm_send_ipi_mask_allbutself;
	apic->send_IPI_allbutself = kvm_send_ipi_allbutself;
	apic->send_IPI_all = kvm_send_ipi_all;
	pr_info("KVM setup pv IPIs\n");
}

static void __init kvm_smp_prepare_cpus(unsigned int max_cpus)
{
	native_smp_prepare_cpus(max_cpus);
	if (kvm_para_has_hint(KVM_HINTS_REALTIME))
		static_branch_disable(&virt_spin_lock_key);
}

static void __init kvm_smp_prepare_boot_cpu(void)
{
	/*
	 * Map the per-cpu variables as decrypted before kvm_guest_cpu_init()
	 * shares the guest physical address with the hypervisor.
	 */
	sev_map_percpu_data();

	kvm_guest_cpu_init();
	native_smp_prepare_boot_cpu();
	kvm_spinlock_init();
}

static void kvm_guest_cpu_offline(void)
{
	kvm_disable_steal_time();
	if (kvm_para_has_feature(KVM_FEATURE_PV_EOI))
		wrmsrl(MSR_KVM_PV_EOI_EN, 0);
	kvm_pv_disable_apf();
	apf_task_wake_all();
}

static int kvm_cpu_online(unsigned int cpu)
{
	local_irq_disable();
	kvm_guest_cpu_init();
	local_irq_enable();
	return 0;
}

static int kvm_cpu_down_prepare(unsigned int cpu)
{
	local_irq_disable();
	kvm_guest_cpu_offline();
	local_irq_enable();
	return 0;
}
#endif

static void __init kvm_apf_trap_init(void)
{
	update_intr_gate(X86_TRAP_PF, async_page_fault);
}

static DEFINE_PER_CPU(cpumask_var_t, __pv_tlb_mask);

static void kvm_flush_tlb_others(const struct cpumask *cpumask,
			const struct flush_tlb_info *info)
{
	u8 state;
	int cpu;
	struct kvm_steal_time *src;
	struct cpumask *flushmask = this_cpu_cpumask_var_ptr(__pv_tlb_mask);

	cpumask_copy(flushmask, cpumask);
	/*
	 * We have to call flush only on online vCPUs. And
	 * queue flush_on_enter for pre-empted vCPUs
	 */
	for_each_cpu(cpu, flushmask) {
		src = &per_cpu(steal_time, cpu);
		state = READ_ONCE(src->preempted);
		if ((state & KVM_VCPU_PREEMPTED)) {
			if (try_cmpxchg(&src->preempted, &state,
					state | KVM_VCPU_FLUSH_TLB))
				__cpumask_clear_cpu(cpu, flushmask);
		}
	}

	native_flush_tlb_others(flushmask, info);
}

static void __init kvm_guest_init(void)
{
	int i;

	if (!kvm_para_available())
		return;

	paravirt_ops_setup();
	register_reboot_notifier(&kvm_pv_reboot_nb);
	for (i = 0; i < KVM_TASK_SLEEP_HASHSIZE; i++)
		raw_spin_lock_init(&async_pf_sleepers[i].lock);
	if (kvm_para_has_feature(KVM_FEATURE_ASYNC_PF))
		x86_init.irqs.trap_init = kvm_apf_trap_init;

	if (kvm_para_has_feature(KVM_FEATURE_STEAL_TIME)) {
		has_steal_clock = 1;
		pv_ops.time.steal_clock = kvm_steal_clock;
	}

	if (kvm_para_has_feature(KVM_FEATURE_PV_TLB_FLUSH) &&
	    !kvm_para_has_hint(KVM_HINTS_REALTIME) &&
	    kvm_para_has_feature(KVM_FEATURE_STEAL_TIME)) {
<<<<<<< HEAD
		pv_mmu_ops.flush_tlb_others = kvm_flush_tlb_others;
		pv_mmu_ops.tlb_remove_table = tlb_remove_table;
=======
		pv_ops.mmu.flush_tlb_others = kvm_flush_tlb_others;
		pv_ops.mmu.tlb_remove_table = tlb_remove_table;
>>>>>>> 0fd79184
	}

	if (kvm_para_has_feature(KVM_FEATURE_PV_EOI))
		apic_set_eoi_write(kvm_guest_apic_eoi_write);

#ifdef CONFIG_SMP
	smp_ops.smp_prepare_cpus = kvm_smp_prepare_cpus;
	smp_ops.smp_prepare_boot_cpu = kvm_smp_prepare_boot_cpu;
	if (cpuhp_setup_state_nocalls(CPUHP_AP_ONLINE_DYN, "x86/kvm:online",
				      kvm_cpu_online, kvm_cpu_down_prepare) < 0)
		pr_err("kvm_guest: Failed to install cpu hotplug callbacks\n");
#else
	sev_map_percpu_data();
	kvm_guest_cpu_init();
#endif

	/*
	 * Hard lockup detection is enabled by default. Disable it, as guests
	 * can get false positives too easily, for example if the host is
	 * overcommitted.
	 */
	hardlockup_detector_disable();
}

static noinline uint32_t __kvm_cpuid_base(void)
{
	if (boot_cpu_data.cpuid_level < 0)
		return 0;	/* So we don't blow up on old processors */

	if (boot_cpu_has(X86_FEATURE_HYPERVISOR))
		return hypervisor_cpuid_base("KVMKVMKVM\0\0\0", 0);

	return 0;
}

static inline uint32_t kvm_cpuid_base(void)
{
	static int kvm_cpuid_base = -1;

	if (kvm_cpuid_base == -1)
		kvm_cpuid_base = __kvm_cpuid_base();

	return kvm_cpuid_base;
}

bool kvm_para_available(void)
{
	return kvm_cpuid_base() != 0;
}
EXPORT_SYMBOL_GPL(kvm_para_available);

unsigned int kvm_arch_para_features(void)
{
	return cpuid_eax(kvm_cpuid_base() | KVM_CPUID_FEATURES);
}

unsigned int kvm_arch_para_hints(void)
{
	return cpuid_edx(kvm_cpuid_base() | KVM_CPUID_FEATURES);
}

static uint32_t __init kvm_detect(void)
{
	return kvm_cpuid_base();
}

static void __init kvm_apic_init(void)
{
#if defined(CONFIG_SMP)
	if (kvm_para_has_feature(KVM_FEATURE_PV_SEND_IPI))
		kvm_setup_pv_ipi();
#endif
}

static void __init kvm_init_platform(void)
{
	kvmclock_init();
	x86_platform.apic_post_init = kvm_apic_init;
}

const __initconst struct hypervisor_x86 x86_hyper_kvm = {
	.name			= "KVM",
	.detect			= kvm_detect,
	.type			= X86_HYPER_KVM,
	.init.guest_late_init	= kvm_guest_init,
	.init.x2apic_available	= kvm_para_available,
	.init.init_platform	= kvm_init_platform,
};

static __init int activate_jump_labels(void)
{
	if (has_steal_clock) {
		static_key_slow_inc(&paravirt_steal_enabled);
		if (steal_acc)
			static_key_slow_inc(&paravirt_steal_rq_enabled);
	}

	return 0;
}
arch_initcall(activate_jump_labels);

static __init int kvm_setup_pv_tlb_flush(void)
{
	int cpu;

	if (kvm_para_has_feature(KVM_FEATURE_PV_TLB_FLUSH) &&
	    !kvm_para_has_hint(KVM_HINTS_REALTIME) &&
	    kvm_para_has_feature(KVM_FEATURE_STEAL_TIME)) {
		for_each_possible_cpu(cpu) {
			zalloc_cpumask_var_node(per_cpu_ptr(&__pv_tlb_mask, cpu),
				GFP_KERNEL, cpu_to_node(cpu));
		}
		pr_info("KVM setup pv remote TLB flush\n");
	}

	return 0;
}
arch_initcall(kvm_setup_pv_tlb_flush);

#ifdef CONFIG_PARAVIRT_SPINLOCKS

/* Kick a cpu by its apicid. Used to wake up a halted vcpu */
static void kvm_kick_cpu(int cpu)
{
	int apicid;
	unsigned long flags = 0;

	apicid = per_cpu(x86_cpu_to_apicid, cpu);
	kvm_hypercall2(KVM_HC_KICK_CPU, flags, apicid);
}

#include <asm/qspinlock.h>

static void kvm_wait(u8 *ptr, u8 val)
{
	unsigned long flags;

	if (in_nmi())
		return;

	local_irq_save(flags);

	if (READ_ONCE(*ptr) != val)
		goto out;

	/*
	 * halt until it's our turn and kicked. Note that we do safe halt
	 * for irq enabled case to avoid hang when lock info is overwritten
	 * in irq spinlock slowpath and no spurious interrupt occur to save us.
	 */
	if (arch_irqs_disabled_flags(flags))
		halt();
	else
		safe_halt();

out:
	local_irq_restore(flags);
}

#ifdef CONFIG_X86_32
__visible bool __kvm_vcpu_is_preempted(long cpu)
{
	struct kvm_steal_time *src = &per_cpu(steal_time, cpu);

	return !!(src->preempted & KVM_VCPU_PREEMPTED);
}
PV_CALLEE_SAVE_REGS_THUNK(__kvm_vcpu_is_preempted);

#else

#include <asm/asm-offsets.h>

extern bool __raw_callee_save___kvm_vcpu_is_preempted(long);

/*
 * Hand-optimize version for x86-64 to avoid 8 64-bit register saving and
 * restoring to/from the stack.
 */
asm(
".pushsection .text;"
".global __raw_callee_save___kvm_vcpu_is_preempted;"
".type __raw_callee_save___kvm_vcpu_is_preempted, @function;"
"__raw_callee_save___kvm_vcpu_is_preempted:"
"movq	__per_cpu_offset(,%rdi,8), %rax;"
"cmpb	$0, " __stringify(KVM_STEAL_TIME_preempted) "+steal_time(%rax);"
"setne	%al;"
"ret;"
".popsection");

#endif

/*
 * Setup pv_lock_ops to exploit KVM_FEATURE_PV_UNHALT if present.
 */
void __init kvm_spinlock_init(void)
{
	if (!kvm_para_available())
		return;
	/* Does host kernel support KVM_FEATURE_PV_UNHALT? */
	if (!kvm_para_has_feature(KVM_FEATURE_PV_UNHALT))
		return;

	if (kvm_para_has_hint(KVM_HINTS_REALTIME))
		return;

	/* Don't use the pvqspinlock code if there is only 1 vCPU. */
	if (num_possible_cpus() == 1)
		return;

	__pv_init_lock_hash();
	pv_ops.lock.queued_spin_lock_slowpath = __pv_queued_spin_lock_slowpath;
	pv_ops.lock.queued_spin_unlock =
		PV_CALLEE_SAVE(__pv_queued_spin_unlock);
	pv_ops.lock.wait = kvm_wait;
	pv_ops.lock.kick = kvm_kick_cpu;

	if (kvm_para_has_feature(KVM_FEATURE_STEAL_TIME)) {
		pv_ops.lock.vcpu_is_preempted =
			PV_CALLEE_SAVE(__kvm_vcpu_is_preempted);
	}
}

#endif	/* CONFIG_PARAVIRT_SPINLOCKS */<|MERGE_RESOLUTION|>--- conflicted
+++ resolved
@@ -638,13 +638,8 @@
 	if (kvm_para_has_feature(KVM_FEATURE_PV_TLB_FLUSH) &&
 	    !kvm_para_has_hint(KVM_HINTS_REALTIME) &&
 	    kvm_para_has_feature(KVM_FEATURE_STEAL_TIME)) {
-<<<<<<< HEAD
-		pv_mmu_ops.flush_tlb_others = kvm_flush_tlb_others;
-		pv_mmu_ops.tlb_remove_table = tlb_remove_table;
-=======
 		pv_ops.mmu.flush_tlb_others = kvm_flush_tlb_others;
 		pv_ops.mmu.tlb_remove_table = tlb_remove_table;
->>>>>>> 0fd79184
 	}
 
 	if (kvm_para_has_feature(KVM_FEATURE_PV_EOI))
