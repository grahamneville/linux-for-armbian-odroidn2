--- conflicted
+++ resolved
@@ -304,8 +304,6 @@
 	__sysreg_restore_user_state(host_ctxt);
 
 	vcpu->arch.sysregs_loaded_on_cpu = false;
-<<<<<<< HEAD
-=======
 }
 
 void __hyp_text __kvm_enable_ssbs(void)
@@ -317,5 +315,4 @@
 	"orr	%0, %0, %1\n"
 	"msr	sctlr_el2, %0"
 	: "=&r" (tmp) : "L" (SCTLR_ELx_DSSBS));
->>>>>>> 0fd79184
 }