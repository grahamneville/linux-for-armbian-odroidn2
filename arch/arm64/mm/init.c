/*
 * Based on arch/arm/mm/init.c
 *
 * Copyright (C) 1995-2005 Russell King
 * Copyright (C) 2012 ARM Ltd.
 *
 * This program is free software; you can redistribute it and/or modify
 * it under the terms of the GNU General Public License version 2 as
 * published by the Free Software Foundation.
 *
 * This program is distributed in the hope that it will be useful,
 * but WITHOUT ANY WARRANTY; without even the implied warranty of
 * MERCHANTABILITY or FITNESS FOR A PARTICULAR PURPOSE.  See the
 * GNU General Public License for more details.
 *
 * You should have received a copy of the GNU General Public License
 * along with this program.  If not, see <http://www.gnu.org/licenses/>.
 */

#include <linux/kernel.h>
#include <linux/export.h>
#include <linux/errno.h>
#include <linux/swap.h>
#include <linux/init.h>
#include <linux/bootmem.h>
#include <linux/mman.h>
#include <linux/nodemask.h>
#include <linux/initrd.h>
#include <linux/gfp.h>
#include <linux/memblock.h>
#include <linux/sort.h>
#include <linux/of_fdt.h>
#include <linux/dma-mapping.h>
#include <linux/dma-contiguous.h>
#include <linux/efi.h>
#include <linux/swiotlb.h>

#include <asm/boot.h>
#include <asm/fixmap.h>
#include <asm/kasan.h>
#include <asm/kernel-pgtable.h>
#include <asm/memory.h>
#include <asm/sections.h>
#include <asm/setup.h>
#include <asm/sizes.h>
#include <asm/tlb.h>
#include <asm/alternative.h>

#include "mm.h"

/*
 * We need to be able to catch inadvertent references to memstart_addr
 * that occur (potentially in generic code) before arm64_memblock_init()
 * executes, which assigns it its actual value. So use a default value
 * that cannot be mistaken for a real physical address.
 */
s64 memstart_addr __read_mostly = -1;
phys_addr_t arm64_dma_phys_limit __read_mostly;

#ifdef CONFIG_BLK_DEV_INITRD
static int __init early_initrd(char *p)
{
	unsigned long start, size;
	char *endp;

	start = memparse(p, &endp);
	if (*endp == ',') {
		size = memparse(endp + 1, NULL);

		initrd_start = start;
		initrd_end = start + size;
	}
	return 0;
}
early_param("initrd", early_initrd);
#endif

/*
 * Return the maximum physical address for ZONE_DMA (DMA_BIT_MASK(32)). It
 * currently assumes that for memory starting above 4G, 32-bit devices will
 * use a DMA offset.
 */
static phys_addr_t __init max_zone_dma_phys(void)
{
	phys_addr_t offset = memblock_start_of_DRAM() & GENMASK_ULL(63, 32);
	return min(offset + (1ULL << 32), memblock_end_of_DRAM());
}

static void __init zone_sizes_init(unsigned long min, unsigned long max)
{
	struct memblock_region *reg;
	unsigned long zone_size[MAX_NR_ZONES], zhole_size[MAX_NR_ZONES];
	unsigned long max_dma = min;

	memset(zone_size, 0, sizeof(zone_size));

	/* 4GB maximum for 32-bit only capable devices */
#ifdef CONFIG_ZONE_DMA
	max_dma = PFN_DOWN(arm64_dma_phys_limit);
	zone_size[ZONE_DMA] = max_dma - min;
#endif
	zone_size[ZONE_NORMAL] = max - max_dma;

	memcpy(zhole_size, zone_size, sizeof(zhole_size));

	for_each_memblock(memory, reg) {
		unsigned long start = memblock_region_memory_base_pfn(reg);
		unsigned long end = memblock_region_memory_end_pfn(reg);

		if (start >= max)
			continue;

#ifdef CONFIG_ZONE_DMA
		if (start < max_dma) {
			unsigned long dma_end = min(end, max_dma);
			zhole_size[ZONE_DMA] -= dma_end - start;
		}
#endif
		if (end > max_dma) {
			unsigned long normal_end = min(end, max);
			unsigned long normal_start = max(start, max_dma);
			zhole_size[ZONE_NORMAL] -= normal_end - normal_start;
		}
	}

	free_area_init_node(0, zone_size, min, zhole_size);
}

#ifdef CONFIG_HAVE_ARCH_PFN_VALID
int pfn_valid(unsigned long pfn)
{
	return memblock_is_map_memory(pfn << PAGE_SHIFT);
}
EXPORT_SYMBOL(pfn_valid);
#endif

#ifndef CONFIG_SPARSEMEM
static void __init arm64_memory_present(void)
{
}
#else
static void __init arm64_memory_present(void)
{
	struct memblock_region *reg;

	for_each_memblock(memory, reg)
		memory_present(0, memblock_region_memory_base_pfn(reg),
			       memblock_region_memory_end_pfn(reg));
}
#endif

static phys_addr_t memory_limit = (phys_addr_t)ULLONG_MAX;

/*
 * Limit the memory size that was specified via FDT.
 */
static int __init early_mem(char *p)
{
	if (!p)
		return 1;

	memory_limit = memparse(p, &p) & PAGE_MASK;
	pr_notice("Memory limited to %lldMB\n", memory_limit >> 20);

	return 0;
}
early_param("mem", early_mem);

void __init arm64_memblock_init(void)
{
	const s64 linear_region_size = -(s64)PAGE_OFFSET;

	/*
	 * Ensure that the linear region takes up exactly half of the kernel
	 * virtual address space. This way, we can distinguish a linear address
	 * from a kernel/module/vmalloc address by testing a single bit.
	 */
	BUILD_BUG_ON(linear_region_size != BIT(VA_BITS - 1));

	/*
	 * Select a suitable value for the base of physical memory.
	 */
	memstart_addr = round_down(memblock_start_of_DRAM(),
				   ARM64_MEMSTART_ALIGN);

	/*
	 * Remove the memory that we will not be able to cover with the
	 * linear mapping. Take care not to clip the kernel which may be
	 * high in memory.
	 */
	memblock_remove(max_t(u64, memstart_addr + linear_region_size, __pa(_end)),
			ULLONG_MAX);
	if (memblock_end_of_DRAM() > linear_region_size)
		memblock_remove(0, memblock_end_of_DRAM() - linear_region_size);

	/*
	 * Apply the memory limit if it was set. Since the kernel may be loaded
	 * high up in memory, add back the kernel region that must be accessible
	 * via the linear mapping.
	 */
	if (memory_limit != (phys_addr_t)ULLONG_MAX) {
		memblock_enforce_memory_limit(memory_limit);
		memblock_add(__pa(_text), (u64)(_end - _text));
	}

	if (IS_ENABLED(CONFIG_RANDOMIZE_BASE)) {
		extern u16 memstart_offset_seed;
		u64 range = linear_region_size -
			    (memblock_end_of_DRAM() - memblock_start_of_DRAM());

		/*
		 * If the size of the linear region exceeds, by a sufficient
		 * margin, the size of the region that the available physical
		 * memory spans, randomize the linear region as well.
		 */
		if (memstart_offset_seed > 0 && range >= ARM64_MEMSTART_ALIGN) {
			range = range / ARM64_MEMSTART_ALIGN + 1;
			memstart_addr -= ARM64_MEMSTART_ALIGN *
					 ((range * memstart_offset_seed) >> 16);
		}
	}

	/*
	 * Register the kernel text, kernel data, initrd, and initial
	 * pagetables with memblock.
	 */
	memblock_reserve(__pa(_text), _end - _text);
#ifdef CONFIG_BLK_DEV_INITRD
	if (initrd_start) {
		memblock_reserve(initrd_start, initrd_end - initrd_start);

		/* the generic initrd code expects virtual addresses */
		initrd_start = __phys_to_virt(initrd_start);
		initrd_end = __phys_to_virt(initrd_end);
	}
#endif

	early_init_fdt_scan_reserved_mem();

	/* 4GB maximum for 32-bit only capable devices */
	if (IS_ENABLED(CONFIG_ZONE_DMA))
		arm64_dma_phys_limit = max_zone_dma_phys();
	else
		arm64_dma_phys_limit = PHYS_MASK + 1;
	dma_contiguous_reserve(arm64_dma_phys_limit);

	memblock_allow_resize();
	memblock_dump_all();
}

void __init bootmem_init(void)
{
	unsigned long min, max;

	min = PFN_UP(memblock_start_of_DRAM());
	max = PFN_DOWN(memblock_end_of_DRAM());

	early_memtest(min << PAGE_SHIFT, max << PAGE_SHIFT);

	/*
	 * Sparsemem tries to allocate bootmem in memory_present(), so must be
	 * done after the fixed reservations.
	 */
	arm64_memory_present();

	sparse_init();
	zone_sizes_init(min, max);

	high_memory = __va((max << PAGE_SHIFT) - 1) + 1;
	max_pfn = max_low_pfn = max;
}

#ifndef CONFIG_SPARSEMEM_VMEMMAP
static inline void free_memmap(unsigned long start_pfn, unsigned long end_pfn)
{
	struct page *start_pg, *end_pg;
	unsigned long pg, pgend;

	/*
	 * Convert start_pfn/end_pfn to a struct page pointer.
	 */
	start_pg = pfn_to_page(start_pfn - 1) + 1;
	end_pg = pfn_to_page(end_pfn - 1) + 1;

	/*
	 * Convert to physical addresses, and round start upwards and end
	 * downwards.
	 */
	pg = (unsigned long)PAGE_ALIGN(__pa(start_pg));
	pgend = (unsigned long)__pa(end_pg) & PAGE_MASK;

	/*
	 * If there are free pages between these, free the section of the
	 * memmap array.
	 */
	if (pg < pgend)
		free_bootmem(pg, pgend - pg);
}

/*
 * The mem_map array can get very big. Free the unused area of the memory map.
 */
static void __init free_unused_memmap(void)
{
	unsigned long start, prev_end = 0;
	struct memblock_region *reg;

	for_each_memblock(memory, reg) {
		start = __phys_to_pfn(reg->base);

#ifdef CONFIG_SPARSEMEM
		/*
		 * Take care not to free memmap entries that don't exist due
		 * to SPARSEMEM sections which aren't present.
		 */
		start = min(start, ALIGN(prev_end, PAGES_PER_SECTION));
#endif
		/*
		 * If we had a previous bank, and there is a space between the
		 * current bank and the previous, free it.
		 */
		if (prev_end && prev_end < start)
			free_memmap(prev_end, start);

		/*
		 * Align up here since the VM subsystem insists that the
		 * memmap entries are valid from the bank end aligned to
		 * MAX_ORDER_NR_PAGES.
		 */
		prev_end = ALIGN(__phys_to_pfn(reg->base + reg->size),
				 MAX_ORDER_NR_PAGES);
	}

#ifdef CONFIG_SPARSEMEM
	if (!IS_ALIGNED(prev_end, PAGES_PER_SECTION))
		free_memmap(prev_end, ALIGN(prev_end, PAGES_PER_SECTION));
#endif
}
#endif	/* !CONFIG_SPARSEMEM_VMEMMAP */

/*
 * mem_init() marks the free areas in the mem_map and tells us how much memory
 * is free.  This is done after various parts of the system have claimed their
 * memory after the kernel image.
 */
void __init mem_init(void)
{
	swiotlb_init(1);

	set_max_mapnr(pfn_to_page(max_pfn) - mem_map);

#ifndef CONFIG_SPARSEMEM_VMEMMAP
	free_unused_memmap();
#endif
	/* this will put all unused low memory onto the freelists */
	free_all_bootmem();

	mem_init_print_info(NULL);

#define MLK(b, t) b, t, ((t) - (b)) >> 10
#define MLM(b, t) b, t, ((t) - (b)) >> 20
#define MLG(b, t) b, t, ((t) - (b)) >> 30
#define MLK_ROUNDUP(b, t) b, t, DIV_ROUND_UP(((t) - (b)), SZ_1K)

	pr_notice("Virtual kernel memory layout:\n"
#ifdef CONFIG_KASAN
		  "    kasan   : 0x%16lx - 0x%16lx   (%6ld GB)\n"
#endif
		  "    modules : 0x%16lx - 0x%16lx   (%6ld MB)\n"
		  "    vmalloc : 0x%16lx - 0x%16lx   (%6ld GB)\n"
		  "      .text : 0x%p" " - 0x%p" "   (%6ld KB)\n"
		  "    .rodata : 0x%p" " - 0x%p" "   (%6ld KB)\n"
		  "      .init : 0x%p" " - 0x%p" "   (%6ld KB)\n"
		  "      .data : 0x%p" " - 0x%p" "   (%6ld KB)\n"
#ifdef CONFIG_SPARSEMEM_VMEMMAP
		  "    vmemmap : 0x%16lx - 0x%16lx   (%6ld GB maximum)\n"
		  "              0x%16lx - 0x%16lx   (%6ld MB actual)\n"
#endif
		  "    fixed   : 0x%16lx - 0x%16lx   (%6ld KB)\n"
		  "    PCI I/O : 0x%16lx - 0x%16lx   (%6ld MB)\n"
		  "    memory  : 0x%16lx - 0x%16lx   (%6ld MB)\n",
#ifdef CONFIG_KASAN
		  MLG(KASAN_SHADOW_START, KASAN_SHADOW_END),
#endif
		  MLM(MODULES_VADDR, MODULES_END),
		  MLG(VMALLOC_START, VMALLOC_END),
		  MLK_ROUNDUP(_text, __start_rodata),
		  MLK_ROUNDUP(__start_rodata, _etext),
		  MLK_ROUNDUP(__init_begin, __init_end),
		  MLK_ROUNDUP(_sdata, _edata),
#ifdef CONFIG_SPARSEMEM_VMEMMAP
<<<<<<< HEAD
		  MLG(VMEMMAP_START,
		      VMEMMAP_START + VMEMMAP_SIZE),
		  MLM((unsigned long)virt_to_page(PAGE_OFFSET),
=======
		  MLG((unsigned long)vmemmap,
		      (unsigned long)vmemmap + VMEMMAP_SIZE),
		  MLM((unsigned long)phys_to_page(memblock_start_of_DRAM()),
>>>>>>> 2776e0e8
		      (unsigned long)virt_to_page(high_memory)),
#endif
		  MLK(FIXADDR_START, FIXADDR_TOP),
		  MLM(PCI_IO_START, PCI_IO_END),
		  MLM(__phys_to_virt(memblock_start_of_DRAM()),
		      (unsigned long)high_memory));

#undef MLK
#undef MLM
#undef MLK_ROUNDUP

	/*
	 * Check boundaries twice: Some fundamental inconsistencies can be
	 * detected at build time already.
	 */
#ifdef CONFIG_COMPAT
	BUILD_BUG_ON(TASK_SIZE_32			> TASK_SIZE_64);
#endif

	if (PAGE_SIZE >= 16384 && get_num_physpages() <= 128) {
		extern int sysctl_overcommit_memory;
		/*
		 * On a machine this small we won't get anywhere without
		 * overcommit, so turn it on by default.
		 */
		sysctl_overcommit_memory = OVERCOMMIT_ALWAYS;
	}
}

void free_initmem(void)
{
	free_initmem_default(0);
	fixup_init();
}

#ifdef CONFIG_BLK_DEV_INITRD

static int keep_initrd __initdata;

void __init free_initrd_mem(unsigned long start, unsigned long end)
{
	if (!keep_initrd)
		free_reserved_area((void *)start, (void *)end, 0, "initrd");
}

static int __init keepinitrd_setup(char *__unused)
{
	keep_initrd = 1;
	return 1;
}

__setup("keepinitrd", keepinitrd_setup);
#endif

/*
 * Dump out memory limit information on panic.
 */
static int dump_mem_limit(struct notifier_block *self, unsigned long v, void *p)
{
	if (memory_limit != (phys_addr_t)ULLONG_MAX) {
		pr_emerg("Memory Limit: %llu MB\n", memory_limit >> 20);
	} else {
		pr_emerg("Memory Limit: none\n");
	}
	return 0;
}

static struct notifier_block mem_limit_notifier = {
	.notifier_call = dump_mem_limit,
};

static int __init register_mem_limit_dumper(void)
{
	atomic_notifier_chain_register(&panic_notifier_list,
				       &mem_limit_notifier);
	return 0;
}
__initcall(register_mem_limit_dumper);<|MERGE_RESOLUTION|>--- conflicted
+++ resolved
@@ -389,15 +389,9 @@
 		  MLK_ROUNDUP(__init_begin, __init_end),
 		  MLK_ROUNDUP(_sdata, _edata),
 #ifdef CONFIG_SPARSEMEM_VMEMMAP
-<<<<<<< HEAD
 		  MLG(VMEMMAP_START,
 		      VMEMMAP_START + VMEMMAP_SIZE),
-		  MLM((unsigned long)virt_to_page(PAGE_OFFSET),
-=======
-		  MLG((unsigned long)vmemmap,
-		      (unsigned long)vmemmap + VMEMMAP_SIZE),
 		  MLM((unsigned long)phys_to_page(memblock_start_of_DRAM()),
->>>>>>> 2776e0e8
 		      (unsigned long)virt_to_page(high_memory)),
 #endif
 		  MLK(FIXADDR_START, FIXADDR_TOP),
