/*
 * Copyright 2016-2018 Toradex AG
 *
 * This file is dual-licensed: you can use it either under the terms
 * of the GPL or the X11 license, at your option. Note that this dual
 * licensing only applies to this file, and not this project as a
 * whole.
 *
 *  a) This file is free software; you can redistribute it and/or
 *     modify it under the terms of the GNU General Public License
 *     version 2 as published by the Free Software Foundation.
 *
 *     This file is distributed in the hope that it will be useful
 *     but WITHOUT ANY WARRANTY; without even the implied warranty of
 *     MERCHANTABILITY or FITNESS FOR A PARTICULAR PURPOSE.  See the
 *     GNU General Public License for more details.
 *
 * Or, alternatively
 *
 *  b) Permission is hereby granted, free of charge, to any person
 *     obtaining a copy of this software and associated documentation
 *     files (the "Software"), to deal in the Software without
 *     restriction, including without limitation the rights to use
 *     copy, modify, merge, publish, distribute, sublicense, and/or
 *     sell copies of the Software, and to permit persons to whom the
 *     Software is furnished to do so, subject to the following
 *     conditions:
 *
 *     The above copyright notice and this permission notice shall be
 *     included in all copies or substantial portions of the Software.
 *
 *     THE SOFTWARE IS PROVIDED , WITHOUT WARRANTY OF ANY KIND
 *     EXPRESS OR IMPLIED, INCLUDING BUT NOT LIMITED TO THE WARRANTIES
 *     OF MERCHANTABILITY, FITNESS FOR A PARTICULAR PURPOSE AND
 *     NONINFRINGEMENT. IN NO EVENT SHALL THE AUTHORS OR COPYRIGHT
 *     HOLDERS BE LIABLE FOR ANY CLAIM, DAMAGES OR OTHER LIABILITY
 *     WHETHER IN AN ACTION OF CONTRACT, TORT OR OTHERWISE, ARISING
 *     FROM, OUT OF OR IN CONNECTION WITH THE SOFTWARE OR THE USE OR
 *     OTHER DEALINGS IN THE SOFTWARE.
 */

#include "tegra124.dtsi"
#include "tegra124-apalis-emc.dtsi"

/*
 * Toradex Apalis TK1 Module Device Tree
 * Compatible for Revisions 2GB: V1.0A, V1.0B, V1.1A
 */
/ {
<<<<<<< HEAD
	model = "Toradex Apalis TK1";
	compatible = "toradex,apalis-tk1", "nvidia,tegra124";

=======
>>>>>>> 0fd79184
	memory@80000000 {
		reg = <0x0 0x80000000 0x0 0x80000000>;
	};

	pcie@1003000 {
		status = "okay";
		avddio-pex-supply = <&reg_1v05_vdd>;
		avdd-pex-pll-supply = <&reg_1v05_vdd>;
		avdd-pll-erefe-supply = <&reg_1v05_avdd>;
		dvddio-pex-supply = <&reg_1v05_vdd>;
		hvdd-pex-pll-e-supply = <&reg_module_3v3>;
		hvdd-pex-supply = <&reg_module_3v3>;
		vddio-pex-ctl-supply = <&reg_module_3v3>;

		/* Apalis PCIe (additional lane Apalis type specific) */
		pci@1,0 {
			/* PCIE1_RX/TX and TS_DIFF1/2 */
			phys = <&{/padctl@7009f000/pads/pcie/lanes/pcie-4}>,
			       <&{/padctl@7009f000/pads/pcie/lanes/pcie-3}>;
			phy-names = "pcie-0", "pcie-1";
		};

		/* I210 Gigabit Ethernet Controller (On-module) */
		pci@2,0 {
			phys = <&{/padctl@7009f000/pads/pcie/lanes/pcie-2}>;
			phy-names = "pcie-0";
			status = "okay";

			pcie@0 {
				reg = <0 0 0 0 0>;
				local-mac-address = [00 00 00 00 00 00];
			};
		};
	};

	host1x@50000000 {
		hdmi@54280000 {
			nvidia,ddc-i2c-bus = <&hdmi_ddc>;
			nvidia,hpd-gpio =
				<&gpio TEGRA_GPIO(N, 7) GPIO_ACTIVE_HIGH>;
			pll-supply = <&reg_1v05_avdd_hdmi_pll>;
			vdd-supply = <&reg_3v3_avdd_hdmi>;
		};
	};

	gpu@0,57000000 {
		/*
		 * Node left disabled on purpose - the bootloader will enable
		 * it after having set the VPR up
		 */
		vdd-supply = <&reg_vdd_gpu>;
	};

	pinmux@70000868 {
		pinctrl-names = "default";
		pinctrl-0 = <&state_default>;

		state_default: pinmux {
			/* Analogue Audio (On-module) */
			dap3-fs-pp0 {
				nvidia,pins = "dap3_fs_pp0";
				nvidia,function = "i2s2";
				nvidia,pull = <TEGRA_PIN_PULL_NONE>;
				nvidia,tristate = <TEGRA_PIN_DISABLE>;
				nvidia,enable-input = <TEGRA_PIN_DISABLE>;
			};
			dap3-din-pp1 {
				nvidia,pins = "dap3_din_pp1";
				nvidia,function = "i2s2";
				nvidia,pull = <TEGRA_PIN_PULL_NONE>;
				nvidia,tristate = <TEGRA_PIN_ENABLE>;
				nvidia,enable-input = <TEGRA_PIN_ENABLE>;
			};
			dap3-dout-pp2 {
				nvidia,pins = "dap3_dout_pp2";
				nvidia,function = "i2s2";
				nvidia,pull = <TEGRA_PIN_PULL_NONE>;
				nvidia,tristate = <TEGRA_PIN_DISABLE>;
				nvidia,enable-input = <TEGRA_PIN_DISABLE>;
			};
			dap3-sclk-pp3 {
				nvidia,pins = "dap3_sclk_pp3";
				nvidia,function = "i2s2";
				nvidia,pull = <TEGRA_PIN_PULL_NONE>;
				nvidia,tristate = <TEGRA_PIN_DISABLE>;
				nvidia,enable-input = <TEGRA_PIN_DISABLE>;
			};
			dap-mclk1-pw4 {
				nvidia,pins = "dap_mclk1_pw4";
				nvidia,function = "extperiph1";
				nvidia,pull = <TEGRA_PIN_PULL_NONE>;
				nvidia,tristate = <TEGRA_PIN_DISABLE>;
				nvidia,enable-input = <TEGRA_PIN_DISABLE>;
			};

			/* Apalis BKL1_ON */
			pbb5 {
				nvidia,pins = "pbb5";
				nvidia,function = "vgp5";
				nvidia,pull = <TEGRA_PIN_PULL_NONE>;
				nvidia,tristate = <TEGRA_PIN_DISABLE>;
				nvidia,enable-input = <TEGRA_PIN_DISABLE>;
			};

			/* Apalis BKL1_PWM */
			pu6 {
				nvidia,pins = "pu6";
				nvidia,function = "pwm3";
				nvidia,pull = <TEGRA_PIN_PULL_NONE>;
				nvidia,tristate = <TEGRA_PIN_DISABLE>;
				nvidia,enable-input = <TEGRA_PIN_DISABLE>;
			};

			/* Apalis CAM1_MCLK */
			cam-mclk-pcc0 {
				nvidia,pins = "cam_mclk_pcc0";
				nvidia,function = "vi_alt3";
				nvidia,pull = <TEGRA_PIN_PULL_NONE>;
				nvidia,tristate = <TEGRA_PIN_DISABLE>;
				nvidia,enable-input = <TEGRA_PIN_DISABLE>;
			};

			/* Apalis Digital Audio */
			dap2-fs-pa2 {
				nvidia,pins = "dap2_fs_pa2";
				nvidia,function = "hda";
				nvidia,pull = <TEGRA_PIN_PULL_NONE>;
				nvidia,tristate = <TEGRA_PIN_DISABLE>;
				nvidia,enable-input = <TEGRA_PIN_ENABLE>;
			};
			dap2-sclk-pa3 {
				nvidia,pins = "dap2_sclk_pa3";
				nvidia,function = "hda";
				nvidia,pull = <TEGRA_PIN_PULL_NONE>;
				nvidia,tristate = <TEGRA_PIN_DISABLE>;
				nvidia,enable-input = <TEGRA_PIN_ENABLE>;
			};
			dap2-din-pa4 {
				nvidia,pins = "dap2_din_pa4";
				nvidia,function = "hda";
				nvidia,pull = <TEGRA_PIN_PULL_NONE>;
				nvidia,tristate = <TEGRA_PIN_ENABLE>;
				nvidia,enable-input = <TEGRA_PIN_ENABLE>;
			};
			dap2-dout-pa5 {
				nvidia,pins = "dap2_dout_pa5";
				nvidia,function = "hda";
				nvidia,pull = <TEGRA_PIN_PULL_NONE>;
				nvidia,tristate = <TEGRA_PIN_DISABLE>;
				nvidia,enable-input = <TEGRA_PIN_DISABLE>;
			};
			pbb3 { /* DAP1_RESET */
				nvidia,pins = "pbb3";
				nvidia,pull = <TEGRA_PIN_PULL_NONE>;
				nvidia,tristate = <TEGRA_PIN_DISABLE>;
				nvidia,enable-input = <TEGRA_PIN_DISABLE>;
			};
			clk3-out-pee0 {
				nvidia,pins = "clk3_out_pee0";
				nvidia,function = "extperiph3";
				nvidia,pull = <TEGRA_PIN_PULL_NONE>;
				nvidia,tristate = <TEGRA_PIN_DISABLE>;
				nvidia,enable-input = <TEGRA_PIN_DISABLE>;
			};

			/* Apalis GPIO */
			ddc-scl-pv4 {
				nvidia,pins = "ddc_scl_pv4";
				nvidia,function = "rsvd2";
				nvidia,pull = <TEGRA_PIN_PULL_NONE>;
				nvidia,tristate = <TEGRA_PIN_DISABLE>;
				nvidia,enable-input = <TEGRA_PIN_ENABLE>;
			};
			ddc-sda-pv5 {
				nvidia,pins = "ddc_sda_pv5";
				nvidia,function = "rsvd2";
				nvidia,pull = <TEGRA_PIN_PULL_NONE>;
				nvidia,tristate = <TEGRA_PIN_DISABLE>;
				nvidia,enable-input = <TEGRA_PIN_ENABLE>;
			};
			pex-l0-rst-n-pdd1 {
				nvidia,pins = "pex_l0_rst_n_pdd1";
				nvidia,function = "rsvd2";
				nvidia,pull = <TEGRA_PIN_PULL_NONE>;
				nvidia,tristate = <TEGRA_PIN_DISABLE>;
				nvidia,enable-input = <TEGRA_PIN_ENABLE>;
			};
			pex-l0-clkreq-n-pdd2 {
				nvidia,pins = "pex_l0_clkreq_n_pdd2";
				nvidia,function = "rsvd2";
				nvidia,pull = <TEGRA_PIN_PULL_NONE>;
				nvidia,tristate = <TEGRA_PIN_DISABLE>;
				nvidia,enable-input = <TEGRA_PIN_ENABLE>;
			};
			pex-l1-rst-n-pdd5 {
				nvidia,pins = "pex_l1_rst_n_pdd5";
				nvidia,function = "rsvd2";
				nvidia,pull = <TEGRA_PIN_PULL_NONE>;
				nvidia,tristate = <TEGRA_PIN_DISABLE>;
				nvidia,enable-input = <TEGRA_PIN_ENABLE>;
			};
			pex-l1-clkreq-n-pdd6 {
				nvidia,pins = "pex_l1_clkreq_n_pdd6";
				nvidia,function = "rsvd2";
				nvidia,pull = <TEGRA_PIN_PULL_NONE>;
				nvidia,tristate = <TEGRA_PIN_DISABLE>;
				nvidia,enable-input = <TEGRA_PIN_ENABLE>;
			};
			dp-hpd-pff0 {
				nvidia,pins = "dp_hpd_pff0";
				nvidia,function = "dp";
				nvidia,pull = <TEGRA_PIN_PULL_NONE>;
				nvidia,tristate = <TEGRA_PIN_DISABLE>;
				nvidia,enable-input = <TEGRA_PIN_ENABLE>;
			};
			pff2 {
				nvidia,pins = "pff2";
				nvidia,function = "rsvd2";
				nvidia,pull = <TEGRA_PIN_PULL_NONE>;
				nvidia,tristate = <TEGRA_PIN_DISABLE>;
				nvidia,enable-input = <TEGRA_PIN_ENABLE>;
			};
			owr { /* PEX_L1_CLKREQ_N multiplexed GPIO6 */
				nvidia,pins = "owr";
				nvidia,function = "rsvd2";
				nvidia,pull = <TEGRA_PIN_PULL_NONE>;
				nvidia,tristate = <TEGRA_PIN_ENABLE>;
				nvidia,enable-input = <TEGRA_PIN_DISABLE>;
				nvidia,rcv-sel = <TEGRA_PIN_DISABLE>;
			};

			/* Apalis HDMI1_CEC */
			hdmi-cec-pee3 {
				nvidia,pins = "hdmi_cec_pee3";
				nvidia,function = "cec";
				nvidia,pull = <TEGRA_PIN_PULL_NONE>;
				nvidia,tristate = <TEGRA_PIN_DISABLE>;
				nvidia,enable-input = <TEGRA_PIN_ENABLE>;
				nvidia,open-drain = <TEGRA_PIN_DISABLE>;
			};

			/* Apalis HDMI1_HPD */
			hdmi-int-pn7 {
				nvidia,pins = "hdmi_int_pn7";
				nvidia,function = "rsvd1";
				nvidia,pull = <TEGRA_PIN_PULL_DOWN>;
				nvidia,tristate = <TEGRA_PIN_ENABLE>;
				nvidia,enable-input = <TEGRA_PIN_ENABLE>;
				nvidia,rcv-sel = <TEGRA_PIN_DISABLE>;
			};

			/* Apalis I2C1 */
			gen1-i2c-scl-pc4 {
				nvidia,pins = "gen1_i2c_scl_pc4";
				nvidia,function = "i2c1";
				nvidia,pull = <TEGRA_PIN_PULL_NONE>;
				nvidia,tristate = <TEGRA_PIN_DISABLE>;
				nvidia,enable-input = <TEGRA_PIN_ENABLE>;
				nvidia,open-drain = <TEGRA_PIN_ENABLE>;
			};
			gen1-i2c-sda-pc5 {
				nvidia,pins = "gen1_i2c_sda_pc5";
				nvidia,function = "i2c1";
				nvidia,pull = <TEGRA_PIN_PULL_NONE>;
				nvidia,tristate = <TEGRA_PIN_DISABLE>;
				nvidia,enable-input = <TEGRA_PIN_ENABLE>;
				nvidia,open-drain = <TEGRA_PIN_ENABLE>;
			};

			/* Apalis I2C2 (DDC) */
			gen2-i2c-scl-pt5 {
				nvidia,pins = "gen2_i2c_scl_pt5";
				nvidia,function = "i2c2";
				nvidia,pull = <TEGRA_PIN_PULL_NONE>;
				nvidia,tristate = <TEGRA_PIN_DISABLE>;
				nvidia,enable-input = <TEGRA_PIN_ENABLE>;
				nvidia,open-drain = <TEGRA_PIN_ENABLE>;
			};
			gen2-i2c-sda-pt6 {
				nvidia,pins = "gen2_i2c_sda_pt6";
				nvidia,function = "i2c2";
				nvidia,pull = <TEGRA_PIN_PULL_NONE>;
				nvidia,tristate = <TEGRA_PIN_DISABLE>;
				nvidia,enable-input = <TEGRA_PIN_ENABLE>;
				nvidia,open-drain = <TEGRA_PIN_ENABLE>;
			};

			/* Apalis I2C3 (CAM) */
			cam-i2c-scl-pbb1 {
				nvidia,pins = "cam_i2c_scl_pbb1";
				nvidia,function = "i2c3";
				nvidia,pull = <TEGRA_PIN_PULL_NONE>;
				nvidia,tristate = <TEGRA_PIN_DISABLE>;
				nvidia,enable-input = <TEGRA_PIN_ENABLE>;
				nvidia,open-drain = <TEGRA_PIN_ENABLE>;
			};
			cam-i2c-sda-pbb2 {
				nvidia,pins = "cam_i2c_sda_pbb2";
				nvidia,function = "i2c3";
				nvidia,pull = <TEGRA_PIN_PULL_NONE>;
				nvidia,tristate = <TEGRA_PIN_DISABLE>;
				nvidia,enable-input = <TEGRA_PIN_ENABLE>;
				nvidia,open-drain = <TEGRA_PIN_ENABLE>;
			};

			/* Apalis MMC1 */
			sdmmc1-cd-n-pv3 { /* CD# GPIO */
				nvidia,pins = "sdmmc1_wp_n_pv3";
				nvidia,function = "sdmmc1";
				nvidia,pull = <TEGRA_PIN_PULL_UP>;
				nvidia,tristate = <TEGRA_PIN_ENABLE>;
				nvidia,enable-input = <TEGRA_PIN_ENABLE>;
			};
			clk2-out-pw5 { /* D5 GPIO */
				nvidia,pins = "clk2_out_pw5";
				nvidia,function = "rsvd2";
				nvidia,pull = <TEGRA_PIN_PULL_NONE>;
				nvidia,tristate = <TEGRA_PIN_DISABLE>;
				nvidia,enable-input = <TEGRA_PIN_ENABLE>;
			};
			sdmmc1-dat3-py4 {
				nvidia,pins = "sdmmc1_dat3_py4";
				nvidia,function = "sdmmc1";
				nvidia,pull = <TEGRA_PIN_PULL_UP>;
				nvidia,tristate = <TEGRA_PIN_DISABLE>;
				nvidia,enable-input = <TEGRA_PIN_ENABLE>;
			};
			sdmmc1-dat2-py5 {
				nvidia,pins = "sdmmc1_dat2_py5";
				nvidia,function = "sdmmc1";
				nvidia,pull = <TEGRA_PIN_PULL_UP>;
				nvidia,tristate = <TEGRA_PIN_DISABLE>;
				nvidia,enable-input = <TEGRA_PIN_ENABLE>;
			};
			sdmmc1-dat1-py6 {
				nvidia,pins = "sdmmc1_dat1_py6";
				nvidia,function = "sdmmc1";
				nvidia,pull = <TEGRA_PIN_PULL_UP>;
				nvidia,tristate = <TEGRA_PIN_DISABLE>;
				nvidia,enable-input = <TEGRA_PIN_ENABLE>;
			};
			sdmmc1-dat0-py7 {
				nvidia,pins = "sdmmc1_dat0_py7";
				nvidia,function = "sdmmc1";
				nvidia,pull = <TEGRA_PIN_PULL_UP>;
				nvidia,tristate = <TEGRA_PIN_DISABLE>;
				nvidia,enable-input = <TEGRA_PIN_ENABLE>;
			};
			sdmmc1-clk-pz0 {
				nvidia,pins = "sdmmc1_clk_pz0";
				nvidia,function = "sdmmc1";
				nvidia,pull = <TEGRA_PIN_PULL_NONE>;
				nvidia,tristate = <TEGRA_PIN_DISABLE>;
				nvidia,enable-input = <TEGRA_PIN_ENABLE>;
			};
			sdmmc1-cmd-pz1 {
				nvidia,pins = "sdmmc1_cmd_pz1";
				nvidia,function = "sdmmc1";
				nvidia,pull = <TEGRA_PIN_PULL_UP>;
				nvidia,tristate = <TEGRA_PIN_DISABLE>;
				nvidia,enable-input = <TEGRA_PIN_ENABLE>;
			};
			clk2-req-pcc5 { /* D4 GPIO */
				nvidia,pins = "clk2_req_pcc5";
				nvidia,function = "rsvd2";
				nvidia,pull = <TEGRA_PIN_PULL_NONE>;
				nvidia,tristate = <TEGRA_PIN_DISABLE>;
				nvidia,enable-input = <TEGRA_PIN_ENABLE>;
			};
			sdmmc3-clk-lb-in-pee5 { /* D6 GPIO */
				nvidia,pins = "sdmmc3_clk_lb_in_pee5";
				nvidia,function = "rsvd2";
				nvidia,pull = <TEGRA_PIN_PULL_NONE>;
				nvidia,tristate = <TEGRA_PIN_DISABLE>;
				nvidia,enable-input = <TEGRA_PIN_ENABLE>;
			};
			usb-vbus-en2-pff1 { /* D7 GPIO */
				nvidia,pins = "usb_vbus_en2_pff1";
				nvidia,function = "rsvd2";
				nvidia,pull = <TEGRA_PIN_PULL_NONE>;
				nvidia,tristate = <TEGRA_PIN_DISABLE>;
				nvidia,enable-input = <TEGRA_PIN_ENABLE>;
			};

			/* Apalis PWM */
			ph0 {
				nvidia,pins = "ph0";
				nvidia,function = "pwm0";
				nvidia,pull = <TEGRA_PIN_PULL_NONE>;
				nvidia,tristate = <TEGRA_PIN_DISABLE>;
				nvidia,enable-input = <TEGRA_PIN_DISABLE>;
			};
			ph1 {
				nvidia,pins = "ph1";
				nvidia,function = "pwm1";
				nvidia,pull = <TEGRA_PIN_PULL_NONE>;
				nvidia,tristate = <TEGRA_PIN_DISABLE>;
				nvidia,enable-input = <TEGRA_PIN_DISABLE>;
			};
			ph2 {
				nvidia,pins = "ph2";
				nvidia,function = "pwm2";
				nvidia,pull = <TEGRA_PIN_PULL_NONE>;
				nvidia,tristate = <TEGRA_PIN_DISABLE>;
				nvidia,enable-input = <TEGRA_PIN_DISABLE>;
			};
			/* PWM3 active on pu6 being Apalis BKL1_PWM as well */
			ph3 {
				nvidia,pins = "ph3";
				nvidia,function = "pwm3";
				nvidia,pull = <TEGRA_PIN_PULL_NONE>;
				nvidia,tristate = <TEGRA_PIN_DISABLE>;
				nvidia,enable-input = <TEGRA_PIN_DISABLE>;
			};

			/* Apalis SATA1_ACT# */
			dap1-dout-pn2 {
				nvidia,pins = "dap1_dout_pn2";
				nvidia,function = "gmi";
				nvidia,pull = <TEGRA_PIN_PULL_NONE>;
				nvidia,tristate = <TEGRA_PIN_DISABLE>;
				nvidia,enable-input = <TEGRA_PIN_DISABLE>;
			};

			/* Apalis SD1 */
			sdmmc3-clk-pa6 {
				nvidia,pins = "sdmmc3_clk_pa6";
				nvidia,function = "sdmmc3";
				nvidia,pull = <TEGRA_PIN_PULL_NONE>;
				nvidia,tristate = <TEGRA_PIN_DISABLE>;
				nvidia,enable-input = <TEGRA_PIN_ENABLE>;
			};
			sdmmc3-cmd-pa7 {
				nvidia,pins = "sdmmc3_cmd_pa7";
				nvidia,function = "sdmmc3";
				nvidia,pull = <TEGRA_PIN_PULL_UP>;
				nvidia,tristate = <TEGRA_PIN_DISABLE>;
				nvidia,enable-input = <TEGRA_PIN_ENABLE>;
			};
			sdmmc3-dat3-pb4 {
				nvidia,pins = "sdmmc3_dat3_pb4";
				nvidia,function = "sdmmc3";
				nvidia,pull = <TEGRA_PIN_PULL_UP>;
				nvidia,tristate = <TEGRA_PIN_DISABLE>;
				nvidia,enable-input = <TEGRA_PIN_ENABLE>;
			};
			sdmmc3-dat2-pb5 {
				nvidia,pins = "sdmmc3_dat2_pb5";
				nvidia,function = "sdmmc3";
				nvidia,pull = <TEGRA_PIN_PULL_UP>;
				nvidia,tristate = <TEGRA_PIN_DISABLE>;
				nvidia,enable-input = <TEGRA_PIN_ENABLE>;
			};
			sdmmc3-dat1-pb6 {
				nvidia,pins = "sdmmc3_dat1_pb6";
				nvidia,function = "sdmmc3";
				nvidia,pull = <TEGRA_PIN_PULL_UP>;
				nvidia,tristate = <TEGRA_PIN_DISABLE>;
				nvidia,enable-input = <TEGRA_PIN_ENABLE>;
			};
			sdmmc3-dat0-pb7 {
				nvidia,pins = "sdmmc3_dat0_pb7";
				nvidia,function = "sdmmc3";
				nvidia,pull = <TEGRA_PIN_PULL_UP>;
				nvidia,tristate = <TEGRA_PIN_DISABLE>;
				nvidia,enable-input = <TEGRA_PIN_ENABLE>;
			};
			sdmmc3-cd-n-pv2 { /* CD# GPIO */
				nvidia,pins = "sdmmc3_cd_n_pv2";
				nvidia,function = "rsvd3";
				nvidia,pull = <TEGRA_PIN_PULL_UP>;
				nvidia,tristate = <TEGRA_PIN_ENABLE>;
				nvidia,enable-input = <TEGRA_PIN_ENABLE>;
			};

			/* Apalis SPDIF */
			spdif-out-pk5 {
				nvidia,pins = "spdif_out_pk5";
				nvidia,function = "spdif";
				nvidia,pull = <TEGRA_PIN_PULL_NONE>;
				nvidia,tristate = <TEGRA_PIN_DISABLE>;
				nvidia,enable-input = <TEGRA_PIN_DISABLE>;
			};
			spdif-in-pk6 {
				nvidia,pins = "spdif_in_pk6";
				nvidia,function = "spdif";
				nvidia,pull = <TEGRA_PIN_PULL_NONE>;
				nvidia,tristate = <TEGRA_PIN_ENABLE>;
				nvidia,enable-input = <TEGRA_PIN_ENABLE>;
			};

			/* Apalis SPI1 */
			ulpi-clk-py0 {
				nvidia,pins = "ulpi_clk_py0";
				nvidia,function = "spi1";
				nvidia,pull = <TEGRA_PIN_PULL_NONE>;
				nvidia,tristate = <TEGRA_PIN_DISABLE>;
				nvidia,enable-input = <TEGRA_PIN_DISABLE>;
			};
			ulpi-dir-py1 {
				nvidia,pins = "ulpi_dir_py1";
				nvidia,function = "spi1";
				nvidia,pull = <TEGRA_PIN_PULL_NONE>;
				nvidia,tristate = <TEGRA_PIN_ENABLE>;
				nvidia,enable-input = <TEGRA_PIN_ENABLE>;
			};
			ulpi-nxt-py2 {
				nvidia,pins = "ulpi_nxt_py2";
				nvidia,function = "spi1";
				nvidia,pull = <TEGRA_PIN_PULL_NONE>;
				nvidia,tristate = <TEGRA_PIN_DISABLE>;
				nvidia,enable-input = <TEGRA_PIN_DISABLE>;
			};
			ulpi-stp-py3 {
				nvidia,pins = "ulpi_stp_py3";
				nvidia,function = "spi1";
				nvidia,pull = <TEGRA_PIN_PULL_NONE>;
				nvidia,tristate = <TEGRA_PIN_DISABLE>;
				nvidia,enable-input = <TEGRA_PIN_DISABLE>;
			};

			/* Apalis SPI2 */
			pg5 {
				nvidia,pins = "pg5";
				nvidia,function = "spi4";
				nvidia,pull = <TEGRA_PIN_PULL_NONE>;
				nvidia,tristate = <TEGRA_PIN_DISABLE>;
				nvidia,enable-input = <TEGRA_PIN_DISABLE>;
			};
			pg6 {
				nvidia,pins = "pg6";
				nvidia,function = "spi4";
				nvidia,pull = <TEGRA_PIN_PULL_NONE>;
				nvidia,tristate = <TEGRA_PIN_DISABLE>;
				nvidia,enable-input = <TEGRA_PIN_DISABLE>;
			};
			pg7 {
				nvidia,pins = "pg7";
				nvidia,function = "spi4";
				nvidia,pull = <TEGRA_PIN_PULL_NONE>;
				nvidia,tristate = <TEGRA_PIN_ENABLE>;
				nvidia,enable-input = <TEGRA_PIN_ENABLE>;
			};
			pi3 {
				nvidia,pins = "pi3";
				nvidia,function = "spi4";
				nvidia,pull = <TEGRA_PIN_PULL_NONE>;
				nvidia,tristate = <TEGRA_PIN_DISABLE>;
				nvidia,enable-input = <TEGRA_PIN_DISABLE>;
			};

			/* Apalis UART1 */
			pb1 { /* DCD GPIO */
				nvidia,pins = "pb1";
				nvidia,function = "rsvd2";
				nvidia,pull = <TEGRA_PIN_PULL_NONE>;
				nvidia,tristate = <TEGRA_PIN_ENABLE>;
				nvidia,enable-input = <TEGRA_PIN_ENABLE>;
			};
			pk7 { /* RI GPIO */
				nvidia,pins = "pk7";
				nvidia,function = "rsvd2";
				nvidia,pull = <TEGRA_PIN_PULL_NONE>;
				nvidia,tristate = <TEGRA_PIN_ENABLE>;
				nvidia,enable-input = <TEGRA_PIN_ENABLE>;
			};
			uart1-txd-pu0 {
				nvidia,pins = "pu0";
				nvidia,function = "uarta";
				nvidia,pull = <TEGRA_PIN_PULL_NONE>;
				nvidia,tristate = <TEGRA_PIN_DISABLE>;
				nvidia,enable-input = <TEGRA_PIN_DISABLE>;
			};
			uart1-rxd-pu1 {
				nvidia,pins = "pu1";
				nvidia,function = "uarta";
				nvidia,pull = <TEGRA_PIN_PULL_NONE>;
				nvidia,tristate = <TEGRA_PIN_ENABLE>;
				nvidia,enable-input = <TEGRA_PIN_ENABLE>;
			};
			uart1-cts-n-pu2 {
				nvidia,pins = "pu2";
				nvidia,function = "uarta";
				nvidia,pull = <TEGRA_PIN_PULL_NONE>;
				nvidia,tristate = <TEGRA_PIN_ENABLE>;
				nvidia,enable-input = <TEGRA_PIN_ENABLE>;
			};
			uart1-rts-n-pu3 {
				nvidia,pins = "pu3";
				nvidia,function = "uarta";
				nvidia,pull = <TEGRA_PIN_PULL_NONE>;
				nvidia,tristate = <TEGRA_PIN_DISABLE>;
				nvidia,enable-input = <TEGRA_PIN_DISABLE>;
			};
			uart3-cts-n-pa1 { /* DSR GPIO */
				nvidia,pins = "uart3_cts_n_pa1";
				nvidia,function = "gmi";
				nvidia,pull = <TEGRA_PIN_PULL_NONE>;
				nvidia,tristate = <TEGRA_PIN_ENABLE>;
				nvidia,enable-input = <TEGRA_PIN_ENABLE>;
			};
			uart3-rts-n-pc0 { /* DTR GPIO */
				nvidia,pins = "uart3_rts_n_pc0";
				nvidia,function = "gmi";
				nvidia,pull = <TEGRA_PIN_PULL_NONE>;
				nvidia,tristate = <TEGRA_PIN_DISABLE>;
				nvidia,enable-input = <TEGRA_PIN_DISABLE>;
			};

			/* Apalis UART2 */
			uart2-txd-pc2 {
				nvidia,pins = "uart2_txd_pc2";
				nvidia,function = "irda";
				nvidia,pull = <TEGRA_PIN_PULL_NONE>;
				nvidia,tristate = <TEGRA_PIN_DISABLE>;
				nvidia,enable-input = <TEGRA_PIN_DISABLE>;
			};
			uart2-rxd-pc3 {
				nvidia,pins = "uart2_rxd_pc3";
				nvidia,function = "irda";
				nvidia,pull = <TEGRA_PIN_PULL_NONE>;
				nvidia,tristate = <TEGRA_PIN_ENABLE>;
				nvidia,enable-input = <TEGRA_PIN_ENABLE>;
			};
			uart2-cts-n-pj5 {
				nvidia,pins = "uart2_cts_n_pj5";
				nvidia,function = "uartb";
				nvidia,pull = <TEGRA_PIN_PULL_NONE>;
				nvidia,tristate = <TEGRA_PIN_ENABLE>;
				nvidia,enable-input = <TEGRA_PIN_ENABLE>;
			};
			uart2-rts-n-pj6 {
				nvidia,pins = "uart2_rts_n_pj6";
				nvidia,function = "uartb";
				nvidia,pull = <TEGRA_PIN_PULL_NONE>;
				nvidia,tristate = <TEGRA_PIN_DISABLE>;
				nvidia,enable-input = <TEGRA_PIN_DISABLE>;
			};

			/* Apalis UART3 */
			uart3-txd-pw6 {
				nvidia,pins = "uart3_txd_pw6";
				nvidia,function = "uartc";
				nvidia,pull = <TEGRA_PIN_PULL_NONE>;
				nvidia,tristate = <TEGRA_PIN_DISABLE>;
				nvidia,enable-input = <TEGRA_PIN_DISABLE>;
			};
			uart3-rxd-pw7 {
				nvidia,pins = "uart3_rxd_pw7";
				nvidia,function = "uartc";
				nvidia,pull = <TEGRA_PIN_PULL_NONE>;
				nvidia,tristate = <TEGRA_PIN_ENABLE>;
				nvidia,enable-input = <TEGRA_PIN_ENABLE>;
			};

			/* Apalis UART4 */
			uart4-rxd-pb0 {
				nvidia,pins = "pb0";
				nvidia,function = "uartd";
				nvidia,pull = <TEGRA_PIN_PULL_NONE>;
				nvidia,tristate = <TEGRA_PIN_ENABLE>;
				nvidia,enable-input = <TEGRA_PIN_ENABLE>;
			};
			uart4-txd-pj7 {
				nvidia,pins = "pj7";
				nvidia,function = "uartd";
				nvidia,pull = <TEGRA_PIN_PULL_NONE>;
				nvidia,tristate = <TEGRA_PIN_DISABLE>;
				nvidia,enable-input = <TEGRA_PIN_DISABLE>;
			};

			/* Apalis USBH_EN */
			usb-vbus-en1-pn5 {
				nvidia,pins = "usb_vbus_en1_pn5";
				nvidia,function = "rsvd2";
				nvidia,pull = <TEGRA_PIN_PULL_NONE>;
				nvidia,tristate = <TEGRA_PIN_DISABLE>;
				nvidia,enable-input = <TEGRA_PIN_DISABLE>;
				nvidia,open-drain = <TEGRA_PIN_DISABLE>;
			};

			/* Apalis USBH_OC# */
			pbb0 {
				nvidia,pins = "pbb0";
				nvidia,function = "vgp6";
				nvidia,pull = <TEGRA_PIN_PULL_NONE>;
				nvidia,tristate = <TEGRA_PIN_ENABLE>;
				nvidia,enable-input = <TEGRA_PIN_ENABLE>;
			};

			/* Apalis USBO1_EN */
			usb-vbus-en0-pn4 {
				nvidia,pins = "usb_vbus_en0_pn4";
				nvidia,function = "rsvd2";
				nvidia,pull = <TEGRA_PIN_PULL_NONE>;
				nvidia,tristate = <TEGRA_PIN_DISABLE>;
				nvidia,enable-input = <TEGRA_PIN_DISABLE>;
				nvidia,open-drain = <TEGRA_PIN_DISABLE>;
			};

			/* Apalis USBO1_OC# */
			pbb4 {
				nvidia,pins = "pbb4";
				nvidia,function = "vgp4";
				nvidia,pull = <TEGRA_PIN_PULL_NONE>;
				nvidia,tristate = <TEGRA_PIN_ENABLE>;
				nvidia,enable-input = <TEGRA_PIN_ENABLE>;
			};

			/* Apalis WAKE1_MICO */
			pex-wake-n-pdd3 {
				nvidia,pins = "pex_wake_n_pdd3";
				nvidia,function = "rsvd2";
				nvidia,pull = <TEGRA_PIN_PULL_NONE>;
				nvidia,tristate = <TEGRA_PIN_ENABLE>;
				nvidia,enable-input = <TEGRA_PIN_ENABLE>;
			};

			/* CORE_PWR_REQ */
			core-pwr-req {
				nvidia,pins = "core_pwr_req";
				nvidia,function = "pwron";
				nvidia,pull = <TEGRA_PIN_PULL_NONE>;
				nvidia,tristate = <TEGRA_PIN_DISABLE>;
				nvidia,enable-input = <TEGRA_PIN_DISABLE>;
			};

			/* CPU_PWR_REQ */
			cpu-pwr-req {
				nvidia,pins = "cpu_pwr_req";
				nvidia,function = "cpu";
				nvidia,pull = <TEGRA_PIN_PULL_NONE>;
				nvidia,tristate = <TEGRA_PIN_DISABLE>;
				nvidia,enable-input = <TEGRA_PIN_DISABLE>;
			};

			/* DVFS */
			dvfs-pwm-px0 {
				nvidia,pins = "dvfs_pwm_px0";
				nvidia,function = "cldvfs";
				nvidia,pull = <TEGRA_PIN_PULL_NONE>;
				nvidia,tristate = <TEGRA_PIN_DISABLE>;
				nvidia,enable-input = <TEGRA_PIN_DISABLE>;
			};
			dvfs-clk-px2 {
				nvidia,pins = "dvfs_clk_px2";
				nvidia,function = "cldvfs";
				nvidia,pull = <TEGRA_PIN_PULL_NONE>;
				nvidia,tristate = <TEGRA_PIN_DISABLE>;
				nvidia,enable-input = <TEGRA_PIN_DISABLE>;
			};

			/* eMMC */
			sdmmc4-dat0-paa0 {
				nvidia,pins = "sdmmc4_dat0_paa0";
				nvidia,function = "sdmmc4";
				nvidia,pull = <TEGRA_PIN_PULL_UP>;
				nvidia,tristate = <TEGRA_PIN_DISABLE>;
				nvidia,enable-input = <TEGRA_PIN_ENABLE>;
			};
			sdmmc4-dat1-paa1 {
				nvidia,pins = "sdmmc4_dat1_paa1";
				nvidia,function = "sdmmc4";
				nvidia,pull = <TEGRA_PIN_PULL_UP>;
				nvidia,tristate = <TEGRA_PIN_DISABLE>;
				nvidia,enable-input = <TEGRA_PIN_ENABLE>;
			};
			sdmmc4-dat2-paa2 {
				nvidia,pins = "sdmmc4_dat2_paa2";
				nvidia,function = "sdmmc4";
				nvidia,pull = <TEGRA_PIN_PULL_UP>;
				nvidia,tristate = <TEGRA_PIN_DISABLE>;
				nvidia,enable-input = <TEGRA_PIN_ENABLE>;
			};
			sdmmc4-dat3-paa3 {
				nvidia,pins = "sdmmc4_dat3_paa3";
				nvidia,function = "sdmmc4";
				nvidia,pull = <TEGRA_PIN_PULL_UP>;
				nvidia,tristate = <TEGRA_PIN_DISABLE>;
				nvidia,enable-input = <TEGRA_PIN_ENABLE>;
			};
			sdmmc4-dat4-paa4 {
				nvidia,pins = "sdmmc4_dat4_paa4";
				nvidia,function = "sdmmc4";
				nvidia,pull = <TEGRA_PIN_PULL_UP>;
				nvidia,tristate = <TEGRA_PIN_DISABLE>;
				nvidia,enable-input = <TEGRA_PIN_ENABLE>;
			};
			sdmmc4-dat5-paa5 {
				nvidia,pins = "sdmmc4_dat5_paa5";
				nvidia,function = "sdmmc4";
				nvidia,pull = <TEGRA_PIN_PULL_UP>;
				nvidia,tristate = <TEGRA_PIN_DISABLE>;
				nvidia,enable-input = <TEGRA_PIN_ENABLE>;
			};
			sdmmc4-dat6-paa6 {
				nvidia,pins = "sdmmc4_dat6_paa6";
				nvidia,function = "sdmmc4";
				nvidia,pull = <TEGRA_PIN_PULL_UP>;
				nvidia,tristate = <TEGRA_PIN_DISABLE>;
				nvidia,enable-input = <TEGRA_PIN_ENABLE>;
			};
			sdmmc4-dat7-paa7 {
				nvidia,pins = "sdmmc4_dat7_paa7";
				nvidia,function = "sdmmc4";
				nvidia,pull = <TEGRA_PIN_PULL_UP>;
				nvidia,tristate = <TEGRA_PIN_DISABLE>;
				nvidia,enable-input = <TEGRA_PIN_ENABLE>;
			};
			sdmmc4-clk-pcc4 {
				nvidia,pins = "sdmmc4_clk_pcc4";
				nvidia,function = "sdmmc4";
				nvidia,pull = <TEGRA_PIN_PULL_NONE>;
				nvidia,tristate = <TEGRA_PIN_DISABLE>;
				nvidia,enable-input = <TEGRA_PIN_ENABLE>;
			};
			sdmmc4-cmd-pt7 {
				nvidia,pins = "sdmmc4_cmd_pt7";
				nvidia,function = "sdmmc4";
				nvidia,pull = <TEGRA_PIN_PULL_UP>;
				nvidia,tristate = <TEGRA_PIN_DISABLE>;
				nvidia,enable-input = <TEGRA_PIN_ENABLE>;
			};

			/* JTAG_RTCK */
			jtag-rtck {
				nvidia,pins = "jtag_rtck";
				nvidia,function = "rtck";
				nvidia,pull = <TEGRA_PIN_PULL_UP>;
				nvidia,tristate = <TEGRA_PIN_DISABLE>;
				nvidia,enable-input = <TEGRA_PIN_DISABLE>;
			};

			/* LAN_DEV_OFF# */
			ulpi-data5-po6 {
				nvidia,pins = "ulpi_data5_po6";
				nvidia,function = "ulpi";
				nvidia,pull = <TEGRA_PIN_PULL_UP>;
				nvidia,tristate = <TEGRA_PIN_DISABLE>;
				nvidia,enable-input = <TEGRA_PIN_DISABLE>;
			};

			/* LAN_RESET# */
			kb-row10-ps2 {
				nvidia,pins = "kb_row10_ps2";
				nvidia,function = "rsvd2";
				nvidia,pull = <TEGRA_PIN_PULL_UP>;
				nvidia,tristate = <TEGRA_PIN_DISABLE>;
				nvidia,enable-input = <TEGRA_PIN_DISABLE>;
			};

			/* LAN_WAKE# */
			ulpi-data4-po5 {
				nvidia,pins = "ulpi_data4_po5";
				nvidia,function = "ulpi";
				nvidia,pull = <TEGRA_PIN_PULL_NONE>;
				nvidia,tristate = <TEGRA_PIN_ENABLE>;
				nvidia,enable-input = <TEGRA_PIN_ENABLE>;
			};

			/* MCU_INT1# */
			pk2 {
				nvidia,pins = "pk2";
				nvidia,function = "rsvd1";
				nvidia,pull = <TEGRA_PIN_PULL_UP>;
				nvidia,tristate = <TEGRA_PIN_ENABLE>;
				nvidia,enable-input = <TEGRA_PIN_ENABLE>;
			};

			/* MCU_INT2# */
			pj2 {
				nvidia,pins = "pj2";
				nvidia,function = "rsvd1";
				nvidia,pull = <TEGRA_PIN_PULL_UP>;
				nvidia,tristate = <TEGRA_PIN_ENABLE>;
				nvidia,enable-input = <TEGRA_PIN_ENABLE>;
			};

			/* MCU_INT3# */
			pi5 {
				nvidia,pins = "pi5";
				nvidia,function = "rsvd2";
				nvidia,pull = <TEGRA_PIN_PULL_UP>;
				nvidia,tristate = <TEGRA_PIN_ENABLE>;
				nvidia,enable-input = <TEGRA_PIN_ENABLE>;
			};

			/* MCU_INT4# */
			pj0 {
				nvidia,pins = "pj0";
				nvidia,function = "rsvd1";
				nvidia,pull = <TEGRA_PIN_PULL_UP>;
				nvidia,tristate = <TEGRA_PIN_ENABLE>;
				nvidia,enable-input = <TEGRA_PIN_ENABLE>;
			};

			/* MCU_RESET */
			pbb6 {
				nvidia,pins = "pbb6";
				nvidia,function = "rsvd2";
				nvidia,pull = <TEGRA_PIN_PULL_NONE>;
				nvidia,tristate = <TEGRA_PIN_DISABLE>;
				nvidia,enable-input = <TEGRA_PIN_DISABLE>;
			};

			/* MCU SPI */
			gpio-x4-aud-px4 {
				nvidia,pins = "gpio_x4_aud_px4";
				nvidia,function = "spi2";
				nvidia,pull = <TEGRA_PIN_PULL_NONE>;
				nvidia,tristate = <TEGRA_PIN_DISABLE>;
				nvidia,enable-input = <TEGRA_PIN_DISABLE>;
			};
			gpio-x5-aud-px5 {
				nvidia,pins = "gpio_x5_aud_px5";
				nvidia,function = "spi2";
				nvidia,pull = <TEGRA_PIN_PULL_NONE>;
				nvidia,tristate = <TEGRA_PIN_DISABLE>;
				nvidia,enable-input = <TEGRA_PIN_DISABLE>;
			};
			gpio-x6-aud-px6 { /* MCU_CS */
				nvidia,pins = "gpio_x6_aud_px6";
				nvidia,function = "spi2";
				nvidia,pull = <TEGRA_PIN_PULL_NONE>;
				nvidia,tristate = <TEGRA_PIN_DISABLE>;
				nvidia,enable-input = <TEGRA_PIN_DISABLE>;
			};
			gpio-x7-aud-px7 {
				nvidia,pins = "gpio_x7_aud_px7";
				nvidia,function = "spi2";
				nvidia,pull = <TEGRA_PIN_PULL_NONE>;
				nvidia,tristate = <TEGRA_PIN_ENABLE>;
				nvidia,enable-input = <TEGRA_PIN_ENABLE>;
			};
			gpio-w2-aud-pw2 { /* MCU_CSEZP */
				nvidia,pins = "gpio_w2_aud_pw2";
				nvidia,function = "spi2";
				nvidia,pull = <TEGRA_PIN_PULL_NONE>;
				nvidia,tristate = <TEGRA_PIN_DISABLE>;
				nvidia,enable-input = <TEGRA_PIN_DISABLE>;
			};

			/* PMIC_CLK_32K */
			clk-32k-in {
				nvidia,pins = "clk_32k_in";
				nvidia,function = "clk";
				nvidia,pull = <TEGRA_PIN_PULL_NONE>;
				nvidia,tristate = <TEGRA_PIN_ENABLE>;
				nvidia,enable-input = <TEGRA_PIN_ENABLE>;
			};

			/* PMIC_CPU_OC_INT */
			clk-32k-out-pa0 {
				nvidia,pins = "clk_32k_out_pa0";
				nvidia,function = "soc";
				nvidia,pull = <TEGRA_PIN_PULL_NONE>;
				nvidia,tristate = <TEGRA_PIN_ENABLE>;
				nvidia,enable-input = <TEGRA_PIN_ENABLE>;
			};

			/* PWR_I2C */
			pwr-i2c-scl-pz6 {
				nvidia,pins = "pwr_i2c_scl_pz6";
				nvidia,function = "i2cpwr";
				nvidia,pull = <TEGRA_PIN_PULL_NONE>;
				nvidia,tristate = <TEGRA_PIN_DISABLE>;
				nvidia,enable-input = <TEGRA_PIN_ENABLE>;
				nvidia,open-drain = <TEGRA_PIN_ENABLE>;
			};
			pwr-i2c-sda-pz7 {
				nvidia,pins = "pwr_i2c_sda_pz7";
				nvidia,function = "i2cpwr";
				nvidia,pull = <TEGRA_PIN_PULL_NONE>;
				nvidia,tristate = <TEGRA_PIN_DISABLE>;
				nvidia,enable-input = <TEGRA_PIN_ENABLE>;
				nvidia,open-drain = <TEGRA_PIN_ENABLE>;
			};

			/* PWR_INT_N */
			pwr-int-n {
				nvidia,pins = "pwr_int_n";
				nvidia,function = "pmi";
				nvidia,pull = <TEGRA_PIN_PULL_UP>;
				nvidia,tristate = <TEGRA_PIN_ENABLE>;
				nvidia,enable-input = <TEGRA_PIN_ENABLE>;
			};

			/* RESET_MOCI_CTRL */
			pu4 {
				nvidia,pins = "pu4";
				nvidia,function = "gmi";
				nvidia,pull = <TEGRA_PIN_PULL_NONE>;
				nvidia,tristate = <TEGRA_PIN_DISABLE>;
				nvidia,enable-input = <TEGRA_PIN_DISABLE>;
			};

			/* RESET_OUT_N */
			reset-out-n {
				nvidia,pins = "reset_out_n";
				nvidia,function = "reset_out_n";
				nvidia,pull = <TEGRA_PIN_PULL_NONE>;
				nvidia,tristate = <TEGRA_PIN_DISABLE>;
				nvidia,enable-input = <TEGRA_PIN_ENABLE>;
			};

			/* SHIFT_CTRL_DIR_IN */
			kb-row0-pr0 {
				nvidia,pins = "kb_row0_pr0";
				nvidia,function = "rsvd2";
				nvidia,pull = <TEGRA_PIN_PULL_DOWN>;
				nvidia,tristate = <TEGRA_PIN_ENABLE>;
				nvidia,enable-input = <TEGRA_PIN_DISABLE>;
			};
			kb-row1-pr1 {
				nvidia,pins = "kb_row1_pr1";
				nvidia,function = "rsvd2";
				nvidia,pull = <TEGRA_PIN_PULL_DOWN>;
				nvidia,tristate = <TEGRA_PIN_ENABLE>;
				nvidia,enable-input = <TEGRA_PIN_DISABLE>;
			};

			/* Configure level-shifter as output for HDA */
			kb-row11-ps3 {
				nvidia,pins = "kb_row11_ps3";
				nvidia,function = "rsvd2";
				nvidia,pull = <TEGRA_PIN_PULL_UP>;
				nvidia,tristate = <TEGRA_PIN_ENABLE>;
				nvidia,enable-input = <TEGRA_PIN_DISABLE>;
			};

			/* SHIFT_CTRL_DIR_OUT */
			kb-col5-pq5 {
				nvidia,pins = "kb_col5_pq5";
				nvidia,function = "rsvd2";
				nvidia,pull = <TEGRA_PIN_PULL_UP>;
				nvidia,tristate = <TEGRA_PIN_ENABLE>;
				nvidia,enable-input = <TEGRA_PIN_DISABLE>;
			};
			kb-col6-pq6 {
				nvidia,pins = "kb_col6_pq6";
				nvidia,function = "rsvd2";
				nvidia,pull = <TEGRA_PIN_PULL_UP>;
				nvidia,tristate = <TEGRA_PIN_ENABLE>;
				nvidia,enable-input = <TEGRA_PIN_DISABLE>;
			};
			kb-col7-pq7 {
				nvidia,pins = "kb_col7_pq7";
				nvidia,function = "rsvd2";
				nvidia,pull = <TEGRA_PIN_PULL_UP>;
				nvidia,tristate = <TEGRA_PIN_ENABLE>;
				nvidia,enable-input = <TEGRA_PIN_DISABLE>;
			};

			/* SHIFT_CTRL_OE */
			kb-col0-pq0 {
				nvidia,pins = "kb_col0_pq0";
				nvidia,function = "rsvd2";
				nvidia,pull = <TEGRA_PIN_PULL_DOWN>;
				nvidia,tristate = <TEGRA_PIN_ENABLE>;
				nvidia,enable-input = <TEGRA_PIN_DISABLE>;
			};
			kb-col1-pq1 {
				nvidia,pins = "kb_col1_pq1";
				nvidia,function = "rsvd2";
				nvidia,pull = <TEGRA_PIN_PULL_DOWN>;
				nvidia,tristate = <TEGRA_PIN_ENABLE>;
				nvidia,enable-input = <TEGRA_PIN_DISABLE>;
			};
			kb-col2-pq2 {
				nvidia,pins = "kb_col2_pq2";
				nvidia,function = "rsvd2";
				nvidia,pull = <TEGRA_PIN_PULL_DOWN>;
				nvidia,tristate = <TEGRA_PIN_ENABLE>;
				nvidia,enable-input = <TEGRA_PIN_DISABLE>;
			};
			kb-col4-pq4 {
				nvidia,pins = "kb_col4_pq4";
				nvidia,function = "kbc";
				nvidia,pull = <TEGRA_PIN_PULL_DOWN>;
				nvidia,tristate = <TEGRA_PIN_ENABLE>;
				nvidia,enable-input = <TEGRA_PIN_DISABLE>;
			};
			kb-row2-pr2 {
				nvidia,pins = "kb_row2_pr2";
				nvidia,function = "rsvd2";
				nvidia,pull = <TEGRA_PIN_PULL_DOWN>;
				nvidia,tristate = <TEGRA_PIN_ENABLE>;
				nvidia,enable-input = <TEGRA_PIN_DISABLE>;
			};

			/* GPIO_PI6 aka TMP451 ALERT#/THERM2# */
			pi6 {
				nvidia,pins = "pi6";
				nvidia,function = "rsvd1";
				nvidia,pull = <TEGRA_PIN_PULL_UP>;
				nvidia,tristate = <TEGRA_PIN_ENABLE>;
				nvidia,enable-input = <TEGRA_PIN_ENABLE>;
			};

			/* TOUCH_INT */
			gpio-w3-aud-pw3 {
				nvidia,pins = "gpio_w3_aud_pw3";
				nvidia,function = "spi6";
				nvidia,pull = <TEGRA_PIN_PULL_NONE>;
				nvidia,tristate = <TEGRA_PIN_ENABLE>;
				nvidia,enable-input = <TEGRA_PIN_ENABLE>;
			};

			pc7 { /* NC */
				nvidia,pins = "pc7";
				nvidia,function = "rsvd1";
				nvidia,pull = <TEGRA_PIN_PULL_DOWN>;
				nvidia,tristate = <TEGRA_PIN_ENABLE>;
				nvidia,enable-input = <TEGRA_PIN_DISABLE>;
			};
			pg0 { /* NC */
				nvidia,pins = "pg0";
				nvidia,function = "rsvd1";
				nvidia,pull = <TEGRA_PIN_PULL_DOWN>;
				nvidia,tristate = <TEGRA_PIN_ENABLE>;
				nvidia,enable-input = <TEGRA_PIN_DISABLE>;
			};
			pg1 { /* NC */
				nvidia,pins = "pg1";
				nvidia,function = "rsvd1";
				nvidia,pull = <TEGRA_PIN_PULL_DOWN>;
				nvidia,tristate = <TEGRA_PIN_ENABLE>;
				nvidia,enable-input = <TEGRA_PIN_DISABLE>;
			};
			pg2 { /* NC */
				nvidia,pins = "pg2";
				nvidia,function = "rsvd1";
				nvidia,pull = <TEGRA_PIN_PULL_DOWN>;
				nvidia,tristate = <TEGRA_PIN_ENABLE>;
				nvidia,enable-input = <TEGRA_PIN_DISABLE>;
			};
			pg3 { /* NC */
				nvidia,pins = "pg3";
				nvidia,function = "rsvd1";
				nvidia,pull = <TEGRA_PIN_PULL_DOWN>;
				nvidia,tristate = <TEGRA_PIN_ENABLE>;
				nvidia,enable-input = <TEGRA_PIN_DISABLE>;
			};
			pg4 { /* NC */
				nvidia,pins = "pg4";
				nvidia,function = "rsvd1";
				nvidia,pull = <TEGRA_PIN_PULL_DOWN>;
				nvidia,tristate = <TEGRA_PIN_ENABLE>;
				nvidia,enable-input = <TEGRA_PIN_DISABLE>;
			};
			ph4 { /* NC */
				nvidia,pins = "ph4";
				nvidia,function = "rsvd2";
				nvidia,pull = <TEGRA_PIN_PULL_DOWN>;
				nvidia,tristate = <TEGRA_PIN_ENABLE>;
				nvidia,enable-input = <TEGRA_PIN_DISABLE>;
			};
			ph5 { /* NC */
				nvidia,pins = "ph5";
				nvidia,function = "rsvd2";
				nvidia,pull = <TEGRA_PIN_PULL_DOWN>;
				nvidia,tristate = <TEGRA_PIN_ENABLE>;
				nvidia,enable-input = <TEGRA_PIN_DISABLE>;
			};
			ph6 { /* NC */
				nvidia,pins = "ph6";
				nvidia,function = "gmi";
				nvidia,pull = <TEGRA_PIN_PULL_DOWN>;
				nvidia,tristate = <TEGRA_PIN_ENABLE>;
				nvidia,enable-input = <TEGRA_PIN_DISABLE>;
			};
			ph7 { /* NC */
				nvidia,pins = "ph7";
				nvidia,function = "gmi";
				nvidia,pull = <TEGRA_PIN_PULL_DOWN>;
				nvidia,tristate = <TEGRA_PIN_ENABLE>;
				nvidia,enable-input = <TEGRA_PIN_DISABLE>;
			};
			pi0 { /* NC */
				nvidia,pins = "pi0";
				nvidia,function = "rsvd1";
				nvidia,pull = <TEGRA_PIN_PULL_DOWN>;
				nvidia,tristate = <TEGRA_PIN_ENABLE>;
				nvidia,enable-input = <TEGRA_PIN_DISABLE>;
			};
			pi1 { /* NC */
				nvidia,pins = "pi1";
				nvidia,function = "rsvd1";
				nvidia,pull = <TEGRA_PIN_PULL_DOWN>;
				nvidia,tristate = <TEGRA_PIN_ENABLE>;
				nvidia,enable-input = <TEGRA_PIN_DISABLE>;
			};
			pi2 { /* NC */
				nvidia,pins = "pi2";
				nvidia,function = "rsvd4";
				nvidia,pull = <TEGRA_PIN_PULL_DOWN>;
				nvidia,tristate = <TEGRA_PIN_ENABLE>;
				nvidia,enable-input = <TEGRA_PIN_DISABLE>;
			};
			pi4 { /* NC */
				nvidia,pins = "pi4";
				nvidia,function = "gmi";
				nvidia,pull = <TEGRA_PIN_PULL_DOWN>;
				nvidia,tristate = <TEGRA_PIN_ENABLE>;
				nvidia,enable-input = <TEGRA_PIN_DISABLE>;
			};
			pi7 { /* NC */
				nvidia,pins = "pi7";
				nvidia,function = "rsvd1";
				nvidia,pull = <TEGRA_PIN_PULL_DOWN>;
				nvidia,tristate = <TEGRA_PIN_ENABLE>;
				nvidia,enable-input = <TEGRA_PIN_DISABLE>;
			};
			pk0 { /* NC */
				nvidia,pins = "pk0";
				nvidia,function = "rsvd1";
				nvidia,pull = <TEGRA_PIN_PULL_DOWN>;
				nvidia,tristate = <TEGRA_PIN_ENABLE>;
				nvidia,enable-input = <TEGRA_PIN_DISABLE>;
			};
			pk1 { /* NC */
				nvidia,pins = "pk1";
				nvidia,function = "rsvd4";
				nvidia,pull = <TEGRA_PIN_PULL_DOWN>;
				nvidia,tristate = <TEGRA_PIN_ENABLE>;
				nvidia,enable-input = <TEGRA_PIN_DISABLE>;
			};
			pk3 { /* NC */
				nvidia,pins = "pk3";
				nvidia,function = "gmi";
				nvidia,pull = <TEGRA_PIN_PULL_DOWN>;
				nvidia,tristate = <TEGRA_PIN_ENABLE>;
				nvidia,enable-input = <TEGRA_PIN_DISABLE>;
			};
			pk4 { /* NC */
				nvidia,pins = "pk4";
				nvidia,function = "rsvd2";
				nvidia,pull = <TEGRA_PIN_PULL_DOWN>;
				nvidia,tristate = <TEGRA_PIN_ENABLE>;
				nvidia,enable-input = <TEGRA_PIN_DISABLE>;
			};
			dap1-fs-pn0 { /* NC */
				nvidia,pins = "dap1_fs_pn0";
				nvidia,function = "rsvd4";
				nvidia,pull = <TEGRA_PIN_PULL_DOWN>;
				nvidia,tristate = <TEGRA_PIN_ENABLE>;
				nvidia,enable-input = <TEGRA_PIN_DISABLE>;
			};
			dap1-din-pn1 { /* NC */
				nvidia,pins = "dap1_din_pn1";
				nvidia,function = "rsvd4";
				nvidia,pull = <TEGRA_PIN_PULL_DOWN>;
				nvidia,tristate = <TEGRA_PIN_ENABLE>;
				nvidia,enable-input = <TEGRA_PIN_DISABLE>;
			};
			dap1-sclk-pn3 { /* NC */
				nvidia,pins = "dap1_sclk_pn3";
				nvidia,function = "rsvd4";
				nvidia,pull = <TEGRA_PIN_PULL_DOWN>;
				nvidia,tristate = <TEGRA_PIN_ENABLE>;
				nvidia,enable-input = <TEGRA_PIN_DISABLE>;
			};
			ulpi-data7-po0 { /* NC */
				nvidia,pins = "ulpi_data7_po0";
				nvidia,function = "ulpi";
				nvidia,pull = <TEGRA_PIN_PULL_DOWN>;
				nvidia,tristate = <TEGRA_PIN_ENABLE>;
				nvidia,enable-input = <TEGRA_PIN_DISABLE>;
			};
			ulpi-data0-po1 { /* NC */
				nvidia,pins = "ulpi_data0_po1";
				nvidia,function = "ulpi";
				nvidia,pull = <TEGRA_PIN_PULL_DOWN>;
				nvidia,tristate = <TEGRA_PIN_ENABLE>;
				nvidia,enable-input = <TEGRA_PIN_DISABLE>;
			};
			ulpi-data1-po2 { /* NC */
				nvidia,pins = "ulpi_data1_po2";
				nvidia,function = "ulpi";
				nvidia,pull = <TEGRA_PIN_PULL_DOWN>;
				nvidia,tristate = <TEGRA_PIN_ENABLE>;
				nvidia,enable-input = <TEGRA_PIN_DISABLE>;
			};
			ulpi-data2-po3 { /* NC */
				nvidia,pins = "ulpi_data2_po3";
				nvidia,function = "ulpi";
				nvidia,pull = <TEGRA_PIN_PULL_DOWN>;
				nvidia,tristate = <TEGRA_PIN_ENABLE>;
				nvidia,enable-input = <TEGRA_PIN_DISABLE>;
			};
			ulpi-data3-po4 { /* NC */
				nvidia,pins = "ulpi_data3_po4";
				nvidia,function = "ulpi";
				nvidia,pull = <TEGRA_PIN_PULL_DOWN>;
				nvidia,tristate = <TEGRA_PIN_ENABLE>;
				nvidia,enable-input = <TEGRA_PIN_DISABLE>;
			};
			ulpi-data6-po7 { /* NC */
				nvidia,pins = "ulpi_data6_po7";
				nvidia,function = "ulpi";
				nvidia,pull = <TEGRA_PIN_PULL_DOWN>;
				nvidia,tristate = <TEGRA_PIN_ENABLE>;
				nvidia,enable-input = <TEGRA_PIN_DISABLE>;
			};
			dap4-fs-pp4 { /* NC */
				nvidia,pins = "dap4_fs_pp4";
				nvidia,function = "rsvd4";
				nvidia,pull = <TEGRA_PIN_PULL_DOWN>;
				nvidia,tristate = <TEGRA_PIN_ENABLE>;
				nvidia,enable-input = <TEGRA_PIN_DISABLE>;
			};
			dap4-din-pp5 { /* NC */
				nvidia,pins = "dap4_din_pp5";
				nvidia,function = "rsvd3";
				nvidia,pull = <TEGRA_PIN_PULL_DOWN>;
				nvidia,tristate = <TEGRA_PIN_ENABLE>;
				nvidia,enable-input = <TEGRA_PIN_DISABLE>;
			};
			dap4-dout-pp6 { /* NC */
				nvidia,pins = "dap4_dout_pp6";
				nvidia,function = "rsvd4";
				nvidia,pull = <TEGRA_PIN_PULL_DOWN>;
				nvidia,tristate = <TEGRA_PIN_ENABLE>;
				nvidia,enable-input = <TEGRA_PIN_DISABLE>;
			};
			dap4-sclk-pp7 { /* NC */
				nvidia,pins = "dap4_sclk_pp7";
				nvidia,function = "rsvd3";
				nvidia,pull = <TEGRA_PIN_PULL_DOWN>;
				nvidia,tristate = <TEGRA_PIN_ENABLE>;
				nvidia,enable-input = <TEGRA_PIN_DISABLE>;
			};
			kb-col3-pq3 { /* NC */
				nvidia,pins = "kb_col3_pq3";
				nvidia,function = "kbc";
				nvidia,pull = <TEGRA_PIN_PULL_DOWN>;
				nvidia,tristate = <TEGRA_PIN_ENABLE>;
				nvidia,enable-input = <TEGRA_PIN_DISABLE>;
			};
			kb-row3-pr3 { /* NC */
				nvidia,pins = "kb_row3_pr3";
				nvidia,function = "kbc";
				nvidia,pull = <TEGRA_PIN_PULL_DOWN>;
				nvidia,tristate = <TEGRA_PIN_ENABLE>;
				nvidia,enable-input = <TEGRA_PIN_DISABLE>;
			};
			kb-row4-pr4 { /* NC */
				nvidia,pins = "kb_row4_pr4";
				nvidia,function = "rsvd3";
				nvidia,pull = <TEGRA_PIN_PULL_DOWN>;
				nvidia,tristate = <TEGRA_PIN_ENABLE>;
				nvidia,enable-input = <TEGRA_PIN_DISABLE>;
			};
			kb-row5-pr5 { /* NC */
				nvidia,pins = "kb_row5_pr5";
				nvidia,function = "rsvd3";
				nvidia,pull = <TEGRA_PIN_PULL_DOWN>;
				nvidia,tristate = <TEGRA_PIN_ENABLE>;
				nvidia,enable-input = <TEGRA_PIN_DISABLE>;
			};
			kb-row6-pr6 { /* NC */
				nvidia,pins = "kb_row6_pr6";
				nvidia,function = "kbc";
				nvidia,pull = <TEGRA_PIN_PULL_DOWN>;
				nvidia,tristate = <TEGRA_PIN_ENABLE>;
				nvidia,enable-input = <TEGRA_PIN_DISABLE>;
			};
			kb-row7-pr7 { /* NC */
				nvidia,pins = "kb_row7_pr7";
				nvidia,function = "rsvd2";
				nvidia,pull = <TEGRA_PIN_PULL_DOWN>;
				nvidia,tristate = <TEGRA_PIN_ENABLE>;
				nvidia,enable-input = <TEGRA_PIN_DISABLE>;
			};
			kb-row8-ps0 { /* NC */
				nvidia,pins = "kb_row8_ps0";
				nvidia,function = "rsvd2";
				nvidia,pull = <TEGRA_PIN_PULL_DOWN>;
				nvidia,tristate = <TEGRA_PIN_ENABLE>;
				nvidia,enable-input = <TEGRA_PIN_DISABLE>;
			};
			kb-row9-ps1 { /* NC */
				nvidia,pins = "kb_row9_ps1";
				nvidia,function = "rsvd2";
				nvidia,pull = <TEGRA_PIN_PULL_DOWN>;
				nvidia,tristate = <TEGRA_PIN_ENABLE>;
				nvidia,enable-input = <TEGRA_PIN_DISABLE>;
			};
			kb-row12-ps4 { /* NC */
				nvidia,pins = "kb_row12_ps4";
				nvidia,function = "rsvd2";
				nvidia,pull = <TEGRA_PIN_PULL_DOWN>;
				nvidia,tristate = <TEGRA_PIN_ENABLE>;
				nvidia,enable-input = <TEGRA_PIN_DISABLE>;
			};
			kb-row13-ps5 { /* NC */
				nvidia,pins = "kb_row13_ps5";
				nvidia,function = "rsvd2";
				nvidia,pull = <TEGRA_PIN_PULL_DOWN>;
				nvidia,tristate = <TEGRA_PIN_ENABLE>;
				nvidia,enable-input = <TEGRA_PIN_DISABLE>;
			};
			kb-row14-ps6 { /* NC */
				nvidia,pins = "kb_row14_ps6";
				nvidia,function = "rsvd2";
				nvidia,pull = <TEGRA_PIN_PULL_DOWN>;
				nvidia,tristate = <TEGRA_PIN_ENABLE>;
				nvidia,enable-input = <TEGRA_PIN_DISABLE>;
			};
			kb-row15-ps7 { /* NC */
				nvidia,pins = "kb_row15_ps7";
				nvidia,function = "rsvd3";
				nvidia,pull = <TEGRA_PIN_PULL_DOWN>;
				nvidia,tristate = <TEGRA_PIN_ENABLE>;
				nvidia,enable-input = <TEGRA_PIN_DISABLE>;
			};
			kb-row16-pt0 { /* NC */
				nvidia,pins = "kb_row16_pt0";
				nvidia,function = "rsvd2";
				nvidia,pull = <TEGRA_PIN_PULL_DOWN>;
				nvidia,tristate = <TEGRA_PIN_ENABLE>;
				nvidia,enable-input = <TEGRA_PIN_DISABLE>;
			};
			kb-row17-pt1 { /* NC */
				nvidia,pins = "kb_row17_pt1";
				nvidia,function = "rsvd2";
				nvidia,pull = <TEGRA_PIN_PULL_DOWN>;
				nvidia,tristate = <TEGRA_PIN_ENABLE>;
				nvidia,enable-input = <TEGRA_PIN_DISABLE>;
			};
			pu5 { /* NC */
				nvidia,pins = "pu5";
				nvidia,function = "gmi";
				nvidia,pull = <TEGRA_PIN_PULL_DOWN>;
				nvidia,tristate = <TEGRA_PIN_ENABLE>;
				nvidia,enable-input = <TEGRA_PIN_DISABLE>;
			};
			pv0 { /* NC */
				nvidia,pins = "pv0";
				nvidia,function = "rsvd1";
				nvidia,pull = <TEGRA_PIN_PULL_DOWN>;
				nvidia,tristate = <TEGRA_PIN_ENABLE>;
				nvidia,enable-input = <TEGRA_PIN_DISABLE>;
			};
			pv1 { /* NC */
				nvidia,pins = "pv1";
				nvidia,function = "rsvd1";
				nvidia,pull = <TEGRA_PIN_PULL_DOWN>;
				nvidia,tristate = <TEGRA_PIN_ENABLE>;
				nvidia,enable-input = <TEGRA_PIN_DISABLE>;
			};
			gpio-x1-aud-px1 { /* NC */
				nvidia,pins = "gpio_x1_aud_px1";
				nvidia,function = "rsvd2";
				nvidia,pull = <TEGRA_PIN_PULL_DOWN>;
				nvidia,tristate = <TEGRA_PIN_ENABLE>;
				nvidia,enable-input = <TEGRA_PIN_DISABLE>;
			};
			gpio-x3-aud-px3 { /* NC */
				nvidia,pins = "gpio_x3_aud_px3";
				nvidia,function = "rsvd4";
				nvidia,pull = <TEGRA_PIN_PULL_DOWN>;
				nvidia,tristate = <TEGRA_PIN_ENABLE>;
				nvidia,enable-input = <TEGRA_PIN_DISABLE>;
			};
			pbb7 { /* NC */
				nvidia,pins = "pbb7";
				nvidia,function = "rsvd2";
				nvidia,pull = <TEGRA_PIN_PULL_DOWN>;
				nvidia,tristate = <TEGRA_PIN_ENABLE>;
				nvidia,enable-input = <TEGRA_PIN_DISABLE>;
			};
			pcc1 { /* NC */
				nvidia,pins = "pcc1";
				nvidia,function = "rsvd2";
				nvidia,pull = <TEGRA_PIN_PULL_DOWN>;
				nvidia,tristate = <TEGRA_PIN_ENABLE>;
				nvidia,enable-input = <TEGRA_PIN_DISABLE>;
			};
			pcc2 { /* NC */
				nvidia,pins = "pcc2";
				nvidia,function = "rsvd2";
				nvidia,pull = <TEGRA_PIN_PULL_DOWN>;
				nvidia,tristate = <TEGRA_PIN_ENABLE>;
				nvidia,enable-input = <TEGRA_PIN_DISABLE>;
			};
			clk3-req-pee1 { /* NC */
				nvidia,pins = "clk3_req_pee1";
				nvidia,function = "rsvd2";
				nvidia,pull = <TEGRA_PIN_PULL_DOWN>;
				nvidia,tristate = <TEGRA_PIN_ENABLE>;
				nvidia,enable-input = <TEGRA_PIN_DISABLE>;
			};
			dap-mclk1-req-pee2 { /* NC */
				nvidia,pins = "dap_mclk1_req_pee2";
				nvidia,function = "rsvd4";
				nvidia,pull = <TEGRA_PIN_PULL_DOWN>;
				nvidia,tristate = <TEGRA_PIN_ENABLE>;
				nvidia,enable-input = <TEGRA_PIN_DISABLE>;
			};
			/*
			 * Leave SDMMC3_CLK_LB_OUT muxed as SDMMC3 with output
			 * driver enabled aka not tristated and input driver
			 * enabled as well as it features some magic properties
			 * even though the external loopback is disabled and the
			 * internal loopback used as per
			 * SDMMC_VENDOR_MISC_CNTRL_0 register's SDMMC_SPARE1
			 * bits being set to 0xfffd according to the TRM!
			 */
			sdmmc3-clk-lb-out-pee4 { /* NC */
				nvidia,pins = "sdmmc3_clk_lb_out_pee4";
				nvidia,function = "sdmmc3";
				nvidia,pull = <TEGRA_PIN_PULL_NONE>;
				nvidia,tristate = <TEGRA_PIN_DISABLE>;
				nvidia,enable-input = <TEGRA_PIN_ENABLE>;
			};
		};
	};

	serial@70006040 {
		compatible = "nvidia,tegra124-hsuart", "nvidia,tegra30-hsuart";
	};

	serial@70006200 {
		compatible = "nvidia,tegra124-hsuart", "nvidia,tegra30-hsuart";
	};

	serial@70006300 {
		compatible = "nvidia,tegra124-hsuart", "nvidia,tegra30-hsuart";
	};

	hdmi_ddc: i2c@7000c400 {
		clock-frequency = <10000>;
	};

	/* PWR_I2C: power I2C to audio codec, PMIC and temperature sensor */
	i2c@7000d000 {
		status = "okay";
		clock-frequency = <400000>;

		/* SGTL5000 audio codec */
		sgtl5000: codec@a {
			compatible = "fsl,sgtl5000";
			reg = <0x0a>;
			VDDA-supply = <&reg_module_3v3_audio>;
			VDDD-supply = <&reg_1v8_vddio>;
			VDDIO-supply = <&reg_1v8_vddio>;
			clocks = <&tegra_car TEGRA124_CLK_EXTERN1>;
		};

		pmic: pmic@40 {
			compatible = "ams,as3722";
			reg = <0x40>;
			interrupts = <0 86 IRQ_TYPE_LEVEL_HIGH>;
			ams,system-power-controller;
			#interrupt-cells = <2>;
			interrupt-controller;
			gpio-controller;
			#gpio-cells = <2>;
			pinctrl-names = "default";
			pinctrl-0 = <&as3722_default>;

			as3722_default: pinmux {
				gpio2-7 {
					pins = "gpio2", /* PWR_EN_+V3.3 */
					       "gpio7"; /* +V1.6_LPO */
					function = "gpio";
					bias-pull-up;
				};

				gpio0-1-3-4-5-6 {
					pins = "gpio0", "gpio1", "gpio3",
					       "gpio4", "gpio5", "gpio6";
					bias-high-impedance;
				};
			};

			regulators {
				vsup-sd2-supply = <&reg_module_3v3>;
				vsup-sd3-supply = <&reg_module_3v3>;
				vsup-sd4-supply = <&reg_module_3v3>;
				vsup-sd5-supply = <&reg_module_3v3>;
				vin-ldo0-supply = <&reg_1v35_vddio_ddr>;
				vin-ldo1-6-supply = <&reg_module_3v3>;
				vin-ldo2-5-7-supply = <&reg_1v8_vddio>;
				vin-ldo3-4-supply = <&reg_module_3v3>;
				vin-ldo9-10-supply = <&reg_module_3v3>;
				vin-ldo11-supply = <&reg_module_3v3>;

				reg_vdd_cpu: sd0 {
					regulator-name = "+VDD_CPU_AP";
					regulator-min-microvolt = <700000>;
					regulator-max-microvolt = <1400000>;
					regulator-min-microamp = <3500000>;
					regulator-max-microamp = <3500000>;
					regulator-always-on;
					regulator-boot-on;
					ams,ext-control = <2>;
				};

				sd1 {
					regulator-name = "+VDD_CORE";
					regulator-min-microvolt = <700000>;
					regulator-max-microvolt = <1350000>;
					regulator-min-microamp = <2500000>;
					regulator-max-microamp = <4000000>;
					regulator-always-on;
					regulator-boot-on;
					ams,ext-control = <1>;
				};

				reg_1v35_vddio_ddr: sd2 {
					regulator-name =
						"+V1.35_VDDIO_DDR(sd2)";
					regulator-min-microvolt = <1350000>;
					regulator-max-microvolt = <1350000>;
					regulator-always-on;
					regulator-boot-on;
				};

				sd3 {
					regulator-name =
						"+V1.35_VDDIO_DDR(sd3)";
					regulator-min-microvolt = <1350000>;
					regulator-max-microvolt = <1350000>;
					regulator-always-on;
					regulator-boot-on;
				};

				reg_1v05_vdd: sd4 {
					regulator-name = "+V1.05";
					regulator-min-microvolt = <1050000>;
					regulator-max-microvolt = <1050000>;
				};

				reg_1v8_vddio: sd5 {
					regulator-name = "+V1.8";
					regulator-min-microvolt = <1800000>;
					regulator-max-microvolt = <1800000>;
					regulator-boot-on;
					regulator-always-on;
				};

				reg_vdd_gpu: sd6 {
					regulator-name = "+VDD_GPU_AP";
					regulator-min-microvolt = <650000>;
					regulator-max-microvolt = <1200000>;
					regulator-min-microamp = <3500000>;
					regulator-max-microamp = <3500000>;
					regulator-boot-on;
					regulator-always-on;
				};

				reg_1v05_avdd: ldo0 {
					regulator-name = "+V1.05_AVDD";
					regulator-min-microvolt = <1050000>;
					regulator-max-microvolt = <1050000>;
					regulator-boot-on;
					regulator-always-on;
					ams,ext-control = <1>;
				};

				vddio_sdmmc1: ldo1 {
					regulator-name = "VDDIO_SDMMC1";
					regulator-min-microvolt = <1800000>;
					regulator-max-microvolt = <3300000>;
				};

				ldo2 {
					regulator-name = "+V1.2";
					regulator-min-microvolt = <1200000>;
					regulator-max-microvolt = <1200000>;
					regulator-boot-on;
					regulator-always-on;
				};

				ldo3 {
					regulator-name = "+V1.05_RTC";
					regulator-min-microvolt = <1000000>;
					regulator-max-microvolt = <1000000>;
					regulator-boot-on;
					regulator-always-on;
					ams,enable-tracking;
				};

				/* 1.8V for LVDS, 3.3V for eDP */
				ldo4 {
					regulator-name = "AVDD_LVDS0_PLL";
					regulator-min-microvolt = <1800000>;
					regulator-max-microvolt = <1800000>;
				};

				/* LDO5 not used */

				vddio_sdmmc3: ldo6 {
					regulator-name = "VDDIO_SDMMC3";
					regulator-min-microvolt = <1800000>;
					regulator-max-microvolt = <3300000>;
				};

				/* LDO7 not used */

				ldo9 {
					regulator-name = "+V3.3_ETH(ldo9)";
					regulator-min-microvolt = <3300000>;
					regulator-max-microvolt = <3300000>;
					regulator-always-on;
				};

				ldo10 {
					regulator-name = "+V3.3_ETH(ldo10)";
					regulator-min-microvolt = <3300000>;
					regulator-max-microvolt = <3300000>;
					regulator-always-on;
				};

				ldo11 {
					regulator-name = "+V1.8_VPP_FUSE";
					regulator-min-microvolt = <1800000>;
					regulator-max-microvolt = <1800000>;
				};
			};
		};

		/*
		 * TMP451 temperature sensor
		 * Note: THERM_N directly connected to AS3722 PMIC THERM
		 */
		temp-sensor@4c {
			compatible = "ti,tmp451";
			reg = <0x4c>;
			interrupt-parent = <&gpio>;
			interrupts = <TEGRA_GPIO(I, 6) IRQ_TYPE_LEVEL_LOW>;
			#thermal-sensor-cells = <1>;
			vcc-supply = <&reg_module_3v3>;
		};
	};

	/* SPI2: MCU SPI */
	spi@7000d600 {
		status = "okay";
		spi-max-frequency = <25000000>;
	};

	pmc@7000e400 {
		nvidia,invert-interrupt;
		nvidia,suspend-mode = <1>;
		nvidia,cpu-pwr-good-time = <500>;
		nvidia,cpu-pwr-off-time = <300>;
		nvidia,core-pwr-good-time = <641 3845>;
		nvidia,core-pwr-off-time = <61036>;
		nvidia,core-power-req-active-high;
		nvidia,sys-clock-req-active-high;

		/* Set power_off bit in ResetControl register of AS3722 PMIC */
		i2c-thermtrip {
			nvidia,i2c-controller-id = <4>;
			nvidia,bus-addr = <0x40>;
			nvidia,reg-addr = <0x36>;
			nvidia,reg-data = <0x2>;
		};
	};

	sata@70020000 {
		phys = <&{/padctl@7009f000/pads/sata/lanes/sata-0}>;
		phy-names = "sata-0";
		avdd-supply = <&reg_1v05_vdd>;
		hvdd-supply = <&reg_module_3v3>;
		vddio-supply = <&reg_1v05_vdd>;
	};

	usb@70090000 {
		/* USBO1, USBO1 (SS), USBH2, USBH4 and USBH4 (SS) */
		phys = <&{/padctl@7009f000/pads/usb2/lanes/usb2-0}>,
		       <&{/padctl@7009f000/pads/pcie/lanes/pcie-1}>,
		       <&{/padctl@7009f000/pads/usb2/lanes/usb2-1}>,
		       <&{/padctl@7009f000/pads/usb2/lanes/usb2-2}>,
		       <&{/padctl@7009f000/pads/pcie/lanes/pcie-0}>;
		phy-names = "usb2-0", "usb3-1", "usb2-1", "usb2-2", "usb3-0";
		avddio-pex-supply = <&reg_1v05_vdd>;
		avdd-pll-erefe-supply = <&reg_1v05_avdd>;
		avdd-pll-utmip-supply = <&reg_1v8_vddio>;
		avdd-usb-ss-pll-supply = <&reg_1v05_vdd>;
		avdd-usb-supply = <&reg_module_3v3>;
		dvddio-pex-supply = <&reg_1v05_vdd>;
		hvdd-usb-ss-pll-e-supply = <&reg_module_3v3>;
		hvdd-usb-ss-supply = <&reg_module_3v3>;
	};

	padctl@7009f000 {
		pads {
			usb2 {
				status = "okay";

				lanes {
					usb2-0 {
						status = "okay";
						nvidia,function = "xusb";
					};

					usb2-1 {
						status = "okay";
						nvidia,function = "xusb";
					};

					usb2-2 {
						status = "okay";
						nvidia,function = "xusb";
					};
				};
			};

			pcie {
				status = "okay";

				lanes {
					pcie-0 {
						status = "okay";
						nvidia,function = "usb3-ss";
					};

					pcie-1 {
						status = "okay";
						nvidia,function = "usb3-ss";
					};

					pcie-2 {
						status = "okay";
						nvidia,function = "pcie";
					};

					pcie-3 {
						status = "okay";
						nvidia,function = "pcie";
					};

					pcie-4 {
						status = "okay";
						nvidia,function = "pcie";
					};
				};
			};

			sata {
				status = "okay";

				lanes {
					sata-0 {
						status = "okay";
						nvidia,function = "sata";
					};
				};
			};
		};

		ports {
			/* USBO1 */
			usb2-0 {
				status = "okay";
				mode = "otg";
				vbus-supply = <&reg_usbo1_vbus>;
			};

			/* USBH2 */
			usb2-1 {
				status = "okay";
				mode = "host";
				vbus-supply = <&reg_usbh_vbus>;
			};

			/* USBH4 */
			usb2-2 {
				status = "okay";
				mode = "host";
				vbus-supply = <&reg_usbh_vbus>;
			};

			usb3-0 {
				status = "okay";
				nvidia,usb2-companion = <2>;
				vbus-supply = <&reg_usbh_vbus>;
			};

			usb3-1 {
				status = "okay";
				nvidia,usb2-companion = <0>;
				vbus-supply = <&reg_usbo1_vbus>;
			};
		};
	};

	/* eMMC */
	sdhci@700b0600 {
		status = "okay";
		bus-width = <8>;
		non-removable;
		vmmc-supply = <&reg_module_3v3>; /* VCC */
		vqmmc-supply = <&reg_1v8_vddio>; /* VCCQ */
		mmc-ddr-1_8v;
	};

	/* CPU DFLL clock */
	clock@70110000 {
		status = "okay";
		nvidia,i2c-fs-rate = <400000>;
		vdd-cpu-supply = <&reg_vdd_cpu>;
	};

	ahub@70300000 {
		i2s@70301200 {
			status = "okay";
		};
	};

	clk32k_in: osc3 {
		compatible = "fixed-clock";
		#clock-cells = <0>;
		clock-frequency = <32768>;
	};

	cpus {
		cpu@0 {
			vdd-cpu-supply = <&reg_vdd_cpu>;
		};
	};

	reg_1v05_avdd_hdmi_pll: regulator-1v05-avdd-hdmi-pll {
		compatible = "regulator-fixed";
		regulator-name = "+V1.05_AVDD_HDMI_PLL";
		regulator-min-microvolt = <1050000>;
		regulator-max-microvolt = <1050000>;
		gpio = <&gpio TEGRA_GPIO(H, 7) GPIO_ACTIVE_LOW>;
		vin-supply = <&reg_1v05_vdd>;
	};

	reg_3v3_mxm: regulator-3v3-mxm {
		compatible = "regulator-fixed";
		regulator-name = "+V3.3_MXM";
		regulator-min-microvolt = <3300000>;
		regulator-max-microvolt = <3300000>;
		regulator-always-on;
		regulator-boot-on;
	};

	reg_3v3_avdd_hdmi: regulator-3v3-avdd-hdmi {
		compatible = "regulator-fixed";
		regulator-name = "+V3.3_AVDD_HDMI";
		regulator-min-microvolt = <3300000>;
		regulator-max-microvolt = <3300000>;
		vin-supply = <&reg_1v05_vdd>;
	};

	reg_module_3v3: regulator-module-3v3 {
		compatible = "regulator-fixed";
		regulator-name = "+V3.3";
		regulator-min-microvolt = <3300000>;
		regulator-max-microvolt = <3300000>;
		regulator-always-on;
		regulator-boot-on;
		/* PWR_EN_+V3.3 */
		gpio = <&pmic 2 GPIO_ACTIVE_HIGH>;
		enable-active-high;
		vin-supply = <&reg_3v3_mxm>;
	};

	reg_module_3v3_audio: regulator-module-3v3-audio {
		compatible = "regulator-fixed";
		regulator-name = "+V3.3_AUDIO_AVDD_S";
		regulator-min-microvolt = <3300000>;
		regulator-max-microvolt = <3300000>;
		regulator-always-on;
	};

	sound {
		compatible = "toradex,tegra-audio-sgtl5000-apalis_tk1",
			     "nvidia,tegra-audio-sgtl5000";
		nvidia,model = "Toradex Apalis TK1";
		nvidia,audio-routing =
			"Headphone Jack", "HP_OUT",
			"LINE_IN", "Line In Jack",
			"MIC_IN", "Mic Jack";
		nvidia,i2s-controller = <&tegra_i2s2>;
		nvidia,audio-codec = <&sgtl5000>;
		clocks = <&tegra_car TEGRA124_CLK_PLL_A>,
			 <&tegra_car TEGRA124_CLK_PLL_A_OUT0>,
			 <&tegra_car TEGRA124_CLK_EXTERN1>;
		clock-names = "pll_a", "pll_a_out0", "mclk";
	};

	thermal-zones {
		cpu {
			trips {
				cpu-shutdown-trip {
					temperature = <101000>;
					hysteresis = <0>;
					type = "critical";
				};
			};
		};

		mem {
			trips {
				mem-shutdown-trip {
					temperature = <101000>;
					hysteresis = <0>;
					type = "critical";
				};
			};
		};

		gpu {
			trips {
				gpu-shutdown-trip {
					temperature = <101000>;
					hysteresis = <0>;
					type = "critical";
				};
			};
		};
	};
};

&gpio {
	/* I210 Gigabit Ethernet Controller Reset */
	lan-reset-n {
		gpio-hog;
		gpios = <TEGRA_GPIO(S, 2) GPIO_ACTIVE_HIGH>;
		output-high;
		line-name = "LAN_RESET_N";
	};

	/* Control MXM3 pin 26 Reset Module Output Carrier Input */
	reset-moci-ctrl {
		gpio-hog;
		gpios = <TEGRA_GPIO(U, 4) GPIO_ACTIVE_HIGH>;
		output-high;
		line-name = "RESET_MOCI_CTRL";
	};
};<|MERGE_RESOLUTION|>--- conflicted
+++ resolved
@@ -47,12 +47,6 @@
  * Compatible for Revisions 2GB: V1.0A, V1.0B, V1.1A
  */
 / {
-<<<<<<< HEAD
-	model = "Toradex Apalis TK1";
-	compatible = "toradex,apalis-tk1", "nvidia,tegra124";
-
-=======
->>>>>>> 0fd79184
 	memory@80000000 {
 		reg = <0x0 0x80000000 0x0 0x80000000>;
 	};
