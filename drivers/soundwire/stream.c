// SPDX-License-Identifier: (GPL-2.0 OR BSD-3-Clause)
// Copyright(c) 2015-18 Intel Corporation.

/*
 *  stream.c - SoundWire Bus stream operations.
 */

#include <linux/delay.h>
#include <linux/device.h>
#include <linux/init.h>
#include <linux/module.h>
#include <linux/mod_devicetable.h>
#include <linux/slab.h>
#include <linux/soundwire/sdw_registers.h>
#include <linux/soundwire/sdw.h>
#include "bus.h"

/*
 * Array of supported rows and columns as per MIPI SoundWire Specification 1.1
 *
 * The rows are arranged as per the array index value programmed
 * in register. The index 15 has dummy value 0 in order to fill hole.
 */
int rows[SDW_FRAME_ROWS] = {48, 50, 60, 64, 75, 80, 125, 147,
			96, 100, 120, 128, 150, 160, 250, 0,
			192, 200, 240, 256, 72, 144, 90, 180};

int cols[SDW_FRAME_COLS] = {2, 4, 6, 8, 10, 12, 14, 16};

static int sdw_find_col_index(int col)
{
	int i;

	for (i = 0; i < SDW_FRAME_COLS; i++) {
		if (cols[i] == col)
			return i;
	}

	pr_warn("Requested column not found, selecting lowest column no: 2\n");
	return 0;
}

static int sdw_find_row_index(int row)
{
	int i;

	for (i = 0; i < SDW_FRAME_ROWS; i++) {
		if (rows[i] == row)
			return i;
	}

	pr_warn("Requested row not found, selecting lowest row no: 48\n");
	return 0;
}
static int _sdw_program_slave_port_params(struct sdw_bus *bus,
				struct sdw_slave *slave,
				struct sdw_transport_params *t_params,
				enum sdw_dpn_type type)
{
	u32 addr1, addr2, addr3, addr4;
	int ret;
	u16 wbuf;

	if (bus->params.next_bank) {
		addr1 = SDW_DPN_OFFSETCTRL2_B1(t_params->port_num);
		addr2 = SDW_DPN_BLOCKCTRL3_B1(t_params->port_num);
		addr3 = SDW_DPN_SAMPLECTRL2_B1(t_params->port_num);
		addr4 = SDW_DPN_HCTRL_B1(t_params->port_num);
	} else {
		addr1 = SDW_DPN_OFFSETCTRL2_B0(t_params->port_num);
		addr2 = SDW_DPN_BLOCKCTRL3_B0(t_params->port_num);
		addr3 = SDW_DPN_SAMPLECTRL2_B0(t_params->port_num);
		addr4 = SDW_DPN_HCTRL_B0(t_params->port_num);
	}

	/* Program DPN_OffsetCtrl2 registers */
	ret = sdw_write(slave, addr1, t_params->offset2);
	if (ret < 0) {
		dev_err(bus->dev, "DPN_OffsetCtrl2 register write failed");
		return ret;
	}

	/* Program DPN_BlockCtrl3 register */
	ret = sdw_write(slave, addr2, t_params->blk_pkg_mode);
	if (ret < 0) {
		dev_err(bus->dev, "DPN_BlockCtrl3 register write failed");
		return ret;
	}

	/*
	 * Data ports are FULL, SIMPLE and REDUCED. This function handles
	 * FULL and REDUCED only and and beyond this point only FULL is
	 * handled, so bail out if we are not FULL data port type
	 */
	if (type != SDW_DPN_FULL)
		return ret;

	/* Program DPN_SampleCtrl2 register */
	wbuf = (t_params->sample_interval - 1);
	wbuf &= SDW_DPN_SAMPLECTRL_HIGH;
	wbuf >>= SDW_REG_SHIFT(SDW_DPN_SAMPLECTRL_HIGH);

	ret = sdw_write(slave, addr3, wbuf);
	if (ret < 0) {
		dev_err(bus->dev, "DPN_SampleCtrl2 register write failed");
		return ret;
	}

	/* Program DPN_HCtrl register */
	wbuf = t_params->hstart;
	wbuf <<= SDW_REG_SHIFT(SDW_DPN_HCTRL_HSTART);
	wbuf |= t_params->hstop;

	ret = sdw_write(slave, addr4, wbuf);
	if (ret < 0)
		dev_err(bus->dev, "DPN_HCtrl register write failed");

	return ret;
}

static int sdw_program_slave_port_params(struct sdw_bus *bus,
			struct sdw_slave_runtime *s_rt,
			struct sdw_port_runtime *p_rt)
{
	struct sdw_transport_params *t_params = &p_rt->transport_params;
	struct sdw_port_params *p_params = &p_rt->port_params;
	struct sdw_slave_prop *slave_prop = &s_rt->slave->prop;
	u32 addr1, addr2, addr3, addr4, addr5, addr6;
	struct sdw_dpn_prop *dpn_prop;
	int ret;
	u8 wbuf;

	dpn_prop = sdw_get_slave_dpn_prop(s_rt->slave,
					s_rt->direction,
					t_params->port_num);
	if (!dpn_prop)
		return -EINVAL;

	addr1 = SDW_DPN_PORTCTRL(t_params->port_num);
	addr2 = SDW_DPN_BLOCKCTRL1(t_params->port_num);

	if (bus->params.next_bank) {
		addr3 = SDW_DPN_SAMPLECTRL1_B1(t_params->port_num);
		addr4 = SDW_DPN_OFFSETCTRL1_B1(t_params->port_num);
		addr5 = SDW_DPN_BLOCKCTRL2_B1(t_params->port_num);
		addr6 = SDW_DPN_LANECTRL_B1(t_params->port_num);

	} else {
		addr3 = SDW_DPN_SAMPLECTRL1_B0(t_params->port_num);
		addr4 = SDW_DPN_OFFSETCTRL1_B0(t_params->port_num);
		addr5 = SDW_DPN_BLOCKCTRL2_B0(t_params->port_num);
		addr6 = SDW_DPN_LANECTRL_B0(t_params->port_num);
	}

	/* Program DPN_PortCtrl register */
	wbuf = p_params->data_mode << SDW_REG_SHIFT(SDW_DPN_PORTCTRL_DATAMODE);
	wbuf |= p_params->flow_mode;

	ret = sdw_update(s_rt->slave, addr1, 0xF, wbuf);
	if (ret < 0) {
		dev_err(&s_rt->slave->dev,
			"DPN_PortCtrl register write failed for port %d",
			t_params->port_num);
		return ret;
	}

	/* Program DPN_BlockCtrl1 register */
	ret = sdw_write(s_rt->slave, addr2, (p_params->bps - 1));
	if (ret < 0) {
		dev_err(&s_rt->slave->dev,
			"DPN_BlockCtrl1 register write failed for port %d",
			t_params->port_num);
		return ret;
	}

	/* Program DPN_SampleCtrl1 register */
	wbuf = (t_params->sample_interval - 1) & SDW_DPN_SAMPLECTRL_LOW;
	ret = sdw_write(s_rt->slave, addr3, wbuf);
	if (ret < 0) {
		dev_err(&s_rt->slave->dev,
			"DPN_SampleCtrl1 register write failed for port %d",
			t_params->port_num);
		return ret;
	}

	/* Program DPN_OffsetCtrl1 registers */
	ret = sdw_write(s_rt->slave, addr4, t_params->offset1);
	if (ret < 0) {
		dev_err(&s_rt->slave->dev,
			"DPN_OffsetCtrl1 register write failed for port %d",
			t_params->port_num);
		return ret;
	}

	/* Program DPN_BlockCtrl2 register*/
	if (t_params->blk_grp_ctrl_valid) {
		ret = sdw_write(s_rt->slave, addr5, t_params->blk_grp_ctrl);
		if (ret < 0) {
			dev_err(&s_rt->slave->dev,
				"DPN_BlockCtrl2 reg write failed for port %d",
				t_params->port_num);
			return ret;
		}
	}

	/* program DPN_LaneCtrl register */
	if (slave_prop->lane_control_support) {
		ret = sdw_write(s_rt->slave, addr6, t_params->lane_ctrl);
		if (ret < 0) {
			dev_err(&s_rt->slave->dev,
				"DPN_LaneCtrl register write failed for port %d",
				t_params->port_num);
			return ret;
		}
	}

	if (dpn_prop->type != SDW_DPN_SIMPLE) {
		ret = _sdw_program_slave_port_params(bus, s_rt->slave,
						t_params, dpn_prop->type);
		if (ret < 0)
			dev_err(&s_rt->slave->dev,
				"Transport reg write failed for port: %d",
				t_params->port_num);
	}

	return ret;
}

static int sdw_program_master_port_params(struct sdw_bus *bus,
		struct sdw_port_runtime *p_rt)
{
	int ret;

	/*
	 * we need to set transport and port parameters for the port.
	 * Transport parameters refers to the smaple interval, offsets and
	 * hstart/stop etc of the data. Port parameters refers to word
	 * length, flow mode etc of the port
	 */
	ret = bus->port_ops->dpn_set_port_transport_params(bus,
					&p_rt->transport_params,
					bus->params.next_bank);
	if (ret < 0)
		return ret;

	return bus->port_ops->dpn_set_port_params(bus,
				&p_rt->port_params,
				bus->params.next_bank);
}

/**
 * sdw_program_port_params() - Programs transport parameters of Master(s)
 * and Slave(s)
 *
 * @m_rt: Master stream runtime
 */
static int sdw_program_port_params(struct sdw_master_runtime *m_rt)
{
	struct sdw_slave_runtime *s_rt = NULL;
	struct sdw_bus *bus = m_rt->bus;
	struct sdw_port_runtime *p_rt;
	int ret = 0;

	/* Program transport & port parameters for Slave(s) */
	list_for_each_entry(s_rt, &m_rt->slave_rt_list, m_rt_node) {
		list_for_each_entry(p_rt, &s_rt->port_list, port_node) {
			ret = sdw_program_slave_port_params(bus, s_rt, p_rt);
			if (ret < 0)
				return ret;
		}
	}

	/* Program transport & port parameters for Master(s) */
	list_for_each_entry(p_rt, &m_rt->port_list, port_node) {
		ret = sdw_program_master_port_params(bus, p_rt);
		if (ret < 0)
			return ret;
	}

	return 0;
}

/**
 * sdw_enable_disable_slave_ports: Enable/disable slave data port
 *
 * @bus: bus instance
 * @s_rt: slave runtime
 * @p_rt: port runtime
 * @en: enable or disable operation
 *
 * This function only sets the enable/disable bits in the relevant bank, the
 * actual enable/disable is done with a bank switch
 */
static int sdw_enable_disable_slave_ports(struct sdw_bus *bus,
				struct sdw_slave_runtime *s_rt,
				struct sdw_port_runtime *p_rt, bool en)
{
	struct sdw_transport_params *t_params = &p_rt->transport_params;
	u32 addr;
	int ret;

	if (bus->params.next_bank)
		addr = SDW_DPN_CHANNELEN_B1(p_rt->num);
	else
		addr = SDW_DPN_CHANNELEN_B0(p_rt->num);

	/*
	 * Since bus doesn't support sharing a port across two streams,
	 * it is safe to reset this register
	 */
	if (en)
		ret = sdw_update(s_rt->slave, addr, 0xFF, p_rt->ch_mask);
	else
		ret = sdw_update(s_rt->slave, addr, 0xFF, 0x0);

	if (ret < 0)
		dev_err(&s_rt->slave->dev,
			"Slave chn_en reg write failed:%d port:%d",
			ret, t_params->port_num);

	return ret;
}

static int sdw_enable_disable_master_ports(struct sdw_master_runtime *m_rt,
			struct sdw_port_runtime *p_rt, bool en)
{
	struct sdw_transport_params *t_params = &p_rt->transport_params;
	struct sdw_bus *bus = m_rt->bus;
	struct sdw_enable_ch enable_ch;
	int ret = 0;

	enable_ch.port_num = p_rt->num;
	enable_ch.ch_mask = p_rt->ch_mask;
	enable_ch.enable = en;

	/* Perform Master port channel(s) enable/disable */
	if (bus->port_ops->dpn_port_enable_ch) {
		ret = bus->port_ops->dpn_port_enable_ch(bus,
				&enable_ch, bus->params.next_bank);
		if (ret < 0) {
			dev_err(bus->dev,
				"Master chn_en write failed:%d port:%d",
				ret, t_params->port_num);
			return ret;
		}
	} else {
		dev_err(bus->dev,
			"dpn_port_enable_ch not supported, %s failed\n",
			en ? "enable" : "disable");
		return -EINVAL;
	}

	return 0;
}

/**
 * sdw_enable_disable_ports() - Enable/disable port(s) for Master and
 * Slave(s)
 *
 * @m_rt: Master stream runtime
 * @en: mode (enable/disable)
 */
static int sdw_enable_disable_ports(struct sdw_master_runtime *m_rt, bool en)
{
	struct sdw_port_runtime *s_port, *m_port;
	struct sdw_slave_runtime *s_rt = NULL;
	int ret = 0;

	/* Enable/Disable Slave port(s) */
	list_for_each_entry(s_rt, &m_rt->slave_rt_list, m_rt_node) {
		list_for_each_entry(s_port, &s_rt->port_list, port_node) {
			ret = sdw_enable_disable_slave_ports(m_rt->bus, s_rt,
							s_port, en);
			if (ret < 0)
				return ret;
		}
	}

	/* Enable/Disable Master port(s) */
	list_for_each_entry(m_port, &m_rt->port_list, port_node) {
		ret = sdw_enable_disable_master_ports(m_rt, m_port, en);
		if (ret < 0)
			return ret;
	}

	return 0;
}

static int sdw_do_port_prep(struct sdw_slave_runtime *s_rt,
		struct sdw_prepare_ch prep_ch, enum sdw_port_prep_ops cmd)
{
	const struct sdw_slave_ops *ops = s_rt->slave->ops;
	int ret;

	if (ops->port_prep) {
		ret = ops->port_prep(s_rt->slave, &prep_ch, cmd);
		if (ret < 0) {
			dev_err(&s_rt->slave->dev,
				"Slave Port Prep cmd %d failed: %d", cmd, ret);
			return ret;
		}
	}

	return 0;
}

static int sdw_prep_deprep_slave_ports(struct sdw_bus *bus,
			struct sdw_slave_runtime *s_rt,
			struct sdw_port_runtime *p_rt, bool prep)
{
	struct completion *port_ready = NULL;
	struct sdw_dpn_prop *dpn_prop;
	struct sdw_prepare_ch prep_ch;
	unsigned int time_left;
	bool intr = false;
	int ret = 0, val;
	u32 addr;

	prep_ch.num = p_rt->num;
	prep_ch.ch_mask = p_rt->ch_mask;

	dpn_prop = sdw_get_slave_dpn_prop(s_rt->slave,
					s_rt->direction,
					prep_ch.num);
	if (!dpn_prop) {
		dev_err(bus->dev,
			"Slave Port:%d properties not found", prep_ch.num);
		return -EINVAL;
	}

	prep_ch.prepare = prep;

	prep_ch.bank = bus->params.next_bank;

	if (dpn_prop->device_interrupts || !dpn_prop->simple_ch_prep_sm)
		intr = true;

	/*
	 * Enable interrupt before Port prepare.
	 * For Port de-prepare, it is assumed that port
	 * was prepared earlier
	 */
	if (prep && intr) {
		ret = sdw_configure_dpn_intr(s_rt->slave, p_rt->num, prep,
						dpn_prop->device_interrupts);
		if (ret < 0)
			return ret;
	}

	/* Inform slave about the impending port prepare */
	sdw_do_port_prep(s_rt, prep_ch, SDW_OPS_PORT_PRE_PREP);

	/* Prepare Slave port implementing CP_SM */
	if (!dpn_prop->simple_ch_prep_sm) {
		addr = SDW_DPN_PREPARECTRL(p_rt->num);

		if (prep)
			ret = sdw_update(s_rt->slave, addr,
					0xFF, p_rt->ch_mask);
		else
			ret = sdw_update(s_rt->slave, addr, 0xFF, 0x0);

		if (ret < 0) {
			dev_err(&s_rt->slave->dev,
				"Slave prep_ctrl reg write failed");
			return ret;
		}

		/* Wait for completion on port ready */
		port_ready = &s_rt->slave->port_ready[prep_ch.num];
		time_left = wait_for_completion_timeout(port_ready,
				msecs_to_jiffies(dpn_prop->ch_prep_timeout));

		val = sdw_read(s_rt->slave, SDW_DPN_PREPARESTATUS(p_rt->num));
		val &= p_rt->ch_mask;
		if (!time_left || val) {
			dev_err(&s_rt->slave->dev,
				"Chn prep failed for port:%d", prep_ch.num);
			return -ETIMEDOUT;
		}
	}

	/* Inform slaves about ports prepared */
	sdw_do_port_prep(s_rt, prep_ch, SDW_OPS_PORT_POST_PREP);

	/* Disable interrupt after Port de-prepare */
	if (!prep && intr)
		ret = sdw_configure_dpn_intr(s_rt->slave, p_rt->num, prep,
						dpn_prop->device_interrupts);

	return ret;
}

static int sdw_prep_deprep_master_ports(struct sdw_master_runtime *m_rt,
				struct sdw_port_runtime *p_rt, bool prep)
{
	struct sdw_transport_params *t_params = &p_rt->transport_params;
	struct sdw_bus *bus = m_rt->bus;
	const struct sdw_master_port_ops *ops = bus->port_ops;
	struct sdw_prepare_ch prep_ch;
	int ret = 0;

	prep_ch.num = p_rt->num;
	prep_ch.ch_mask = p_rt->ch_mask;
	prep_ch.prepare = prep; /* Prepare/De-prepare */
	prep_ch.bank = bus->params.next_bank;

	/* Pre-prepare/Pre-deprepare port(s) */
	if (ops->dpn_port_prep) {
		ret = ops->dpn_port_prep(bus, &prep_ch);
		if (ret < 0) {
			dev_err(bus->dev, "Port prepare failed for port:%d",
					t_params->port_num);
			return ret;
		}
	}

	return ret;
}

/**
 * sdw_prep_deprep_ports() - Prepare/De-prepare port(s) for Master(s) and
 * Slave(s)
 *
 * @m_rt: Master runtime handle
 * @prep: Prepare or De-prepare
 */
static int sdw_prep_deprep_ports(struct sdw_master_runtime *m_rt, bool prep)
{
	struct sdw_slave_runtime *s_rt = NULL;
	struct sdw_port_runtime *p_rt;
	int ret = 0;

	/* Prepare/De-prepare Slave port(s) */
	list_for_each_entry(s_rt, &m_rt->slave_rt_list, m_rt_node) {
		list_for_each_entry(p_rt, &s_rt->port_list, port_node) {
			ret = sdw_prep_deprep_slave_ports(m_rt->bus, s_rt,
							p_rt, prep);
			if (ret < 0)
				return ret;
		}
	}

	/* Prepare/De-prepare Master port(s) */
	list_for_each_entry(p_rt, &m_rt->port_list, port_node) {
		ret = sdw_prep_deprep_master_ports(m_rt, p_rt, prep);
		if (ret < 0)
			return ret;
	}

	return ret;
}

/**
 * sdw_notify_config() - Notify bus configuration
 *
 * @m_rt: Master runtime handle
 *
 * This function notifies the Master(s) and Slave(s) of the
 * new bus configuration.
 */
static int sdw_notify_config(struct sdw_master_runtime *m_rt)
{
	struct sdw_slave_runtime *s_rt;
	struct sdw_bus *bus = m_rt->bus;
	struct sdw_slave *slave;
	int ret = 0;

	if (bus->ops->set_bus_conf) {
		ret = bus->ops->set_bus_conf(bus, &bus->params);
		if (ret < 0)
			return ret;
	}

	list_for_each_entry(s_rt, &m_rt->slave_rt_list, m_rt_node) {
		slave = s_rt->slave;

		if (slave->ops->bus_config) {
			ret = slave->ops->bus_config(slave, &bus->params);
			if (ret < 0)
				dev_err(bus->dev, "Notify Slave: %d failed",
								slave->dev_num);
			return ret;
		}
	}

	return ret;
}

/**
 * sdw_program_params() - Program transport and port parameters for Master(s)
 * and Slave(s)
 *
 * @bus: SDW bus instance
 */
static int sdw_program_params(struct sdw_bus *bus)
{
	struct sdw_master_runtime *m_rt = NULL;
	int ret = 0;

	list_for_each_entry(m_rt, &bus->m_rt_list, bus_node) {
		ret = sdw_program_port_params(m_rt);
		if (ret < 0) {
			dev_err(bus->dev,
				"Program transport params failed: %d", ret);
			return ret;
		}

		ret = sdw_notify_config(m_rt);
		if (ret < 0) {
			dev_err(bus->dev, "Notify bus config failed: %d", ret);
			return ret;
		}

		/* Enable port(s) on alternate bank for all active streams */
		if (m_rt->stream->state != SDW_STREAM_ENABLED)
			continue;

		ret = sdw_enable_disable_ports(m_rt, true);
		if (ret < 0) {
			dev_err(bus->dev, "Enable channel failed: %d", ret);
			return ret;
		}
	}

	return ret;
}

static int sdw_bank_switch(struct sdw_bus *bus, int m_rt_count)
{
	int col_index, row_index;
	bool multi_link;
	struct sdw_msg *wr_msg;
	u8 *wbuf = NULL;
	int ret = 0;
	u16 addr;

	wr_msg = kzalloc(sizeof(*wr_msg), GFP_KERNEL);
	if (!wr_msg)
		return -ENOMEM;

	bus->defer_msg.msg = wr_msg;

	wbuf = kzalloc(sizeof(*wbuf), GFP_KERNEL);
	if (!wbuf) {
		ret = -ENOMEM;
		goto error_1;
	}

	/* Get row and column index to program register */
	col_index = sdw_find_col_index(bus->params.col);
	row_index = sdw_find_row_index(bus->params.row);
	wbuf[0] = col_index | (row_index << 3);

	if (bus->params.next_bank)
		addr = SDW_SCP_FRAMECTRL_B1;
	else
		addr = SDW_SCP_FRAMECTRL_B0;

	sdw_fill_msg(wr_msg, NULL, addr, 1, SDW_BROADCAST_DEV_NUM,
					SDW_MSG_FLAG_WRITE, wbuf);
	wr_msg->ssp_sync = true;

	/*
	 * Set the multi_link flag only when both the hardware supports
	 * and there is a stream handled by multiple masters
	 */
	multi_link = bus->multi_link && (m_rt_count > 1);

	if (multi_link)
		ret = sdw_transfer_defer(bus, wr_msg, &bus->defer_msg);
	else
		ret = sdw_transfer(bus, wr_msg);

	if (ret < 0) {
		dev_err(bus->dev, "Slave frame_ctrl reg write failed");
		goto error;
	}

	if (!multi_link) {
		kfree(wr_msg);
		kfree(wbuf);
		bus->defer_msg.msg = NULL;
		bus->params.curr_bank = !bus->params.curr_bank;
		bus->params.next_bank = !bus->params.next_bank;
	}

	return 0;

error:
	kfree(wbuf);
error_1:
	kfree(wr_msg);
	return ret;
}

/**
 * sdw_ml_sync_bank_switch: Multilink register bank switch
 *
 * @bus: SDW bus instance
 *
 * Caller function should free the buffers on error
 */
static int sdw_ml_sync_bank_switch(struct sdw_bus *bus)
{
	unsigned long time_left;

	if (!bus->multi_link)
		return 0;

	/* Wait for completion of transfer */
	time_left = wait_for_completion_timeout(&bus->defer_msg.complete,
						bus->bank_switch_timeout);

	if (!time_left) {
		dev_err(bus->dev, "Controller Timed out on bank switch");
		return -ETIMEDOUT;
	}

	bus->params.curr_bank = !bus->params.curr_bank;
	bus->params.next_bank = !bus->params.next_bank;

	if (bus->defer_msg.msg) {
		kfree(bus->defer_msg.msg->buf);
		kfree(bus->defer_msg.msg);
	}

	return 0;
}

static int do_bank_switch(struct sdw_stream_runtime *stream)
{
	struct sdw_master_runtime *m_rt = NULL;
	const struct sdw_master_ops *ops;
	struct sdw_bus *bus = NULL;
	bool multi_link = false;
	int ret = 0;

	list_for_each_entry(m_rt, &stream->master_list, stream_node) {
		bus = m_rt->bus;
		ops = bus->ops;

		if (bus->multi_link) {
			multi_link = true;
			mutex_lock(&bus->msg_lock);
		}

		/* Pre-bank switch */
		if (ops->pre_bank_switch) {
			ret = ops->pre_bank_switch(bus);
			if (ret < 0) {
				dev_err(bus->dev,
					"Pre bank switch op failed: %d", ret);
				goto msg_unlock;
			}
		}

		/*
		 * Perform Bank switch operation.
		 * For multi link cases, the actual bank switch is
		 * synchronized across all Masters and happens later as a
		 * part of post_bank_switch ops.
		 */
		ret = sdw_bank_switch(bus, stream->m_rt_count);
		if (ret < 0) {
			dev_err(bus->dev, "Bank switch failed: %d", ret);
			goto error;

		}
	}

	/*
	 * For multi link cases, it is expected that the bank switch is
	 * triggered by the post_bank_switch for the first Master in the list
	 * and for the other Masters the post_bank_switch() should return doing
	 * nothing.
	 */
	list_for_each_entry(m_rt, &stream->master_list, stream_node) {
		bus = m_rt->bus;
		ops = bus->ops;

		/* Post-bank switch */
		if (ops->post_bank_switch) {
			ret = ops->post_bank_switch(bus);
			if (ret < 0) {
				dev_err(bus->dev,
					"Post bank switch op failed: %d", ret);
				goto error;
			}
		} else if (bus->multi_link && stream->m_rt_count > 1) {
			dev_err(bus->dev,
				"Post bank switch ops not implemented");
			goto error;
		}

		/* Set the bank switch timeout to default, if not set */
		if (!bus->bank_switch_timeout)
			bus->bank_switch_timeout = DEFAULT_BANK_SWITCH_TIMEOUT;

		/* Check if bank switch was successful */
		ret = sdw_ml_sync_bank_switch(bus);
		if (ret < 0) {
			dev_err(bus->dev,
				"multi link bank switch failed: %d", ret);
			goto error;
		}

		mutex_unlock(&bus->msg_lock);
	}

	return ret;

error:
	list_for_each_entry(m_rt, &stream->master_list, stream_node) {

		bus = m_rt->bus;

		kfree(bus->defer_msg.msg->buf);
		kfree(bus->defer_msg.msg);
	}

msg_unlock:

	if (multi_link) {
		list_for_each_entry(m_rt, &stream->master_list, stream_node) {
			bus = m_rt->bus;
			if (mutex_is_locked(&bus->msg_lock))
				mutex_unlock(&bus->msg_lock);
		}
	}

	return ret;
}

/**
 * sdw_release_stream() - Free the assigned stream runtime
 *
 * @stream: SoundWire stream runtime
 *
 * sdw_release_stream should be called only once per stream
 */
void sdw_release_stream(struct sdw_stream_runtime *stream)
{
	kfree(stream);
}
EXPORT_SYMBOL(sdw_release_stream);

/**
 * sdw_alloc_stream() - Allocate and return stream runtime
 *
 * @stream_name: SoundWire stream name
 *
 * Allocates a SoundWire stream runtime instance.
 * sdw_alloc_stream should be called only once per stream. Typically
 * invoked from ALSA/ASoC machine/platform driver.
 */
struct sdw_stream_runtime *sdw_alloc_stream(char *stream_name)
{
	struct sdw_stream_runtime *stream;

	stream = kzalloc(sizeof(*stream), GFP_KERNEL);
	if (!stream)
		return NULL;

	stream->name = stream_name;
	INIT_LIST_HEAD(&stream->master_list);
	stream->state = SDW_STREAM_ALLOCATED;
	stream->m_rt_count = 0;

	return stream;
}
EXPORT_SYMBOL(sdw_alloc_stream);

static struct sdw_master_runtime
*sdw_find_master_rt(struct sdw_bus *bus,
			struct sdw_stream_runtime *stream)
{
	struct sdw_master_runtime *m_rt = NULL;

	/* Retrieve Bus handle if already available */
	list_for_each_entry(m_rt, &stream->master_list, stream_node) {
		if (m_rt->bus == bus)
			return m_rt;
	}

	return NULL;
}

/**
 * sdw_alloc_master_rt() - Allocates and initialize Master runtime handle
 *
 * @bus: SDW bus instance
 * @stream_config: Stream configuration
 * @stream: Stream runtime handle.
 *
 * This function is to be called with bus_lock held.
 */
static struct sdw_master_runtime
*sdw_alloc_master_rt(struct sdw_bus *bus,
			struct sdw_stream_config *stream_config,
			struct sdw_stream_runtime *stream)
{
	struct sdw_master_runtime *m_rt;

	/*
	 * check if Master is already allocated (as a result of Slave adding
	 * it first), if so skip allocation and go to configure
	 */
	m_rt = sdw_find_master_rt(bus, stream);
	if (m_rt)
		goto stream_config;

	m_rt = kzalloc(sizeof(*m_rt), GFP_KERNEL);
	if (!m_rt)
		return NULL;

	/* Initialization of Master runtime handle */
	INIT_LIST_HEAD(&m_rt->port_list);
	INIT_LIST_HEAD(&m_rt->slave_rt_list);
	list_add_tail(&m_rt->stream_node, &stream->master_list);

	list_add_tail(&m_rt->bus_node, &bus->m_rt_list);

stream_config:
	m_rt->ch_count = stream_config->ch_count;
	m_rt->bus = bus;
	m_rt->stream = stream;
	m_rt->direction = stream_config->direction;

	return m_rt;
}

/**
 * sdw_alloc_slave_rt() - Allocate and initialize Slave runtime handle.
 *
 * @slave: Slave handle
 * @stream_config: Stream configuration
 * @stream: Stream runtime handle
 *
 * This function is to be called with bus_lock held.
 */
static struct sdw_slave_runtime
*sdw_alloc_slave_rt(struct sdw_slave *slave,
			struct sdw_stream_config *stream_config,
			struct sdw_stream_runtime *stream)
{
	struct sdw_slave_runtime *s_rt = NULL;

	s_rt = kzalloc(sizeof(*s_rt), GFP_KERNEL);
	if (!s_rt)
		return NULL;

	INIT_LIST_HEAD(&s_rt->port_list);
	s_rt->ch_count = stream_config->ch_count;
	s_rt->direction = stream_config->direction;
	s_rt->slave = slave;

	return s_rt;
}

static void sdw_master_port_release(struct sdw_bus *bus,
			struct sdw_master_runtime *m_rt)
{
	struct sdw_port_runtime *p_rt, *_p_rt;

	list_for_each_entry_safe(p_rt, _p_rt,
			&m_rt->port_list, port_node) {
		list_del(&p_rt->port_node);
		kfree(p_rt);
	}
}

static void sdw_slave_port_release(struct sdw_bus *bus,
			struct sdw_slave *slave,
			struct sdw_stream_runtime *stream)
{
	struct sdw_port_runtime *p_rt, *_p_rt;
	struct sdw_master_runtime *m_rt;
	struct sdw_slave_runtime *s_rt;

	list_for_each_entry(m_rt, &stream->master_list, stream_node) {
		list_for_each_entry(s_rt, &m_rt->slave_rt_list, m_rt_node) {

			if (s_rt->slave != slave)
				continue;

			list_for_each_entry_safe(p_rt, _p_rt,
					&s_rt->port_list, port_node) {

				list_del(&p_rt->port_node);
				kfree(p_rt);
			}
		}
	}
}

/**
 * sdw_release_slave_stream() - Free Slave(s) runtime handle
 *
 * @slave: Slave handle.
 * @stream: Stream runtime handle.
 *
 * This function is to be called with bus_lock held.
 */
static void sdw_release_slave_stream(struct sdw_slave *slave,
			struct sdw_stream_runtime *stream)
{
	struct sdw_slave_runtime *s_rt, *_s_rt;
	struct sdw_master_runtime *m_rt;

	list_for_each_entry(m_rt, &stream->master_list, stream_node) {
		/* Retrieve Slave runtime handle */
		list_for_each_entry_safe(s_rt, _s_rt,
					&m_rt->slave_rt_list, m_rt_node) {

			if (s_rt->slave == slave) {
				list_del(&s_rt->m_rt_node);
				kfree(s_rt);
				return;
			}
		}
	}
}

/**
 * sdw_release_master_stream() - Free Master runtime handle
 *
 * @m_rt: Master runtime node
 * @stream: Stream runtime handle.
 *
 * This function is to be called with bus_lock held
 * It frees the Master runtime handle and associated Slave(s) runtime
 * handle. If this is called first then sdw_release_slave_stream() will have
 * no effect as Slave(s) runtime handle would already be freed up.
 */
static void sdw_release_master_stream(struct sdw_master_runtime *m_rt,
			struct sdw_stream_runtime *stream)
{
	struct sdw_slave_runtime *s_rt, *_s_rt;

	list_for_each_entry_safe(s_rt, _s_rt, &m_rt->slave_rt_list, m_rt_node) {
		sdw_slave_port_release(s_rt->slave->bus, s_rt->slave, stream);
		sdw_release_slave_stream(s_rt->slave, stream);
	}

	list_del(&m_rt->stream_node);
	list_del(&m_rt->bus_node);
	kfree(m_rt);
}

/**
 * sdw_stream_remove_master() - Remove master from sdw_stream
 *
 * @bus: SDW Bus instance
 * @stream: SoundWire stream
 *
 * This removes and frees port_rt and master_rt from a stream
 */
int sdw_stream_remove_master(struct sdw_bus *bus,
		struct sdw_stream_runtime *stream)
{
	struct sdw_master_runtime *m_rt, *_m_rt;

	mutex_lock(&bus->bus_lock);

	list_for_each_entry_safe(m_rt, _m_rt,
			&stream->master_list, stream_node) {

		if (m_rt->bus != bus)
			continue;

		sdw_master_port_release(bus, m_rt);
		sdw_release_master_stream(m_rt, stream);
		stream->m_rt_count--;
	}

	if (list_empty(&stream->master_list))
		stream->state = SDW_STREAM_RELEASED;

	mutex_unlock(&bus->bus_lock);

	return 0;
}
EXPORT_SYMBOL(sdw_stream_remove_master);

/**
 * sdw_stream_remove_slave() - Remove slave from sdw_stream
 *
 * @slave: SDW Slave instance
 * @stream: SoundWire stream
 *
 * This removes and frees port_rt and slave_rt from a stream
 */
int sdw_stream_remove_slave(struct sdw_slave *slave,
		struct sdw_stream_runtime *stream)
{
	mutex_lock(&slave->bus->bus_lock);

	sdw_slave_port_release(slave->bus, slave, stream);
	sdw_release_slave_stream(slave, stream);

	mutex_unlock(&slave->bus->bus_lock);

	return 0;
}
EXPORT_SYMBOL(sdw_stream_remove_slave);

/**
 * sdw_config_stream() - Configure the allocated stream
 *
 * @dev: SDW device
 * @stream: SoundWire stream
 * @stream_config: Stream configuration for audio stream
 * @is_slave: is API called from Slave or Master
 *
 * This function is to be called with bus_lock held.
 */
static int sdw_config_stream(struct device *dev,
		struct sdw_stream_runtime *stream,
		struct sdw_stream_config *stream_config, bool is_slave)
{
	/*
	 * Update the stream rate, channel and bps based on data
	 * source. For more than one data source (multilink),
	 * match the rate, bps, stream type and increment number of channels.
	 *
	 * If rate/bps is zero, it means the values are not set, so skip
	 * comparison and allow the value to be set and stored in stream
	 */
	if (stream->params.rate &&
			stream->params.rate != stream_config->frame_rate) {
		dev_err(dev, "rate not matching, stream:%s", stream->name);
		return -EINVAL;
	}

	if (stream->params.bps &&
			stream->params.bps != stream_config->bps) {
		dev_err(dev, "bps not matching, stream:%s", stream->name);
		return -EINVAL;
	}

	stream->type = stream_config->type;
	stream->params.rate = stream_config->frame_rate;
	stream->params.bps = stream_config->bps;

	/* TODO: Update this check during Device-device support */
	if (is_slave)
		stream->params.ch_count += stream_config->ch_count;

	return 0;
}

static int sdw_is_valid_port_range(struct device *dev,
				struct sdw_port_runtime *p_rt)
{
	if (!SDW_VALID_PORT_RANGE(p_rt->num)) {
		dev_err(dev,
			"SoundWire: Invalid port number :%d", p_rt->num);
		return -EINVAL;
	}

	return 0;
}

static struct sdw_port_runtime *sdw_port_alloc(struct device *dev,
				struct sdw_port_config *port_config,
				int port_index)
{
	struct sdw_port_runtime *p_rt;

	p_rt = kzalloc(sizeof(*p_rt), GFP_KERNEL);
	if (!p_rt)
		return NULL;

	p_rt->ch_mask = port_config[port_index].ch_mask;
	p_rt->num = port_config[port_index].num;

	return p_rt;
}

static int sdw_master_port_config(struct sdw_bus *bus,
			struct sdw_master_runtime *m_rt,
			struct sdw_port_config *port_config,
			unsigned int num_ports)
{
	struct sdw_port_runtime *p_rt;
	int i;

	/* Iterate for number of ports to perform initialization */
	for (i = 0; i < num_ports; i++) {
		p_rt = sdw_port_alloc(bus->dev, port_config, i);
		if (!p_rt)
			return -ENOMEM;

		/*
		 * TODO: Check port capabilities for requested
		 * configuration (audio mode support)
		 */

		list_add_tail(&p_rt->port_node, &m_rt->port_list);
	}

	return 0;
}

static int sdw_slave_port_config(struct sdw_slave *slave,
			struct sdw_slave_runtime *s_rt,
			struct sdw_port_config *port_config,
			unsigned int num_config)
{
	struct sdw_port_runtime *p_rt;
	int i, ret;

	/* Iterate for number of ports to perform initialization */
	for (i = 0; i < num_config; i++) {
		p_rt = sdw_port_alloc(&slave->dev, port_config, i);
		if (!p_rt)
			return -ENOMEM;

		/*
		 * TODO: Check valid port range as defined by DisCo/
		 * slave
		 */
		ret = sdw_is_valid_port_range(&slave->dev, p_rt);
		if (ret < 0) {
			kfree(p_rt);
			return ret;
		}

		/*
		 * TODO: Check port capabilities for requested
		 * configuration (audio mode support)
		 */

		list_add_tail(&p_rt->port_node, &s_rt->port_list);
	}

	return 0;
}

/**
 * sdw_stream_add_master() - Allocate and add master runtime to a stream
 *
 * @bus: SDW Bus instance
 * @stream_config: Stream configuration for audio stream
 * @port_config: Port configuration for audio stream
 * @num_ports: Number of ports
 * @stream: SoundWire stream
 */
int sdw_stream_add_master(struct sdw_bus *bus,
		struct sdw_stream_config *stream_config,
		struct sdw_port_config *port_config,
		unsigned int num_ports,
		struct sdw_stream_runtime *stream)
{
	struct sdw_master_runtime *m_rt = NULL;
	int ret;

	mutex_lock(&bus->bus_lock);

	/*
	 * For multi link streams, add the second master only if
	 * the bus supports it.
	 * Check if bus->multi_link is set
	 */
	if (!bus->multi_link && stream->m_rt_count > 0) {
		dev_err(bus->dev,
			"Multilink not supported, link %d", bus->link_id);
		ret = -EINVAL;
		goto unlock;
	}

	m_rt = sdw_alloc_master_rt(bus, stream_config, stream);
	if (!m_rt) {
		dev_err(bus->dev,
				"Master runtime config failed for stream:%s",
				stream->name);
		ret = -ENOMEM;
		goto unlock;
	}

	ret = sdw_config_stream(bus->dev, stream, stream_config, false);
	if (ret)
		goto stream_error;

	ret = sdw_master_port_config(bus, m_rt, port_config, num_ports);
	if (ret)
		goto stream_error;

<<<<<<< HEAD
	goto unlock;

stream_error:
	sdw_release_master_stream(stream);
=======
	stream->m_rt_count++;

	goto unlock;

stream_error:
	sdw_release_master_stream(m_rt, stream);
>>>>>>> 0fd79184
unlock:
	mutex_unlock(&bus->bus_lock);
	return ret;
}
EXPORT_SYMBOL(sdw_stream_add_master);

/**
 * sdw_stream_add_slave() - Allocate and add master/slave runtime to a stream
 *
 * @slave: SDW Slave instance
 * @stream_config: Stream configuration for audio stream
 * @stream: SoundWire stream
 * @port_config: Port configuration for audio stream
 * @num_ports: Number of ports
 *
 * It is expected that Slave is added before adding Master
 * to the Stream.
 *
 */
int sdw_stream_add_slave(struct sdw_slave *slave,
		struct sdw_stream_config *stream_config,
		struct sdw_port_config *port_config,
		unsigned int num_ports,
		struct sdw_stream_runtime *stream)
{
	struct sdw_slave_runtime *s_rt;
	struct sdw_master_runtime *m_rt;
	int ret;

	mutex_lock(&slave->bus->bus_lock);

	/*
	 * If this API is invoked by Slave first then m_rt is not valid.
	 * So, allocate m_rt and add Slave to it.
	 */
	m_rt = sdw_alloc_master_rt(slave->bus, stream_config, stream);
	if (!m_rt) {
		dev_err(&slave->dev,
				"alloc master runtime failed for stream:%s",
				stream->name);
		ret = -ENOMEM;
		goto error;
	}

	s_rt = sdw_alloc_slave_rt(slave, stream_config, stream);
	if (!s_rt) {
		dev_err(&slave->dev,
				"Slave runtime config failed for stream:%s",
				stream->name);
		ret = -ENOMEM;
		goto stream_error;
	}

	ret = sdw_config_stream(&slave->dev, stream, stream_config, true);
	if (ret)
		goto stream_error;

	list_add_tail(&s_rt->m_rt_node, &m_rt->slave_rt_list);

	ret = sdw_slave_port_config(slave, s_rt, port_config, num_ports);
	if (ret)
		goto stream_error;

	/*
	 * Change stream state to CONFIGURED on first Slave add.
	 * Bus is not aware of number of Slave(s) in a stream at this
	 * point so cannot depend on all Slave(s) to be added in order to
	 * change stream state to CONFIGURED.
	 */
	stream->state = SDW_STREAM_CONFIGURED;
	goto error;

stream_error:
	/*
	 * we hit error so cleanup the stream, release all Slave(s) and
	 * Master runtime
	 */
	sdw_release_master_stream(m_rt, stream);
error:
	mutex_unlock(&slave->bus->bus_lock);
	return ret;
}
EXPORT_SYMBOL(sdw_stream_add_slave);

/**
 * sdw_get_slave_dpn_prop() - Get Slave port capabilities
 *
 * @slave: Slave handle
 * @direction: Data direction.
 * @port_num: Port number
 */
struct sdw_dpn_prop *sdw_get_slave_dpn_prop(struct sdw_slave *slave,
				enum sdw_data_direction direction,
				unsigned int port_num)
{
	struct sdw_dpn_prop *dpn_prop;
	u8 num_ports;
	int i;

	if (direction == SDW_DATA_DIR_TX) {
		num_ports = hweight32(slave->prop.source_ports);
		dpn_prop = slave->prop.src_dpn_prop;
	} else {
		num_ports = hweight32(slave->prop.sink_ports);
		dpn_prop = slave->prop.sink_dpn_prop;
	}

	for (i = 0; i < num_ports; i++) {
		dpn_prop = &dpn_prop[i];

		if (dpn_prop->num == port_num)
			return &dpn_prop[i];
	}

	return NULL;
}

/**
 * sdw_acquire_bus_lock: Acquire bus lock for all Master runtime(s)
 *
 * @stream: SoundWire stream
 *
 * Acquire bus_lock for each of the master runtime(m_rt) part of this
 * stream to reconfigure the bus.
 * NOTE: This function is called from SoundWire stream ops and is
 * expected that a global lock is held before acquiring bus_lock.
 */
static void sdw_acquire_bus_lock(struct sdw_stream_runtime *stream)
{
	struct sdw_master_runtime *m_rt = NULL;
	struct sdw_bus *bus = NULL;

	/* Iterate for all Master(s) in Master list */
	list_for_each_entry(m_rt, &stream->master_list, stream_node) {
		bus = m_rt->bus;

		mutex_lock(&bus->bus_lock);
	}
}

/**
 * sdw_release_bus_lock: Release bus lock for all Master runtime(s)
 *
 * @stream: SoundWire stream
 *
 * Release the previously held bus_lock after reconfiguring the bus.
 * NOTE: This function is called from SoundWire stream ops and is
 * expected that a global lock is held before releasing bus_lock.
 */
static void sdw_release_bus_lock(struct sdw_stream_runtime *stream)
{
	struct sdw_master_runtime *m_rt = NULL;
	struct sdw_bus *bus = NULL;

	/* Iterate for all Master(s) in Master list */
	list_for_each_entry_reverse(m_rt, &stream->master_list, stream_node) {
		bus = m_rt->bus;
		mutex_unlock(&bus->bus_lock);
	}
}

static int _sdw_prepare_stream(struct sdw_stream_runtime *stream)
{
	struct sdw_master_runtime *m_rt = NULL;
	struct sdw_bus *bus = NULL;
	struct sdw_master_prop *prop = NULL;
	struct sdw_bus_params params;
	int ret;

	/* Prepare  Master(s) and Slave(s) port(s) associated with stream */
	list_for_each_entry(m_rt, &stream->master_list, stream_node) {
		bus = m_rt->bus;
		prop = &bus->prop;
		memcpy(&params, &bus->params, sizeof(params));

		/* TODO: Support Asynchronous mode */
		if ((prop->max_freq % stream->params.rate) != 0) {
			dev_err(bus->dev, "Async mode not supported");
			return -EINVAL;
		}

		/* Increment cumulative bus bandwidth */
		/* TODO: Update this during Device-Device support */
		bus->params.bandwidth += m_rt->stream->params.rate *
			m_rt->ch_count * m_rt->stream->params.bps;

		/* Program params */
		ret = sdw_program_params(bus);
		if (ret < 0) {
			dev_err(bus->dev, "Program params failed: %d", ret);
			goto restore_params;
		}

	}

	ret = do_bank_switch(stream);
	if (ret < 0) {
		dev_err(bus->dev, "Bank switch failed: %d", ret);
		goto restore_params;
	}

	list_for_each_entry(m_rt, &stream->master_list, stream_node) {
		bus = m_rt->bus;

		/* Prepare port(s) on the new clock configuration */
		ret = sdw_prep_deprep_ports(m_rt, true);
		if (ret < 0) {
			dev_err(bus->dev, "Prepare port(s) failed ret = %d",
					ret);
			return ret;
		}
	}

	stream->state = SDW_STREAM_PREPARED;

	return ret;

restore_params:
	memcpy(&bus->params, &params, sizeof(params));
	return ret;
}

/**
 * sdw_prepare_stream() - Prepare SoundWire stream
 *
 * @stream: Soundwire stream
 *
 * Documentation/driver-api/soundwire/stream.rst explains this API in detail
 */
int sdw_prepare_stream(struct sdw_stream_runtime *stream)
{
	int ret = 0;

	if (!stream) {
		pr_err("SoundWire: Handle not found for stream");
		return -EINVAL;
	}

	sdw_acquire_bus_lock(stream);

	ret = _sdw_prepare_stream(stream);
	if (ret < 0)
		pr_err("Prepare for stream:%s failed: %d", stream->name, ret);

	sdw_release_bus_lock(stream);
	return ret;
}
EXPORT_SYMBOL(sdw_prepare_stream);

static int _sdw_enable_stream(struct sdw_stream_runtime *stream)
{
	struct sdw_master_runtime *m_rt = NULL;
	struct sdw_bus *bus = NULL;
	int ret;

	/* Enable Master(s) and Slave(s) port(s) associated with stream */
	list_for_each_entry(m_rt, &stream->master_list, stream_node) {
		bus = m_rt->bus;

		/* Program params */
		ret = sdw_program_params(bus);
		if (ret < 0) {
			dev_err(bus->dev, "Program params failed: %d", ret);
			return ret;
		}

		/* Enable port(s) */
		ret = sdw_enable_disable_ports(m_rt, true);
		if (ret < 0) {
			dev_err(bus->dev, "Enable port(s) failed ret: %d", ret);
			return ret;
		}
	}

	ret = do_bank_switch(stream);
	if (ret < 0) {
		dev_err(bus->dev, "Bank switch failed: %d", ret);
		return ret;
	}

	stream->state = SDW_STREAM_ENABLED;
	return 0;
}

/**
 * sdw_enable_stream() - Enable SoundWire stream
 *
 * @stream: Soundwire stream
 *
 * Documentation/driver-api/soundwire/stream.rst explains this API in detail
 */
int sdw_enable_stream(struct sdw_stream_runtime *stream)
{
	int ret = 0;

	if (!stream) {
		pr_err("SoundWire: Handle not found for stream");
		return -EINVAL;
	}

	sdw_acquire_bus_lock(stream);

	ret = _sdw_enable_stream(stream);
	if (ret < 0)
		pr_err("Enable for stream:%s failed: %d", stream->name, ret);

	sdw_release_bus_lock(stream);
	return ret;
}
EXPORT_SYMBOL(sdw_enable_stream);

static int _sdw_disable_stream(struct sdw_stream_runtime *stream)
{
	struct sdw_master_runtime *m_rt = NULL;
	struct sdw_bus *bus = NULL;
	int ret;

	list_for_each_entry(m_rt, &stream->master_list, stream_node) {
		bus = m_rt->bus;
		/* Disable port(s) */
		ret = sdw_enable_disable_ports(m_rt, false);
		if (ret < 0) {
			dev_err(bus->dev, "Disable port(s) failed: %d", ret);
			return ret;
		}
	}
	stream->state = SDW_STREAM_DISABLED;

	list_for_each_entry(m_rt, &stream->master_list, stream_node) {
		bus = m_rt->bus;
		/* Program params */
		ret = sdw_program_params(bus);
		if (ret < 0) {
			dev_err(bus->dev, "Program params failed: %d", ret);
			return ret;
		}
	}

	return do_bank_switch(stream);
}

/**
 * sdw_disable_stream() - Disable SoundWire stream
 *
 * @stream: Soundwire stream
 *
 * Documentation/driver-api/soundwire/stream.rst explains this API in detail
 */
int sdw_disable_stream(struct sdw_stream_runtime *stream)
{
	int ret = 0;

	if (!stream) {
		pr_err("SoundWire: Handle not found for stream");
		return -EINVAL;
	}

	sdw_acquire_bus_lock(stream);

	ret = _sdw_disable_stream(stream);
	if (ret < 0)
		pr_err("Disable for stream:%s failed: %d", stream->name, ret);

	sdw_release_bus_lock(stream);
	return ret;
}
EXPORT_SYMBOL(sdw_disable_stream);

static int _sdw_deprepare_stream(struct sdw_stream_runtime *stream)
{
	struct sdw_master_runtime *m_rt = NULL;
	struct sdw_bus *bus = NULL;
	int ret = 0;

	list_for_each_entry(m_rt, &stream->master_list, stream_node) {
		bus = m_rt->bus;
		/* De-prepare port(s) */
		ret = sdw_prep_deprep_ports(m_rt, false);
		if (ret < 0) {
			dev_err(bus->dev, "De-prepare port(s) failed: %d", ret);
			return ret;
		}

		/* TODO: Update this during Device-Device support */
		bus->params.bandwidth -= m_rt->stream->params.rate *
			m_rt->ch_count * m_rt->stream->params.bps;

		/* Program params */
		ret = sdw_program_params(bus);
		if (ret < 0) {
			dev_err(bus->dev, "Program params failed: %d", ret);
			return ret;
		}

	}

	stream->state = SDW_STREAM_DEPREPARED;
	return do_bank_switch(stream);
}

/**
 * sdw_deprepare_stream() - Deprepare SoundWire stream
 *
 * @stream: Soundwire stream
 *
 * Documentation/driver-api/soundwire/stream.rst explains this API in detail
 */
int sdw_deprepare_stream(struct sdw_stream_runtime *stream)
{
	int ret = 0;

	if (!stream) {
		pr_err("SoundWire: Handle not found for stream");
		return -EINVAL;
	}

	sdw_acquire_bus_lock(stream);
	ret = _sdw_deprepare_stream(stream);
	if (ret < 0)
		pr_err("De-prepare for stream:%d failed: %d", ret, ret);

	sdw_release_bus_lock(stream);
	return ret;
}
EXPORT_SYMBOL(sdw_deprepare_stream);<|MERGE_RESOLUTION|>--- conflicted
+++ resolved
@@ -1287,19 +1287,12 @@
 	if (ret)
 		goto stream_error;
 
-<<<<<<< HEAD
-	goto unlock;
-
-stream_error:
-	sdw_release_master_stream(stream);
-=======
 	stream->m_rt_count++;
 
 	goto unlock;
 
 stream_error:
 	sdw_release_master_stream(m_rt, stream);
->>>>>>> 0fd79184
 unlock:
 	mutex_unlock(&bus->bus_lock);
 	return ret;
