// SPDX-License-Identifier: GPL-2.0
/* Copyright (c) 2018, Intel Corporation. */

/* Intel(R) Ethernet Connection E800 Series Linux Driver */

#define pr_fmt(fmt) KBUILD_MODNAME ": " fmt

#include "ice.h"
#include "ice_lib.h"

#define DRV_VERSION	"0.7.2-k"
#define DRV_SUMMARY	"Intel(R) Ethernet Connection E800 Series Linux Driver"
const char ice_drv_ver[] = DRV_VERSION;
static const char ice_driver_string[] = DRV_SUMMARY;
static const char ice_copyright[] = "Copyright (c) 2018, Intel Corporation.";

MODULE_AUTHOR("Intel Corporation, <linux.nics@intel.com>");
MODULE_DESCRIPTION(DRV_SUMMARY);
MODULE_LICENSE("GPL v2");
MODULE_VERSION(DRV_VERSION);

static int debug = -1;
module_param(debug, int, 0644);
#ifndef CONFIG_DYNAMIC_DEBUG
MODULE_PARM_DESC(debug, "netif level (0=none,...,16=all), hw debug_mask (0x8XXXXXXX)");
#else
MODULE_PARM_DESC(debug, "netif level (0=none,...,16=all)");
#endif /* !CONFIG_DYNAMIC_DEBUG */

static struct workqueue_struct *ice_wq;
static const struct net_device_ops ice_netdev_ops;

static void ice_pf_dis_all_vsi(struct ice_pf *pf);
static void ice_rebuild(struct ice_pf *pf);

static void ice_vsi_release_all(struct ice_pf *pf);
static void ice_update_vsi_stats(struct ice_vsi *vsi);
static void ice_update_pf_stats(struct ice_pf *pf);

/**
 * ice_get_tx_pending - returns number of Tx descriptors not processed
 * @ring: the ring of descriptors
 */
static u32 ice_get_tx_pending(struct ice_ring *ring)
{
	u32 head, tail;

	head = ring->next_to_clean;
	tail = readl(ring->tail);

	if (head != tail)
		return (head < tail) ?
			tail - head : (tail + ring->count - head);
	return 0;
}

/**
 * ice_check_for_hang_subtask - check for and recover hung queues
 * @pf: pointer to PF struct
 */
static void ice_check_for_hang_subtask(struct ice_pf *pf)
{
	struct ice_vsi *vsi = NULL;
	unsigned int i;
	u32 v, v_idx;
	int packets;

	ice_for_each_vsi(pf, v)
		if (pf->vsi[v] && pf->vsi[v]->type == ICE_VSI_PF) {
			vsi = pf->vsi[v];
			break;
		}

	if (!vsi || test_bit(__ICE_DOWN, vsi->state))
		return;

	if (!(vsi->netdev && netif_carrier_ok(vsi->netdev)))
		return;

	for (i = 0; i < vsi->num_txq; i++) {
		struct ice_ring *tx_ring = vsi->tx_rings[i];

		if (tx_ring && tx_ring->desc) {
			int itr = ICE_ITR_NONE;

			/* If packet counter has not changed the queue is
			 * likely stalled, so force an interrupt for this
			 * queue.
			 *
			 * prev_pkt would be negative if there was no
			 * pending work.
			 */
			packets = tx_ring->stats.pkts & INT_MAX;
			if (tx_ring->tx_stats.prev_pkt == packets) {
				/* Trigger sw interrupt to revive the queue */
				v_idx = tx_ring->q_vector->v_idx;
				wr32(&vsi->back->hw,
				     GLINT_DYN_CTL(vsi->hw_base_vector + v_idx),
				     (itr << GLINT_DYN_CTL_ITR_INDX_S) |
				     GLINT_DYN_CTL_SWINT_TRIG_M |
				     GLINT_DYN_CTL_INTENA_MSK_M);
				continue;
			}

			/* Memory barrier between read of packet count and call
			 * to ice_get_tx_pending()
			 */
			smp_rmb();
			tx_ring->tx_stats.prev_pkt =
			    ice_get_tx_pending(tx_ring) ? packets : -1;
		}
	}
}

/**
 * ice_add_mac_to_sync_list - creates list of mac addresses to be synced
 * @netdev: the net device on which the sync is happening
 * @addr: mac address to sync
 *
 * This is a callback function which is called by the in kernel device sync
 * functions (like __dev_uc_sync, __dev_mc_sync, etc). This function only
 * populates the tmp_sync_list, which is later used by ice_add_mac to add the
 * mac filters from the hardware.
 */
static int ice_add_mac_to_sync_list(struct net_device *netdev, const u8 *addr)
{
	struct ice_netdev_priv *np = netdev_priv(netdev);
	struct ice_vsi *vsi = np->vsi;

	if (ice_add_mac_to_list(vsi, &vsi->tmp_sync_list, addr))
		return -EINVAL;

	return 0;
}

/**
 * ice_add_mac_to_unsync_list - creates list of mac addresses to be unsynced
 * @netdev: the net device on which the unsync is happening
 * @addr: mac address to unsync
 *
 * This is a callback function which is called by the in kernel device unsync
 * functions (like __dev_uc_unsync, __dev_mc_unsync, etc). This function only
 * populates the tmp_unsync_list, which is later used by ice_remove_mac to
 * delete the mac filters from the hardware.
 */
static int ice_add_mac_to_unsync_list(struct net_device *netdev, const u8 *addr)
{
	struct ice_netdev_priv *np = netdev_priv(netdev);
	struct ice_vsi *vsi = np->vsi;

	if (ice_add_mac_to_list(vsi, &vsi->tmp_unsync_list, addr))
		return -EINVAL;

	return 0;
}

/**
 * ice_vsi_fltr_changed - check if filter state changed
 * @vsi: VSI to be checked
 *
 * returns true if filter state has changed, false otherwise.
 */
static bool ice_vsi_fltr_changed(struct ice_vsi *vsi)
{
	return test_bit(ICE_VSI_FLAG_UMAC_FLTR_CHANGED, vsi->flags) ||
	       test_bit(ICE_VSI_FLAG_MMAC_FLTR_CHANGED, vsi->flags) ||
	       test_bit(ICE_VSI_FLAG_VLAN_FLTR_CHANGED, vsi->flags);
}

/**
 * ice_vsi_sync_fltr - Update the VSI filter list to the HW
 * @vsi: ptr to the VSI
 *
 * Push any outstanding VSI filter changes through the AdminQ.
 */
static int ice_vsi_sync_fltr(struct ice_vsi *vsi)
{
	struct device *dev = &vsi->back->pdev->dev;
	struct net_device *netdev = vsi->netdev;
	bool promisc_forced_on = false;
	struct ice_pf *pf = vsi->back;
	struct ice_hw *hw = &pf->hw;
	enum ice_status status = 0;
	u32 changed_flags = 0;
	int err = 0;

	if (!vsi->netdev)
		return -EINVAL;

	while (test_and_set_bit(__ICE_CFG_BUSY, vsi->state))
		usleep_range(1000, 2000);

	changed_flags = vsi->current_netdev_flags ^ vsi->netdev->flags;
	vsi->current_netdev_flags = vsi->netdev->flags;

	INIT_LIST_HEAD(&vsi->tmp_sync_list);
	INIT_LIST_HEAD(&vsi->tmp_unsync_list);

	if (ice_vsi_fltr_changed(vsi)) {
		clear_bit(ICE_VSI_FLAG_UMAC_FLTR_CHANGED, vsi->flags);
		clear_bit(ICE_VSI_FLAG_MMAC_FLTR_CHANGED, vsi->flags);
		clear_bit(ICE_VSI_FLAG_VLAN_FLTR_CHANGED, vsi->flags);

		/* grab the netdev's addr_list_lock */
		netif_addr_lock_bh(netdev);
		__dev_uc_sync(netdev, ice_add_mac_to_sync_list,
			      ice_add_mac_to_unsync_list);
		__dev_mc_sync(netdev, ice_add_mac_to_sync_list,
			      ice_add_mac_to_unsync_list);
		/* our temp lists are populated. release lock */
		netif_addr_unlock_bh(netdev);
	}

	/* Remove mac addresses in the unsync list */
	status = ice_remove_mac(hw, &vsi->tmp_unsync_list);
	ice_free_fltr_list(dev, &vsi->tmp_unsync_list);
	if (status) {
		netdev_err(netdev, "Failed to delete MAC filters\n");
		/* if we failed because of alloc failures, just bail */
		if (status == ICE_ERR_NO_MEMORY) {
			err = -ENOMEM;
			goto out;
		}
	}

	/* Add mac addresses in the sync list */
	status = ice_add_mac(hw, &vsi->tmp_sync_list);
	ice_free_fltr_list(dev, &vsi->tmp_sync_list);
	if (status) {
		netdev_err(netdev, "Failed to add MAC filters\n");
		/* If there is no more space for new umac filters, vsi
		 * should go into promiscuous mode. There should be some
		 * space reserved for promiscuous filters.
		 */
		if (hw->adminq.sq_last_status == ICE_AQ_RC_ENOSPC &&
		    !test_and_set_bit(__ICE_FLTR_OVERFLOW_PROMISC,
				      vsi->state)) {
			promisc_forced_on = true;
			netdev_warn(netdev,
				    "Reached MAC filter limit, forcing promisc mode on VSI %d\n",
				    vsi->vsi_num);
		} else {
			err = -EIO;
			goto out;
		}
	}
	/* check for changes in promiscuous modes */
	if (changed_flags & IFF_ALLMULTI)
		netdev_warn(netdev, "Unsupported configuration\n");

	if (((changed_flags & IFF_PROMISC) || promisc_forced_on) ||
	    test_bit(ICE_VSI_FLAG_PROMISC_CHANGED, vsi->flags)) {
		clear_bit(ICE_VSI_FLAG_PROMISC_CHANGED, vsi->flags);
		if (vsi->current_netdev_flags & IFF_PROMISC) {
			/* Apply TX filter rule to get traffic from VMs */
			status = ice_cfg_dflt_vsi(hw, vsi->idx, true,
						  ICE_FLTR_TX);
			if (status) {
				netdev_err(netdev, "Error setting default VSI %i tx rule\n",
					   vsi->vsi_num);
				vsi->current_netdev_flags &= ~IFF_PROMISC;
				err = -EIO;
				goto out_promisc;
			}
			/* Apply RX filter rule to get traffic from wire */
			status = ice_cfg_dflt_vsi(hw, vsi->idx, true,
						  ICE_FLTR_RX);
			if (status) {
				netdev_err(netdev, "Error setting default VSI %i rx rule\n",
					   vsi->vsi_num);
				vsi->current_netdev_flags &= ~IFF_PROMISC;
				err = -EIO;
				goto out_promisc;
			}
		} else {
			/* Clear TX filter rule to stop traffic from VMs */
			status = ice_cfg_dflt_vsi(hw, vsi->idx, false,
						  ICE_FLTR_TX);
			if (status) {
				netdev_err(netdev, "Error clearing default VSI %i tx rule\n",
					   vsi->vsi_num);
				vsi->current_netdev_flags |= IFF_PROMISC;
				err = -EIO;
				goto out_promisc;
			}
			/* Clear RX filter to remove traffic from wire */
			status = ice_cfg_dflt_vsi(hw, vsi->idx, false,
						  ICE_FLTR_RX);
			if (status) {
				netdev_err(netdev, "Error clearing default VSI %i rx rule\n",
					   vsi->vsi_num);
				vsi->current_netdev_flags |= IFF_PROMISC;
				err = -EIO;
				goto out_promisc;
			}
		}
	}
	goto exit;

out_promisc:
	set_bit(ICE_VSI_FLAG_PROMISC_CHANGED, vsi->flags);
	goto exit;
out:
	/* if something went wrong then set the changed flag so we try again */
	set_bit(ICE_VSI_FLAG_UMAC_FLTR_CHANGED, vsi->flags);
	set_bit(ICE_VSI_FLAG_MMAC_FLTR_CHANGED, vsi->flags);
exit:
	clear_bit(__ICE_CFG_BUSY, vsi->state);
	return err;
}

/**
 * ice_sync_fltr_subtask - Sync the VSI filter list with HW
 * @pf: board private structure
 */
static void ice_sync_fltr_subtask(struct ice_pf *pf)
{
	int v;

	if (!pf || !(test_bit(ICE_FLAG_FLTR_SYNC, pf->flags)))
		return;

	clear_bit(ICE_FLAG_FLTR_SYNC, pf->flags);

	for (v = 0; v < pf->num_alloc_vsi; v++)
		if (pf->vsi[v] && ice_vsi_fltr_changed(pf->vsi[v]) &&
		    ice_vsi_sync_fltr(pf->vsi[v])) {
			/* come back and try again later */
			set_bit(ICE_FLAG_FLTR_SYNC, pf->flags);
			break;
		}
}

/**
 * ice_prepare_for_reset - prep for the core to reset
 * @pf: board private structure
 *
 * Inform or close all dependent features in prep for reset.
 */
static void
ice_prepare_for_reset(struct ice_pf *pf)
{
	struct ice_hw *hw = &pf->hw;

	/* Notify VFs of impending reset */
	if (ice_check_sq_alive(hw, &hw->mailboxq))
		ice_vc_notify_reset(pf);

	/* disable the VSIs and their queues that are not already DOWN */
	ice_pf_dis_all_vsi(pf);

	ice_shutdown_all_ctrlq(hw);

	set_bit(__ICE_PREPARED_FOR_RESET, pf->state);
}

/**
 * ice_do_reset - Initiate one of many types of resets
 * @pf: board private structure
 * @reset_type: reset type requested
 * before this function was called.
 */
static void ice_do_reset(struct ice_pf *pf, enum ice_reset_req reset_type)
{
	struct device *dev = &pf->pdev->dev;
	struct ice_hw *hw = &pf->hw;

	dev_dbg(dev, "reset_type 0x%x requested\n", reset_type);
	WARN_ON(in_interrupt());

	ice_prepare_for_reset(pf);

	/* trigger the reset */
	if (ice_reset(hw, reset_type)) {
		dev_err(dev, "reset %d failed\n", reset_type);
		set_bit(__ICE_RESET_FAILED, pf->state);
		clear_bit(__ICE_RESET_OICR_RECV, pf->state);
		clear_bit(__ICE_PREPARED_FOR_RESET, pf->state);
		clear_bit(__ICE_PFR_REQ, pf->state);
		clear_bit(__ICE_CORER_REQ, pf->state);
		clear_bit(__ICE_GLOBR_REQ, pf->state);
		return;
	}

	/* PFR is a bit of a special case because it doesn't result in an OICR
	 * interrupt. So for PFR, rebuild after the reset and clear the reset-
	 * associated state bits.
	 */
	if (reset_type == ICE_RESET_PFR) {
		pf->pfr_count++;
		ice_rebuild(pf);
		clear_bit(__ICE_PREPARED_FOR_RESET, pf->state);
		clear_bit(__ICE_PFR_REQ, pf->state);
	}
}

/**
 * ice_reset_subtask - Set up for resetting the device and driver
 * @pf: board private structure
 */
static void ice_reset_subtask(struct ice_pf *pf)
{
	enum ice_reset_req reset_type = ICE_RESET_INVAL;

	/* When a CORER/GLOBR/EMPR is about to happen, the hardware triggers an
	 * OICR interrupt. The OICR handler (ice_misc_intr) determines what type
	 * of reset is pending and sets bits in pf->state indicating the reset
	 * type and __ICE_RESET_OICR_RECV.  So, if the latter bit is set
	 * prepare for pending reset if not already (for PF software-initiated
	 * global resets the software should already be prepared for it as
	 * indicated by __ICE_PREPARED_FOR_RESET; for global resets initiated
	 * by firmware or software on other PFs, that bit is not set so prepare
	 * for the reset now), poll for reset done, rebuild and return.
	 */
	if (test_bit(__ICE_RESET_OICR_RECV, pf->state)) {
		clear_bit(__ICE_GLOBR_RECV, pf->state);
		clear_bit(__ICE_CORER_RECV, pf->state);
		if (!test_bit(__ICE_PREPARED_FOR_RESET, pf->state))
			ice_prepare_for_reset(pf);

		/* make sure we are ready to rebuild */
		if (ice_check_reset(&pf->hw)) {
			set_bit(__ICE_RESET_FAILED, pf->state);
		} else {
			/* done with reset. start rebuild */
			pf->hw.reset_ongoing = false;
			ice_rebuild(pf);
			/* clear bit to resume normal operations, but
			 * ICE_NEEDS_RESTART bit is set incase rebuild failed
			 */
			clear_bit(__ICE_RESET_OICR_RECV, pf->state);
			clear_bit(__ICE_PREPARED_FOR_RESET, pf->state);
			clear_bit(__ICE_PFR_REQ, pf->state);
			clear_bit(__ICE_CORER_REQ, pf->state);
			clear_bit(__ICE_GLOBR_REQ, pf->state);
		}

		return;
	}

	/* No pending resets to finish processing. Check for new resets */
	if (test_bit(__ICE_PFR_REQ, pf->state))
		reset_type = ICE_RESET_PFR;
	if (test_bit(__ICE_CORER_REQ, pf->state))
		reset_type = ICE_RESET_CORER;
	if (test_bit(__ICE_GLOBR_REQ, pf->state))
		reset_type = ICE_RESET_GLOBR;
	/* If no valid reset type requested just return */
	if (reset_type == ICE_RESET_INVAL)
		return;

	/* reset if not already down or busy */
	if (!test_bit(__ICE_DOWN, pf->state) &&
	    !test_bit(__ICE_CFG_BUSY, pf->state)) {
		ice_do_reset(pf, reset_type);
	}
}

/**
 * ice_watchdog_subtask - periodic tasks not using event driven scheduling
 * @pf: board private structure
 */
static void ice_watchdog_subtask(struct ice_pf *pf)
{
	int i;

	/* if interface is down do nothing */
	if (test_bit(__ICE_DOWN, pf->state) ||
	    test_bit(__ICE_CFG_BUSY, pf->state))
		return;

	/* make sure we don't do these things too often */
	if (time_before(jiffies,
			pf->serv_tmr_prev + pf->serv_tmr_period))
		return;

	pf->serv_tmr_prev = jiffies;

	/* Update the stats for active netdevs so the network stack
	 * can look at updated numbers whenever it cares to
	 */
	ice_update_pf_stats(pf);
	for (i = 0; i < pf->num_alloc_vsi; i++)
		if (pf->vsi[i] && pf->vsi[i]->netdev)
			ice_update_vsi_stats(pf->vsi[i]);
}

/**
 * ice_print_link_msg - print link up or down message
 * @vsi: the VSI whose link status is being queried
 * @isup: boolean for if the link is now up or down
 */
void ice_print_link_msg(struct ice_vsi *vsi, bool isup)
{
	const char *speed;
	const char *fc;

	if (vsi->current_isup == isup)
		return;

	vsi->current_isup = isup;

	if (!isup) {
		netdev_info(vsi->netdev, "NIC Link is Down\n");
		return;
	}

	switch (vsi->port_info->phy.link_info.link_speed) {
	case ICE_AQ_LINK_SPEED_40GB:
		speed = "40 G";
		break;
	case ICE_AQ_LINK_SPEED_25GB:
		speed = "25 G";
		break;
	case ICE_AQ_LINK_SPEED_20GB:
		speed = "20 G";
		break;
	case ICE_AQ_LINK_SPEED_10GB:
		speed = "10 G";
		break;
	case ICE_AQ_LINK_SPEED_5GB:
		speed = "5 G";
		break;
	case ICE_AQ_LINK_SPEED_2500MB:
		speed = "2.5 G";
		break;
	case ICE_AQ_LINK_SPEED_1000MB:
		speed = "1 G";
		break;
	case ICE_AQ_LINK_SPEED_100MB:
		speed = "100 M";
		break;
	default:
		speed = "Unknown";
		break;
	}

	switch (vsi->port_info->fc.current_mode) {
	case ICE_FC_FULL:
		fc = "RX/TX";
		break;
	case ICE_FC_TX_PAUSE:
		fc = "TX";
		break;
	case ICE_FC_RX_PAUSE:
		fc = "RX";
		break;
	default:
		fc = "Unknown";
		break;
	}

	netdev_info(vsi->netdev, "NIC Link is up %sbps, Flow Control: %s\n",
		    speed, fc);
}

/**
 * ice_init_link_events - enable/initialize link events
 * @pi: pointer to the port_info instance
 *
 * Returns -EIO on failure, 0 on success
 */
static int ice_init_link_events(struct ice_port_info *pi)
{
	u16 mask;

	mask = ~((u16)(ICE_AQ_LINK_EVENT_UPDOWN | ICE_AQ_LINK_EVENT_MEDIA_NA |
		       ICE_AQ_LINK_EVENT_MODULE_QUAL_FAIL));

	if (ice_aq_set_event_mask(pi->hw, pi->lport, mask, NULL)) {
		dev_dbg(ice_hw_to_dev(pi->hw),
			"Failed to set link event mask for port %d\n",
			pi->lport);
		return -EIO;
	}

	if (ice_aq_get_link_info(pi, true, NULL, NULL)) {
		dev_dbg(ice_hw_to_dev(pi->hw),
			"Failed to enable link events for port %d\n",
			pi->lport);
		return -EIO;
	}

	return 0;
}

/**
 * ice_vsi_link_event - update the vsi's netdev
 * @vsi: the vsi on which the link event occurred
 * @link_up: whether or not the vsi needs to be set up or down
 */
static void ice_vsi_link_event(struct ice_vsi *vsi, bool link_up)
{
	if (!vsi || test_bit(__ICE_DOWN, vsi->state))
		return;

	if (vsi->type == ICE_VSI_PF) {
		if (!vsi->netdev) {
			dev_dbg(&vsi->back->pdev->dev,
				"vsi->netdev is not initialized!\n");
			return;
		}
		if (link_up) {
			netif_carrier_on(vsi->netdev);
			netif_tx_wake_all_queues(vsi->netdev);
		} else {
			netif_carrier_off(vsi->netdev);
			netif_tx_stop_all_queues(vsi->netdev);
		}
	}
}

/**
 * ice_link_event - process the link event
 * @pf: pf that the link event is associated with
 * @pi: port_info for the port that the link event is associated with
 *
 * Returns -EIO if ice_get_link_status() fails
 * Returns 0 on success
 */
static int
ice_link_event(struct ice_pf *pf, struct ice_port_info *pi)
{
	u8 new_link_speed, old_link_speed;
	struct ice_phy_info *phy_info;
	bool new_link_same_as_old;
	bool new_link, old_link;
	u8 lport;
	u16 v;

	phy_info = &pi->phy;
	phy_info->link_info_old = phy_info->link_info;
	/* Force ice_get_link_status() to update link info */
	phy_info->get_link_info = true;

	old_link = (phy_info->link_info_old.link_info & ICE_AQ_LINK_UP);
	old_link_speed = phy_info->link_info_old.link_speed;

	lport = pi->lport;
	if (ice_get_link_status(pi, &new_link)) {
		dev_dbg(&pf->pdev->dev,
			"Could not get link status for port %d\n", lport);
		return -EIO;
	}

	new_link_speed = phy_info->link_info.link_speed;

	new_link_same_as_old = (new_link == old_link &&
				new_link_speed == old_link_speed);

	ice_for_each_vsi(pf, v) {
		struct ice_vsi *vsi = pf->vsi[v];

		if (!vsi || !vsi->port_info)
			continue;

		if (new_link_same_as_old &&
		    (test_bit(__ICE_DOWN, vsi->state) ||
		    new_link == netif_carrier_ok(vsi->netdev)))
			continue;

		if (vsi->port_info->lport == lport) {
			ice_print_link_msg(vsi, new_link);
			ice_vsi_link_event(vsi, new_link);
		}
	}

	ice_vc_notify_link_state(pf);

	return 0;
}

/**
 * ice_handle_link_event - handle link event via ARQ
 * @pf: pf that the link event is associated with
 *
 * Return -EINVAL if port_info is null
 * Return status on succes
 */
static int ice_handle_link_event(struct ice_pf *pf)
{
	struct ice_port_info *port_info;
	int status;

	port_info = pf->hw.port_info;
	if (!port_info)
		return -EINVAL;

	status = ice_link_event(pf, port_info);
	if (status)
		dev_dbg(&pf->pdev->dev,
			"Could not process link event, error %d\n", status);

	return status;
}

/**
 * __ice_clean_ctrlq - helper function to clean controlq rings
 * @pf: ptr to struct ice_pf
 * @q_type: specific Control queue type
 */
static int __ice_clean_ctrlq(struct ice_pf *pf, enum ice_ctl_q q_type)
{
	struct ice_rq_event_info event;
	struct ice_hw *hw = &pf->hw;
	struct ice_ctl_q_info *cq;
	u16 pending, i = 0;
	const char *qtype;
	u32 oldval, val;

	/* Do not clean control queue if/when PF reset fails */
	if (test_bit(__ICE_RESET_FAILED, pf->state))
		return 0;

	switch (q_type) {
	case ICE_CTL_Q_ADMIN:
		cq = &hw->adminq;
		qtype = "Admin";
		break;
	case ICE_CTL_Q_MAILBOX:
		cq = &hw->mailboxq;
		qtype = "Mailbox";
		break;
	default:
		dev_warn(&pf->pdev->dev, "Unknown control queue type 0x%x\n",
			 q_type);
		return 0;
	}

	/* check for error indications - PF_xx_AxQLEN register layout for
	 * FW/MBX/SB are identical so just use defines for PF_FW_AxQLEN.
	 */
	val = rd32(hw, cq->rq.len);
	if (val & (PF_FW_ARQLEN_ARQVFE_M | PF_FW_ARQLEN_ARQOVFL_M |
		   PF_FW_ARQLEN_ARQCRIT_M)) {
		oldval = val;
		if (val & PF_FW_ARQLEN_ARQVFE_M)
			dev_dbg(&pf->pdev->dev,
				"%s Receive Queue VF Error detected\n", qtype);
		if (val & PF_FW_ARQLEN_ARQOVFL_M) {
			dev_dbg(&pf->pdev->dev,
				"%s Receive Queue Overflow Error detected\n",
				qtype);
		}
		if (val & PF_FW_ARQLEN_ARQCRIT_M)
			dev_dbg(&pf->pdev->dev,
				"%s Receive Queue Critical Error detected\n",
				qtype);
		val &= ~(PF_FW_ARQLEN_ARQVFE_M | PF_FW_ARQLEN_ARQOVFL_M |
			 PF_FW_ARQLEN_ARQCRIT_M);
		if (oldval != val)
			wr32(hw, cq->rq.len, val);
	}

	val = rd32(hw, cq->sq.len);
	if (val & (PF_FW_ATQLEN_ATQVFE_M | PF_FW_ATQLEN_ATQOVFL_M |
		   PF_FW_ATQLEN_ATQCRIT_M)) {
		oldval = val;
		if (val & PF_FW_ATQLEN_ATQVFE_M)
			dev_dbg(&pf->pdev->dev,
				"%s Send Queue VF Error detected\n", qtype);
		if (val & PF_FW_ATQLEN_ATQOVFL_M) {
			dev_dbg(&pf->pdev->dev,
				"%s Send Queue Overflow Error detected\n",
				qtype);
		}
		if (val & PF_FW_ATQLEN_ATQCRIT_M)
			dev_dbg(&pf->pdev->dev,
				"%s Send Queue Critical Error detected\n",
				qtype);
		val &= ~(PF_FW_ATQLEN_ATQVFE_M | PF_FW_ATQLEN_ATQOVFL_M |
			 PF_FW_ATQLEN_ATQCRIT_M);
		if (oldval != val)
			wr32(hw, cq->sq.len, val);
	}

	event.buf_len = cq->rq_buf_size;
	event.msg_buf = devm_kzalloc(&pf->pdev->dev, event.buf_len,
				     GFP_KERNEL);
	if (!event.msg_buf)
		return 0;

	do {
		enum ice_status ret;
		u16 opcode;

		ret = ice_clean_rq_elem(hw, cq, &event, &pending);
		if (ret == ICE_ERR_AQ_NO_WORK)
			break;
		if (ret) {
			dev_err(&pf->pdev->dev,
				"%s Receive Queue event error %d\n", qtype,
				ret);
			break;
		}

		opcode = le16_to_cpu(event.desc.opcode);

		switch (opcode) {
		case ice_aqc_opc_get_link_status:
			if (ice_handle_link_event(pf))
				dev_err(&pf->pdev->dev,
					"Could not handle link event\n");
<<<<<<< HEAD
=======
			break;
		case ice_mbx_opc_send_msg_to_pf:
			ice_vc_process_vf_msg(pf, &event);
			break;
		case ice_aqc_opc_fw_logging:
			ice_output_fw_log(hw, &event.desc, event.msg_buf);
>>>>>>> 3bf0fb6f
			break;
		default:
			dev_dbg(&pf->pdev->dev,
				"%s Receive Queue unknown event 0x%04x ignored\n",
				qtype, opcode);
			break;
		}
	} while (pending && (i++ < ICE_DFLT_IRQ_WORK));

	devm_kfree(&pf->pdev->dev, event.msg_buf);

	return pending && (i == ICE_DFLT_IRQ_WORK);
}

/**
 * ice_ctrlq_pending - check if there is a difference between ntc and ntu
 * @hw: pointer to hardware info
 * @cq: control queue information
 *
 * returns true if there are pending messages in a queue, false if there aren't
 */
static bool ice_ctrlq_pending(struct ice_hw *hw, struct ice_ctl_q_info *cq)
{
	u16 ntu;

	ntu = (u16)(rd32(hw, cq->rq.head) & cq->rq.head_mask);
	return cq->rq.next_to_clean != ntu;
}

/**
 * ice_clean_adminq_subtask - clean the AdminQ rings
 * @pf: board private structure
 */
static void ice_clean_adminq_subtask(struct ice_pf *pf)
{
	struct ice_hw *hw = &pf->hw;

	if (!test_bit(__ICE_ADMINQ_EVENT_PENDING, pf->state))
		return;

	if (__ice_clean_ctrlq(pf, ICE_CTL_Q_ADMIN))
		return;

	clear_bit(__ICE_ADMINQ_EVENT_PENDING, pf->state);

	/* There might be a situation where new messages arrive to a control
	 * queue between processing the last message and clearing the
	 * EVENT_PENDING bit. So before exiting, check queue head again (using
	 * ice_ctrlq_pending) and process new messages if any.
	 */
	if (ice_ctrlq_pending(hw, &hw->adminq))
		__ice_clean_ctrlq(pf, ICE_CTL_Q_ADMIN);
<<<<<<< HEAD
=======

	ice_flush(hw);
}

/**
 * ice_clean_mailboxq_subtask - clean the MailboxQ rings
 * @pf: board private structure
 */
static void ice_clean_mailboxq_subtask(struct ice_pf *pf)
{
	struct ice_hw *hw = &pf->hw;

	if (!test_bit(__ICE_MAILBOXQ_EVENT_PENDING, pf->state))
		return;

	if (__ice_clean_ctrlq(pf, ICE_CTL_Q_MAILBOX))
		return;

	clear_bit(__ICE_MAILBOXQ_EVENT_PENDING, pf->state);

	if (ice_ctrlq_pending(hw, &hw->mailboxq))
		__ice_clean_ctrlq(pf, ICE_CTL_Q_MAILBOX);
>>>>>>> 3bf0fb6f

	ice_flush(hw);
}

/**
 * ice_service_task_schedule - schedule the service task to wake up
 * @pf: board private structure
 *
 * If not already scheduled, this puts the task into the work queue.
 */
static void ice_service_task_schedule(struct ice_pf *pf)
{
	if (!test_bit(__ICE_SERVICE_DIS, pf->state) &&
	    !test_and_set_bit(__ICE_SERVICE_SCHED, pf->state) &&
	    !test_bit(__ICE_NEEDS_RESTART, pf->state))
		queue_work(ice_wq, &pf->serv_task);
}

/**
 * ice_service_task_complete - finish up the service task
 * @pf: board private structure
 */
static void ice_service_task_complete(struct ice_pf *pf)
{
	WARN_ON(!test_bit(__ICE_SERVICE_SCHED, pf->state));

	/* force memory (pf->state) to sync before next service task */
	smp_mb__before_atomic();
	clear_bit(__ICE_SERVICE_SCHED, pf->state);
}

/**
 * ice_service_task_stop - stop service task and cancel works
 * @pf: board private structure
 */
static void ice_service_task_stop(struct ice_pf *pf)
{
	set_bit(__ICE_SERVICE_DIS, pf->state);

	if (pf->serv_tmr.function)
		del_timer_sync(&pf->serv_tmr);
	if (pf->serv_task.func)
		cancel_work_sync(&pf->serv_task);

	clear_bit(__ICE_SERVICE_SCHED, pf->state);
}

/**
 * ice_service_timer - timer callback to schedule service task
 * @t: pointer to timer_list
 */
static void ice_service_timer(struct timer_list *t)
{
	struct ice_pf *pf = from_timer(pf, t, serv_tmr);

	mod_timer(&pf->serv_tmr, round_jiffies(pf->serv_tmr_period + jiffies));
	ice_service_task_schedule(pf);
}

/**
 * ice_handle_mdd_event - handle malicious driver detect event
 * @pf: pointer to the PF structure
 *
 * Called from service task. OICR interrupt handler indicates MDD event
 */
static void ice_handle_mdd_event(struct ice_pf *pf)
{
	struct ice_hw *hw = &pf->hw;
	bool mdd_detected = false;
	u32 reg;
	int i;

	if (!test_bit(__ICE_MDD_EVENT_PENDING, pf->state))
		return;

	/* find what triggered the MDD event */
	reg = rd32(hw, GL_MDET_TX_PQM);
	if (reg & GL_MDET_TX_PQM_VALID_M) {
		u8 pf_num = (reg & GL_MDET_TX_PQM_PF_NUM_M) >>
				GL_MDET_TX_PQM_PF_NUM_S;
		u16 vf_num = (reg & GL_MDET_TX_PQM_VF_NUM_M) >>
				GL_MDET_TX_PQM_VF_NUM_S;
		u8 event = (reg & GL_MDET_TX_PQM_MAL_TYPE_M) >>
				GL_MDET_TX_PQM_MAL_TYPE_S;
		u16 queue = ((reg & GL_MDET_TX_PQM_QNUM_M) >>
				GL_MDET_TX_PQM_QNUM_S);

		if (netif_msg_tx_err(pf))
			dev_info(&pf->pdev->dev, "Malicious Driver Detection event %d on TX queue %d PF# %d VF# %d\n",
				 event, queue, pf_num, vf_num);
		wr32(hw, GL_MDET_TX_PQM, 0xffffffff);
		mdd_detected = true;
	}

	reg = rd32(hw, GL_MDET_TX_TCLAN);
	if (reg & GL_MDET_TX_TCLAN_VALID_M) {
		u8 pf_num = (reg & GL_MDET_TX_TCLAN_PF_NUM_M) >>
				GL_MDET_TX_TCLAN_PF_NUM_S;
		u16 vf_num = (reg & GL_MDET_TX_TCLAN_VF_NUM_M) >>
				GL_MDET_TX_TCLAN_VF_NUM_S;
		u8 event = (reg & GL_MDET_TX_TCLAN_MAL_TYPE_M) >>
				GL_MDET_TX_TCLAN_MAL_TYPE_S;
		u16 queue = ((reg & GL_MDET_TX_TCLAN_QNUM_M) >>
				GL_MDET_TX_TCLAN_QNUM_S);

		if (netif_msg_rx_err(pf))
			dev_info(&pf->pdev->dev, "Malicious Driver Detection event %d on TX queue %d PF# %d VF# %d\n",
				 event, queue, pf_num, vf_num);
		wr32(hw, GL_MDET_TX_TCLAN, 0xffffffff);
		mdd_detected = true;
	}

	reg = rd32(hw, GL_MDET_RX);
	if (reg & GL_MDET_RX_VALID_M) {
		u8 pf_num = (reg & GL_MDET_RX_PF_NUM_M) >>
				GL_MDET_RX_PF_NUM_S;
		u16 vf_num = (reg & GL_MDET_RX_VF_NUM_M) >>
				GL_MDET_RX_VF_NUM_S;
		u8 event = (reg & GL_MDET_RX_MAL_TYPE_M) >>
				GL_MDET_RX_MAL_TYPE_S;
		u16 queue = ((reg & GL_MDET_RX_QNUM_M) >>
				GL_MDET_RX_QNUM_S);

		if (netif_msg_rx_err(pf))
			dev_info(&pf->pdev->dev, "Malicious Driver Detection event %d on RX queue %d PF# %d VF# %d\n",
				 event, queue, pf_num, vf_num);
		wr32(hw, GL_MDET_RX, 0xffffffff);
		mdd_detected = true;
	}

	if (mdd_detected) {
		bool pf_mdd_detected = false;

		reg = rd32(hw, PF_MDET_TX_PQM);
		if (reg & PF_MDET_TX_PQM_VALID_M) {
			wr32(hw, PF_MDET_TX_PQM, 0xFFFF);
			dev_info(&pf->pdev->dev, "TX driver issue detected, PF reset issued\n");
			pf_mdd_detected = true;
		}

		reg = rd32(hw, PF_MDET_TX_TCLAN);
		if (reg & PF_MDET_TX_TCLAN_VALID_M) {
			wr32(hw, PF_MDET_TX_TCLAN, 0xFFFF);
			dev_info(&pf->pdev->dev, "TX driver issue detected, PF reset issued\n");
			pf_mdd_detected = true;
		}

		reg = rd32(hw, PF_MDET_RX);
		if (reg & PF_MDET_RX_VALID_M) {
			wr32(hw, PF_MDET_RX, 0xFFFF);
			dev_info(&pf->pdev->dev, "RX driver issue detected, PF reset issued\n");
			pf_mdd_detected = true;
		}
		/* Queue belongs to the PF initiate a reset */
		if (pf_mdd_detected) {
			set_bit(__ICE_NEEDS_RESTART, pf->state);
			ice_service_task_schedule(pf);
		}
	}

	/* see if one of the VFs needs to be reset */
	for (i = 0; i < pf->num_alloc_vfs && mdd_detected; i++) {
		struct ice_vf *vf = &pf->vf[i];

		reg = rd32(hw, VP_MDET_TX_PQM(i));
		if (reg & VP_MDET_TX_PQM_VALID_M) {
			wr32(hw, VP_MDET_TX_PQM(i), 0xFFFF);
			vf->num_mdd_events++;
			dev_info(&pf->pdev->dev, "TX driver issue detected on VF %d\n",
				 i);
		}

		reg = rd32(hw, VP_MDET_TX_TCLAN(i));
		if (reg & VP_MDET_TX_TCLAN_VALID_M) {
			wr32(hw, VP_MDET_TX_TCLAN(i), 0xFFFF);
			vf->num_mdd_events++;
			dev_info(&pf->pdev->dev, "TX driver issue detected on VF %d\n",
				 i);
		}

		reg = rd32(hw, VP_MDET_TX_TDPU(i));
		if (reg & VP_MDET_TX_TDPU_VALID_M) {
			wr32(hw, VP_MDET_TX_TDPU(i), 0xFFFF);
			vf->num_mdd_events++;
			dev_info(&pf->pdev->dev, "TX driver issue detected on VF %d\n",
				 i);
		}

		reg = rd32(hw, VP_MDET_RX(i));
		if (reg & VP_MDET_RX_VALID_M) {
			wr32(hw, VP_MDET_RX(i), 0xFFFF);
			vf->num_mdd_events++;
			dev_info(&pf->pdev->dev, "RX driver issue detected on VF %d\n",
				 i);
		}

		if (vf->num_mdd_events > ICE_DFLT_NUM_MDD_EVENTS_ALLOWED) {
			dev_info(&pf->pdev->dev,
				 "Too many MDD events on VF %d, disabled\n", i);
			dev_info(&pf->pdev->dev,
				 "Use PF Control I/F to re-enable the VF\n");
			set_bit(ICE_VF_STATE_DIS, vf->vf_states);
		}
	}

	/* re-enable MDD interrupt cause */
	clear_bit(__ICE_MDD_EVENT_PENDING, pf->state);
	reg = rd32(hw, PFINT_OICR_ENA);
	reg |= PFINT_OICR_MAL_DETECT_M;
	wr32(hw, PFINT_OICR_ENA, reg);
	ice_flush(hw);
}

/**
 * ice_service_task - manage and run subtasks
 * @work: pointer to work_struct contained by the PF struct
 */
static void ice_service_task(struct work_struct *work)
{
	struct ice_pf *pf = container_of(work, struct ice_pf, serv_task);
	unsigned long start_time = jiffies;

	/* subtasks */

	/* process reset requests first */
	ice_reset_subtask(pf);

	/* bail if a reset/recovery cycle is pending or rebuild failed */
	if (ice_is_reset_in_progress(pf->state) ||
	    test_bit(__ICE_SUSPENDED, pf->state) ||
	    test_bit(__ICE_NEEDS_RESTART, pf->state)) {
		ice_service_task_complete(pf);
		return;
	}

	ice_check_for_hang_subtask(pf);
	ice_sync_fltr_subtask(pf);
	ice_handle_mdd_event(pf);
	ice_process_vflr_event(pf);
	ice_watchdog_subtask(pf);
	ice_clean_adminq_subtask(pf);
	ice_clean_mailboxq_subtask(pf);

	/* Clear __ICE_SERVICE_SCHED flag to allow scheduling next event */
	ice_service_task_complete(pf);

	/* If the tasks have taken longer than one service timer period
	 * or there is more work to be done, reset the service timer to
	 * schedule the service task now.
	 */
	if (time_after(jiffies, (start_time + pf->serv_tmr_period)) ||
	    test_bit(__ICE_MDD_EVENT_PENDING, pf->state) ||
	    test_bit(__ICE_VFLR_EVENT_PENDING, pf->state) ||
	    test_bit(__ICE_MAILBOXQ_EVENT_PENDING, pf->state) ||
	    test_bit(__ICE_ADMINQ_EVENT_PENDING, pf->state))
		mod_timer(&pf->serv_tmr, jiffies);
}

/**
 * ice_set_ctrlq_len - helper function to set controlq length
 * @hw: pointer to the hw instance
 */
static void ice_set_ctrlq_len(struct ice_hw *hw)
{
	hw->adminq.num_rq_entries = ICE_AQ_LEN;
	hw->adminq.num_sq_entries = ICE_AQ_LEN;
	hw->adminq.rq_buf_size = ICE_AQ_MAX_BUF_LEN;
	hw->adminq.sq_buf_size = ICE_AQ_MAX_BUF_LEN;
	hw->mailboxq.num_rq_entries = ICE_MBXQ_LEN;
	hw->mailboxq.num_sq_entries = ICE_MBXQ_LEN;
	hw->mailboxq.rq_buf_size = ICE_MBXQ_MAX_BUF_LEN;
	hw->mailboxq.sq_buf_size = ICE_MBXQ_MAX_BUF_LEN;
}

/**
 * ice_irq_affinity_notify - Callback for affinity changes
 * @notify: context as to what irq was changed
 * @mask: the new affinity mask
 *
 * This is a callback function used by the irq_set_affinity_notifier function
 * so that we may register to receive changes to the irq affinity masks.
 */
static void ice_irq_affinity_notify(struct irq_affinity_notify *notify,
				    const cpumask_t *mask)
{
	struct ice_q_vector *q_vector =
		container_of(notify, struct ice_q_vector, affinity_notify);

	cpumask_copy(&q_vector->affinity_mask, mask);
}

/**
 * ice_irq_affinity_release - Callback for affinity notifier release
 * @ref: internal core kernel usage
 *
 * This is a callback function used by the irq_set_affinity_notifier function
 * to inform the current notification subscriber that they will no longer
 * receive notifications.
 */
static void ice_irq_affinity_release(struct kref __always_unused *ref) {}

/**
 * ice_vsi_ena_irq - Enable IRQ for the given VSI
 * @vsi: the VSI being configured
 */
static int ice_vsi_ena_irq(struct ice_vsi *vsi)
{
	struct ice_pf *pf = vsi->back;
	struct ice_hw *hw = &pf->hw;

	if (test_bit(ICE_FLAG_MSIX_ENA, pf->flags)) {
		int i;

		for (i = 0; i < vsi->num_q_vectors; i++)
			ice_irq_dynamic_ena(hw, vsi, vsi->q_vectors[i]);
	}

	ice_flush(hw);
	return 0;
}

/**
 * ice_vsi_req_irq_msix - get MSI-X vectors from the OS for the VSI
 * @vsi: the VSI being configured
 * @basename: name for the vector
 */
static int ice_vsi_req_irq_msix(struct ice_vsi *vsi, char *basename)
{
	int q_vectors = vsi->num_q_vectors;
	struct ice_pf *pf = vsi->back;
	int base = vsi->sw_base_vector;
	int rx_int_idx = 0;
	int tx_int_idx = 0;
	int vector, err;
	int irq_num;

	for (vector = 0; vector < q_vectors; vector++) {
		struct ice_q_vector *q_vector = vsi->q_vectors[vector];

		irq_num = pf->msix_entries[base + vector].vector;

		if (q_vector->tx.ring && q_vector->rx.ring) {
			snprintf(q_vector->name, sizeof(q_vector->name) - 1,
				 "%s-%s-%d", basename, "TxRx", rx_int_idx++);
			tx_int_idx++;
		} else if (q_vector->rx.ring) {
			snprintf(q_vector->name, sizeof(q_vector->name) - 1,
				 "%s-%s-%d", basename, "rx", rx_int_idx++);
		} else if (q_vector->tx.ring) {
			snprintf(q_vector->name, sizeof(q_vector->name) - 1,
				 "%s-%s-%d", basename, "tx", tx_int_idx++);
		} else {
			/* skip this unused q_vector */
			continue;
		}
		err = devm_request_irq(&pf->pdev->dev,
				       pf->msix_entries[base + vector].vector,
				       vsi->irq_handler, 0, q_vector->name,
				       q_vector);
		if (err) {
			netdev_err(vsi->netdev,
				   "MSIX request_irq failed, error: %d\n", err);
			goto free_q_irqs;
		}

		/* register for affinity change notifications */
		q_vector->affinity_notify.notify = ice_irq_affinity_notify;
		q_vector->affinity_notify.release = ice_irq_affinity_release;
		irq_set_affinity_notifier(irq_num, &q_vector->affinity_notify);

		/* assign the mask for this irq */
		irq_set_affinity_hint(irq_num, &q_vector->affinity_mask);
	}

	vsi->irqs_ready = true;
	return 0;

free_q_irqs:
	while (vector) {
		vector--;
		irq_num = pf->msix_entries[base + vector].vector,
		irq_set_affinity_notifier(irq_num, NULL);
		irq_set_affinity_hint(irq_num, NULL);
		devm_free_irq(&pf->pdev->dev, irq_num, &vsi->q_vectors[vector]);
	}
	return err;
}

/**
 * ice_ena_misc_vector - enable the non-queue interrupts
 * @pf: board private structure
 */
static void ice_ena_misc_vector(struct ice_pf *pf)
{
	struct ice_hw *hw = &pf->hw;
	u32 val;

	/* clear things first */
	wr32(hw, PFINT_OICR_ENA, 0);	/* disable all */
	rd32(hw, PFINT_OICR);		/* read to clear */

	val = (PFINT_OICR_ECC_ERR_M |
	       PFINT_OICR_MAL_DETECT_M |
	       PFINT_OICR_GRST_M |
	       PFINT_OICR_PCI_EXCEPTION_M |
	       PFINT_OICR_VFLR_M |
	       PFINT_OICR_HMC_ERR_M |
	       PFINT_OICR_PE_CRITERR_M);

	wr32(hw, PFINT_OICR_ENA, val);

	/* SW_ITR_IDX = 0, but don't change INTENA */
	wr32(hw, GLINT_DYN_CTL(pf->hw_oicr_idx),
	     GLINT_DYN_CTL_SW_ITR_INDX_M | GLINT_DYN_CTL_INTENA_MSK_M);
}

/**
 * ice_misc_intr - misc interrupt handler
 * @irq: interrupt number
 * @data: pointer to a q_vector
 */
static irqreturn_t ice_misc_intr(int __always_unused irq, void *data)
{
	struct ice_pf *pf = (struct ice_pf *)data;
	struct ice_hw *hw = &pf->hw;
	irqreturn_t ret = IRQ_NONE;
	u32 oicr, ena_mask;

	set_bit(__ICE_ADMINQ_EVENT_PENDING, pf->state);
	set_bit(__ICE_MAILBOXQ_EVENT_PENDING, pf->state);

	oicr = rd32(hw, PFINT_OICR);
	ena_mask = rd32(hw, PFINT_OICR_ENA);

	if (oicr & PFINT_OICR_MAL_DETECT_M) {
		ena_mask &= ~PFINT_OICR_MAL_DETECT_M;
		set_bit(__ICE_MDD_EVENT_PENDING, pf->state);
	}
	if (oicr & PFINT_OICR_VFLR_M) {
		ena_mask &= ~PFINT_OICR_VFLR_M;
		set_bit(__ICE_VFLR_EVENT_PENDING, pf->state);
	}

	if (oicr & PFINT_OICR_GRST_M) {
		u32 reset;

<<<<<<< HEAD
	/* qcount will change if RSS is enabled */
	if (test_bit(ICE_FLAG_RSS_ENA, vsi->back->flags)) {
		if (vsi->type == ICE_VSI_PF)
			max_rss = ICE_MAX_LG_RSS_QS;
		else
			max_rss = ICE_MAX_SMALL_RSS_QS;

		qcount = min_t(int, numq_tc, max_rss);
		qcount = min_t(int, qcount, vsi->rss_size);
	} else {
		qcount = numq_tc;
	}

	/* find the (rounded up) power-of-2 of qcount */
	pow = order_base_2(qcount);

	for (i = 0; i < ICE_MAX_TRAFFIC_CLASS; i++) {
		if (!(vsi->tc_cfg.ena_tc & BIT(i))) {
			/* TC is not enabled */
			vsi->tc_cfg.tc_info[i].qoffset = 0;
			vsi->tc_cfg.tc_info[i].qcount = 1;
			ctxt->info.tc_mapping[i] = 0;
			continue;
		}

		/* TC is enabled */
		vsi->tc_cfg.tc_info[i].qoffset = offset;
		vsi->tc_cfg.tc_info[i].qcount = qcount;

		qmap = ((offset << ICE_AQ_VSI_TC_Q_OFFSET_S) &
			ICE_AQ_VSI_TC_Q_OFFSET_M) |
			((pow << ICE_AQ_VSI_TC_Q_NUM_S) &
			 ICE_AQ_VSI_TC_Q_NUM_M);
		offset += qcount;
		ctxt->info.tc_mapping[i] = cpu_to_le16(qmap);
	}

	vsi->num_txq = qcount_tx;
	vsi->num_rxq = offset;

	/* Rx queue mapping */
	ctxt->info.mapping_flags |= cpu_to_le16(ICE_AQ_VSI_Q_MAP_CONTIG);
	/* q_mapping buffer holds the info for the first queue allocated for
	 * this VSI in the PF space and also the number of queues associated
	 * with this VSI.
	 */
	ctxt->info.q_mapping[0] = cpu_to_le16(vsi->rxq_map[0]);
	ctxt->info.q_mapping[1] = cpu_to_le16(vsi->num_rxq);
}

/**
 * ice_set_dflt_vsi_ctx - Set default VSI context before adding a VSI
 * @ctxt: the VSI context being set
 *
 * This initializes a default VSI context for all sections except the Queues.
 */
static void ice_set_dflt_vsi_ctx(struct ice_vsi_ctx *ctxt)
{
	u32 table = 0;

	memset(&ctxt->info, 0, sizeof(ctxt->info));
	/* VSI's should be allocated from shared pool */
	ctxt->alloc_from_pool = true;
	/* Src pruning enabled by default */
	ctxt->info.sw_flags = ICE_AQ_VSI_SW_FLAG_SRC_PRUNE;
	/* Traffic from VSI can be sent to LAN */
	ctxt->info.sw_flags2 = ICE_AQ_VSI_SW_FLAG_LAN_ENA;

	/* By default bits 3 and 4 in vlan_flags are 0's which results in legacy
	 * behavior (show VLAN, DEI, and UP) in descriptor. Also, allow all
	 * packets untagged/tagged.
	 */
	ctxt->info.vlan_flags = ((ICE_AQ_VSI_VLAN_MODE_ALL &
				  ICE_AQ_VSI_VLAN_MODE_M) >>
				 ICE_AQ_VSI_VLAN_MODE_S);

	/* Have 1:1 UP mapping for both ingress/egress tables */
	table |= ICE_UP_TABLE_TRANSLATE(0, 0);
	table |= ICE_UP_TABLE_TRANSLATE(1, 1);
	table |= ICE_UP_TABLE_TRANSLATE(2, 2);
	table |= ICE_UP_TABLE_TRANSLATE(3, 3);
	table |= ICE_UP_TABLE_TRANSLATE(4, 4);
	table |= ICE_UP_TABLE_TRANSLATE(5, 5);
	table |= ICE_UP_TABLE_TRANSLATE(6, 6);
	table |= ICE_UP_TABLE_TRANSLATE(7, 7);
	ctxt->info.ingress_table = cpu_to_le32(table);
	ctxt->info.egress_table = cpu_to_le32(table);
	/* Have 1:1 UP mapping for outer to inner UP table */
	ctxt->info.outer_up_table = cpu_to_le32(table);
	/* No Outer tag support outer_tag_flags remains to zero */
}

/**
 * ice_set_rss_vsi_ctx - Set RSS VSI context before adding a VSI
 * @ctxt: the VSI context being set
 * @vsi: the VSI being configured
 */
static void ice_set_rss_vsi_ctx(struct ice_vsi_ctx *ctxt, struct ice_vsi *vsi)
{
	u8 lut_type, hash_type;

	switch (vsi->type) {
	case ICE_VSI_PF:
		/* PF VSI will inherit RSS instance of PF */
		lut_type = ICE_AQ_VSI_Q_OPT_RSS_LUT_PF;
		hash_type = ICE_AQ_VSI_Q_OPT_RSS_TPLZ;
		break;
	default:
		dev_warn(&vsi->back->pdev->dev, "Unknown VSI type %d\n",
			 vsi->type);
		return;
	}

	ctxt->info.q_opt_rss = ((lut_type << ICE_AQ_VSI_Q_OPT_RSS_LUT_S) &
				ICE_AQ_VSI_Q_OPT_RSS_LUT_M) |
				((hash_type << ICE_AQ_VSI_Q_OPT_RSS_HASH_S) &
				 ICE_AQ_VSI_Q_OPT_RSS_HASH_M);
}

/**
 * ice_vsi_add - Create a new VSI or fetch preallocated VSI
 * @vsi: the VSI being configured
 *
 * This initializes a VSI context depending on the VSI type to be added and
 * passes it down to the add_vsi aq command to create a new VSI.
 */
static int ice_vsi_add(struct ice_vsi *vsi)
{
	struct ice_vsi_ctx ctxt = { 0 };
	struct ice_pf *pf = vsi->back;
	struct ice_hw *hw = &pf->hw;
	int ret = 0;

	switch (vsi->type) {
	case ICE_VSI_PF:
		ctxt.flags = ICE_AQ_VSI_TYPE_PF;
		break;
	default:
		return -ENODEV;
	}

	ice_set_dflt_vsi_ctx(&ctxt);
	/* if the switch is in VEB mode, allow VSI loopback */
	if (vsi->vsw->bridge_mode == BRIDGE_MODE_VEB)
		ctxt.info.sw_flags |= ICE_AQ_VSI_SW_FLAG_ALLOW_LB;

	/* Set LUT type and HASH type if RSS is enabled */
	if (test_bit(ICE_FLAG_RSS_ENA, pf->flags))
		ice_set_rss_vsi_ctx(&ctxt, vsi);

	ctxt.info.sw_id = vsi->port_info->sw_id;
	ice_vsi_setup_q_map(vsi, &ctxt);

	ret = ice_aq_add_vsi(hw, &ctxt, NULL);
	if (ret) {
		dev_err(&vsi->back->pdev->dev,
			"Add VSI AQ call failed, err %d\n", ret);
		return -EIO;
	}
	vsi->info = ctxt.info;
	vsi->vsi_num = ctxt.vsi_num;

	return ret;
}

/**
 * ice_vsi_release_msix - Clear the queue to Interrupt mapping in HW
 * @vsi: the VSI being cleaned up
 */
static void ice_vsi_release_msix(struct ice_vsi *vsi)
{
	struct ice_pf *pf = vsi->back;
	u16 vector = vsi->base_vector;
	struct ice_hw *hw = &pf->hw;
	u32 txq = 0;
	u32 rxq = 0;
	int i, q;

	for (i = 0; i < vsi->num_q_vectors; i++, vector++) {
		struct ice_q_vector *q_vector = vsi->q_vectors[i];

		wr32(hw, GLINT_ITR(ICE_RX_ITR, vector), 0);
		wr32(hw, GLINT_ITR(ICE_TX_ITR, vector), 0);
		for (q = 0; q < q_vector->num_ring_tx; q++) {
			wr32(hw, QINT_TQCTL(vsi->txq_map[txq]), 0);
			txq++;
		}

		for (q = 0; q < q_vector->num_ring_rx; q++) {
			wr32(hw, QINT_RQCTL(vsi->rxq_map[rxq]), 0);
			rxq++;
		}
	}

	ice_flush(hw);
}

/**
 * ice_vsi_clear_rings - Deallocates the Tx and Rx rings for VSI
 * @vsi: the VSI having rings deallocated
 */
static void ice_vsi_clear_rings(struct ice_vsi *vsi)
{
	int i;

	if (vsi->tx_rings) {
		for (i = 0; i < vsi->alloc_txq; i++) {
			if (vsi->tx_rings[i]) {
				kfree_rcu(vsi->tx_rings[i], rcu);
				vsi->tx_rings[i] = NULL;
			}
		}
	}
	if (vsi->rx_rings) {
		for (i = 0; i < vsi->alloc_rxq; i++) {
			if (vsi->rx_rings[i]) {
				kfree_rcu(vsi->rx_rings[i], rcu);
				vsi->rx_rings[i] = NULL;
			}
		}
	}
}

/**
 * ice_vsi_alloc_rings - Allocates Tx and Rx rings for the VSI
 * @vsi: VSI which is having rings allocated
 */
static int ice_vsi_alloc_rings(struct ice_vsi *vsi)
{
	struct ice_pf *pf = vsi->back;
	int i;

	/* Allocate tx_rings */
	for (i = 0; i < vsi->alloc_txq; i++) {
		struct ice_ring *ring;

		/* allocate with kzalloc(), free with kfree_rcu() */
		ring = kzalloc(sizeof(*ring), GFP_KERNEL);

		if (!ring)
			goto err_out;

		ring->q_index = i;
		ring->reg_idx = vsi->txq_map[i];
		ring->ring_active = false;
		ring->vsi = vsi;
		ring->netdev = vsi->netdev;
		ring->dev = &pf->pdev->dev;
		ring->count = vsi->num_desc;

		vsi->tx_rings[i] = ring;
	}

	/* Allocate rx_rings */
	for (i = 0; i < vsi->alloc_rxq; i++) {
		struct ice_ring *ring;

		/* allocate with kzalloc(), free with kfree_rcu() */
		ring = kzalloc(sizeof(*ring), GFP_KERNEL);
		if (!ring)
			goto err_out;

		ring->q_index = i;
		ring->reg_idx = vsi->rxq_map[i];
		ring->ring_active = false;
		ring->vsi = vsi;
		ring->netdev = vsi->netdev;
		ring->dev = &pf->pdev->dev;
		ring->count = vsi->num_desc;
		vsi->rx_rings[i] = ring;
	}

	return 0;

err_out:
	ice_vsi_clear_rings(vsi);
	return -ENOMEM;
}

/**
 * ice_vsi_free_irq - Free the irq association with the OS
 * @vsi: the VSI being configured
 */
static void ice_vsi_free_irq(struct ice_vsi *vsi)
{
	struct ice_pf *pf = vsi->back;
	int base = vsi->base_vector;

	if (test_bit(ICE_FLAG_MSIX_ENA, pf->flags)) {
		int i;

		if (!vsi->q_vectors || !vsi->irqs_ready)
			return;

		vsi->irqs_ready = false;
		for (i = 0; i < vsi->num_q_vectors; i++) {
			u16 vector = i + base;
			int irq_num;

			irq_num = pf->msix_entries[vector].vector;

			/* free only the irqs that were actually requested */
			if (!vsi->q_vectors[i] ||
			    !(vsi->q_vectors[i]->num_ring_tx ||
			      vsi->q_vectors[i]->num_ring_rx))
				continue;

			/* clear the affinity notifier in the IRQ descriptor */
			irq_set_affinity_notifier(irq_num, NULL);

			/* clear the affinity_mask in the IRQ descriptor */
			irq_set_affinity_hint(irq_num, NULL);
			synchronize_irq(irq_num);
			devm_free_irq(&pf->pdev->dev, irq_num,
				      vsi->q_vectors[i]);
		}
		ice_vsi_release_msix(vsi);
	}
}

/**
 * ice_vsi_cfg_msix - MSIX mode Interrupt Config in the HW
 * @vsi: the VSI being configured
 */
static void ice_vsi_cfg_msix(struct ice_vsi *vsi)
{
	struct ice_pf *pf = vsi->back;
	u16 vector = vsi->base_vector;
	struct ice_hw *hw = &pf->hw;
	u32 txq = 0, rxq = 0;
	int i, q, itr;
	u8 itr_gran;

	for (i = 0; i < vsi->num_q_vectors; i++, vector++) {
		struct ice_q_vector *q_vector = vsi->q_vectors[i];

		itr_gran = hw->itr_gran_200;

		if (q_vector->num_ring_rx) {
			q_vector->rx.itr =
				ITR_TO_REG(vsi->rx_rings[rxq]->rx_itr_setting,
					   itr_gran);
			q_vector->rx.latency_range = ICE_LOW_LATENCY;
		}

		if (q_vector->num_ring_tx) {
			q_vector->tx.itr =
				ITR_TO_REG(vsi->tx_rings[txq]->tx_itr_setting,
					   itr_gran);
			q_vector->tx.latency_range = ICE_LOW_LATENCY;
		}
		wr32(hw, GLINT_ITR(ICE_RX_ITR, vector), q_vector->rx.itr);
		wr32(hw, GLINT_ITR(ICE_TX_ITR, vector), q_vector->tx.itr);

		/* Both Transmit Queue Interrupt Cause Control register
		 * and Receive Queue Interrupt Cause control register
		 * expects MSIX_INDX field to be the vector index
		 * within the function space and not the absolute
		 * vector index across PF or across device.
		 * For SR-IOV VF VSIs queue vector index always starts
		 * with 1 since first vector index(0) is used for OICR
		 * in VF space. Since VMDq and other PF VSIs are withtin
		 * the PF function space, use the vector index thats
		 * tracked for this PF.
		 */
		for (q = 0; q < q_vector->num_ring_tx; q++) {
			u32 val;

			itr = ICE_TX_ITR;
			val = QINT_TQCTL_CAUSE_ENA_M |
			      (itr << QINT_TQCTL_ITR_INDX_S)  |
			      (vector << QINT_TQCTL_MSIX_INDX_S);
			wr32(hw, QINT_TQCTL(vsi->txq_map[txq]), val);
			txq++;
		}

		for (q = 0; q < q_vector->num_ring_rx; q++) {
			u32 val;

			itr = ICE_RX_ITR;
			val = QINT_RQCTL_CAUSE_ENA_M |
			      (itr << QINT_RQCTL_ITR_INDX_S)  |
			      (vector << QINT_RQCTL_MSIX_INDX_S);
			wr32(hw, QINT_RQCTL(vsi->rxq_map[rxq]), val);
			rxq++;
		}
	}

	ice_flush(hw);
}

/**
 * ice_ena_misc_vector - enable the non-queue interrupts
 * @pf: board private structure
 */
static void ice_ena_misc_vector(struct ice_pf *pf)
{
	struct ice_hw *hw = &pf->hw;
	u32 val;

	/* clear things first */
	wr32(hw, PFINT_OICR_ENA, 0);	/* disable all */
	rd32(hw, PFINT_OICR);		/* read to clear */

	val = (PFINT_OICR_ECC_ERR_M |
	       PFINT_OICR_MAL_DETECT_M |
	       PFINT_OICR_GRST_M |
	       PFINT_OICR_PCI_EXCEPTION_M |
	       PFINT_OICR_HMC_ERR_M |
	       PFINT_OICR_PE_CRITERR_M);

	wr32(hw, PFINT_OICR_ENA, val);

	/* SW_ITR_IDX = 0, but don't change INTENA */
	wr32(hw, GLINT_DYN_CTL(pf->oicr_idx),
	     GLINT_DYN_CTL_SW_ITR_INDX_M | GLINT_DYN_CTL_INTENA_MSK_M);
}

/**
 * ice_misc_intr - misc interrupt handler
 * @irq: interrupt number
 * @data: pointer to a q_vector
 */
static irqreturn_t ice_misc_intr(int __always_unused irq, void *data)
{
	struct ice_pf *pf = (struct ice_pf *)data;
	struct ice_hw *hw = &pf->hw;
	irqreturn_t ret = IRQ_NONE;
	u32 oicr, ena_mask;

	set_bit(__ICE_ADMINQ_EVENT_PENDING, pf->state);

	oicr = rd32(hw, PFINT_OICR);
	ena_mask = rd32(hw, PFINT_OICR_ENA);

	if (oicr & PFINT_OICR_GRST_M) {
		u32 reset;
=======
>>>>>>> 3bf0fb6f
		/* we have a reset warning */
		ena_mask &= ~PFINT_OICR_GRST_M;
		reset = (rd32(hw, GLGEN_RSTAT) & GLGEN_RSTAT_RESET_TYPE_M) >>
			GLGEN_RSTAT_RESET_TYPE_S;

		if (reset == ICE_RESET_CORER)
			pf->corer_count++;
		else if (reset == ICE_RESET_GLOBR)
			pf->globr_count++;
		else if (reset == ICE_RESET_EMPR)
			pf->empr_count++;
		else
			dev_dbg(&pf->pdev->dev, "Invalid reset type %d\n",
				reset);

		/* If a reset cycle isn't already in progress, we set a bit in
		 * pf->state so that the service task can start a reset/rebuild.
		 * We also make note of which reset happened so that peer
		 * devices/drivers can be informed.
		 */
		if (!test_and_set_bit(__ICE_RESET_OICR_RECV, pf->state)) {
			if (reset == ICE_RESET_CORER)
				set_bit(__ICE_CORER_RECV, pf->state);
			else if (reset == ICE_RESET_GLOBR)
				set_bit(__ICE_GLOBR_RECV, pf->state);
			else
				set_bit(__ICE_EMPR_RECV, pf->state);

			/* There are couple of different bits at play here.
			 * hw->reset_ongoing indicates whether the hardware is
			 * in reset. This is set to true when a reset interrupt
			 * is received and set back to false after the driver
			 * has determined that the hardware is out of reset.
			 *
			 * __ICE_RESET_OICR_RECV in pf->state indicates
			 * that a post reset rebuild is required before the
			 * driver is operational again. This is set above.
			 *
			 * As this is the start of the reset/rebuild cycle, set
			 * both to indicate that.
			 */
			hw->reset_ongoing = true;
		}
	}

	if (oicr & PFINT_OICR_HMC_ERR_M) {
		ena_mask &= ~PFINT_OICR_HMC_ERR_M;
		dev_dbg(&pf->pdev->dev,
			"HMC Error interrupt - info 0x%x, data 0x%x\n",
			rd32(hw, PFHMC_ERRORINFO),
			rd32(hw, PFHMC_ERRORDATA));
	}

	/* Report and mask off any remaining unexpected interrupts */
	oicr &= ena_mask;
	if (oicr) {
		dev_dbg(&pf->pdev->dev, "unhandled interrupt oicr=0x%08x\n",
			oicr);
		/* If a critical error is pending there is no choice but to
		 * reset the device.
		 */
		if (oicr & (PFINT_OICR_PE_CRITERR_M |
			    PFINT_OICR_PCI_EXCEPTION_M |
			    PFINT_OICR_ECC_ERR_M)) {
			set_bit(__ICE_PFR_REQ, pf->state);
			ice_service_task_schedule(pf);
		}
		ena_mask &= ~oicr;
	}
	ret = IRQ_HANDLED;

	/* re-enable interrupt causes that are not handled during this pass */
	wr32(hw, PFINT_OICR_ENA, ena_mask);
	if (!test_bit(__ICE_DOWN, pf->state)) {
		ice_service_task_schedule(pf);
		ice_irq_dynamic_ena(hw, NULL, NULL);
	}

	return ret;
}

/**
 * ice_free_irq_msix_misc - Unroll misc vector setup
 * @pf: board private structure
 */
static void ice_free_irq_msix_misc(struct ice_pf *pf)
{
	/* disable OICR interrupt */
	wr32(&pf->hw, PFINT_OICR_ENA, 0);
	ice_flush(&pf->hw);

	if (test_bit(ICE_FLAG_MSIX_ENA, pf->flags) && pf->msix_entries) {
		synchronize_irq(pf->msix_entries[pf->sw_oicr_idx].vector);
		devm_free_irq(&pf->pdev->dev,
			      pf->msix_entries[pf->sw_oicr_idx].vector, pf);
	}

	pf->num_avail_sw_msix += 1;
	ice_free_res(pf->sw_irq_tracker, pf->sw_oicr_idx, ICE_RES_MISC_VEC_ID);
	pf->num_avail_hw_msix += 1;
	ice_free_res(pf->hw_irq_tracker, pf->hw_oicr_idx, ICE_RES_MISC_VEC_ID);
}

/**
 * ice_req_irq_msix_misc - Setup the misc vector to handle non queue events
 * @pf: board private structure
 *
 * This sets up the handler for MSIX 0, which is used to manage the
 * non-queue interrupts, e.g. AdminQ and errors.  This is not used
 * when in MSI or Legacy interrupt mode.
 */
static int ice_req_irq_msix_misc(struct ice_pf *pf)
{
	struct ice_hw *hw = &pf->hw;
	int oicr_idx, err = 0;
	u8 itr_gran;
	u32 val;

	if (!pf->int_name[0])
		snprintf(pf->int_name, sizeof(pf->int_name) - 1, "%s-%s:misc",
			 dev_driver_string(&pf->pdev->dev),
			 dev_name(&pf->pdev->dev));

	/* Do not request IRQ but do enable OICR interrupt since settings are
	 * lost during reset. Note that this function is called only during
	 * rebuild path and not while reset is in progress.
	 */
	if (ice_is_reset_in_progress(pf->state))
		goto skip_req_irq;

	/* reserve one vector in sw_irq_tracker for misc interrupts */
	oicr_idx = ice_get_res(pf, pf->sw_irq_tracker, 1, ICE_RES_MISC_VEC_ID);
	if (oicr_idx < 0)
		return oicr_idx;

	pf->num_avail_sw_msix -= 1;
	pf->sw_oicr_idx = oicr_idx;

	/* reserve one vector in hw_irq_tracker for misc interrupts */
	oicr_idx = ice_get_res(pf, pf->hw_irq_tracker, 1, ICE_RES_MISC_VEC_ID);
	if (oicr_idx < 0) {
		ice_free_res(pf->sw_irq_tracker, 1, ICE_RES_MISC_VEC_ID);
		pf->num_avail_sw_msix += 1;
		return oicr_idx;
	}
	pf->num_avail_hw_msix -= 1;
	pf->hw_oicr_idx = oicr_idx;

	err = devm_request_irq(&pf->pdev->dev,
			       pf->msix_entries[pf->sw_oicr_idx].vector,
			       ice_misc_intr, 0, pf->int_name, pf);
	if (err) {
		dev_err(&pf->pdev->dev,
			"devm_request_irq for %s failed: %d\n",
			pf->int_name, err);
		ice_free_res(pf->sw_irq_tracker, 1, ICE_RES_MISC_VEC_ID);
		pf->num_avail_sw_msix += 1;
		ice_free_res(pf->hw_irq_tracker, 1, ICE_RES_MISC_VEC_ID);
		pf->num_avail_hw_msix += 1;
		return err;
	}

skip_req_irq:
	ice_ena_misc_vector(pf);

<<<<<<< HEAD
	val = ((pf->oicr_idx & PFINT_OICR_CTL_MSIX_INDX_M) |
=======
	val = ((pf->hw_oicr_idx & PFINT_OICR_CTL_MSIX_INDX_M) |
>>>>>>> 3bf0fb6f
	       PFINT_OICR_CTL_CAUSE_ENA_M);
	wr32(hw, PFINT_OICR_CTL, val);

	/* This enables Admin queue Interrupt causes */
<<<<<<< HEAD
	val = ((pf->oicr_idx & PFINT_FW_CTL_MSIX_INDX_M) |
=======
	val = ((pf->hw_oicr_idx & PFINT_FW_CTL_MSIX_INDX_M) |
>>>>>>> 3bf0fb6f
	       PFINT_FW_CTL_CAUSE_ENA_M);
	wr32(hw, PFINT_FW_CTL, val);

	/* This enables Mailbox queue Interrupt causes */
	val = ((pf->hw_oicr_idx & PFINT_MBX_CTL_MSIX_INDX_M) |
	       PFINT_MBX_CTL_CAUSE_ENA_M);
	wr32(hw, PFINT_MBX_CTL, val);

	itr_gran = hw->itr_gran;

	wr32(hw, GLINT_ITR(ICE_RX_ITR, pf->hw_oicr_idx),
	     ITR_TO_REG(ICE_ITR_8K, itr_gran));

	ice_flush(hw);
	ice_irq_dynamic_ena(hw, NULL, NULL);

	return 0;
}

/**
 * ice_napi_del - Remove NAPI handler for the VSI
 * @vsi: VSI for which NAPI handler is to be removed
 */
static void ice_napi_del(struct ice_vsi *vsi)
{
	int v_idx;

	if (!vsi->netdev)
		return;

	for (v_idx = 0; v_idx < vsi->num_q_vectors; v_idx++)
		netif_napi_del(&vsi->q_vectors[v_idx]->napi);
}

/**
 * ice_napi_add - register NAPI handler for the VSI
 * @vsi: VSI for which NAPI handler is to be registered
 *
 * This function is only called in the driver's load path. Registering the NAPI
 * handler is done in ice_vsi_alloc_q_vector() for all other cases (i.e. resume,
 * reset/rebuild, etc.)
 */
static void ice_napi_add(struct ice_vsi *vsi)
{
	int v_idx;

	if (!vsi->netdev)
		return;

	for (v_idx = 0; v_idx < vsi->num_q_vectors; v_idx++)
		netif_napi_add(vsi->netdev, &vsi->q_vectors[v_idx]->napi,
			       ice_napi_poll, NAPI_POLL_WEIGHT);
}

/**
 * ice_cfg_netdev - Allocate, configure and register a netdev
 * @vsi: the VSI associated with the new netdev
 *
 * Returns 0 on success, negative value on failure
 */
static int ice_cfg_netdev(struct ice_vsi *vsi)
{
	netdev_features_t csumo_features;
	netdev_features_t vlano_features;
	netdev_features_t dflt_features;
	netdev_features_t tso_features;
	struct ice_netdev_priv *np;
	struct net_device *netdev;
	u8 mac_addr[ETH_ALEN];
	int err;

	netdev = alloc_etherdev_mqs(sizeof(struct ice_netdev_priv),
				    vsi->alloc_txq, vsi->alloc_rxq);
	if (!netdev)
		return -ENOMEM;

	vsi->netdev = netdev;
	np = netdev_priv(netdev);
	np->vsi = vsi;

	dflt_features = NETIF_F_SG	|
			NETIF_F_HIGHDMA	|
			NETIF_F_RXHASH;

	csumo_features = NETIF_F_RXCSUM	  |
			 NETIF_F_IP_CSUM  |
			 NETIF_F_IPV6_CSUM;

	vlano_features = NETIF_F_HW_VLAN_CTAG_FILTER |
			 NETIF_F_HW_VLAN_CTAG_TX     |
			 NETIF_F_HW_VLAN_CTAG_RX;

	tso_features = NETIF_F_TSO;

	/* set features that user can change */
	netdev->hw_features = dflt_features | csumo_features |
			      vlano_features | tso_features;

	/* enable features */
	netdev->features |= netdev->hw_features;
	/* encap and VLAN devices inherit default, csumo and tso features */
	netdev->hw_enc_features |= dflt_features | csumo_features |
				   tso_features;
	netdev->vlan_features |= dflt_features | csumo_features |
				 tso_features;

	if (vsi->type == ICE_VSI_PF) {
		SET_NETDEV_DEV(netdev, &vsi->back->pdev->dev);
		ether_addr_copy(mac_addr, vsi->port_info->mac.perm_addr);

		ether_addr_copy(netdev->dev_addr, mac_addr);
		ether_addr_copy(netdev->perm_addr, mac_addr);
	}

	netdev->priv_flags |= IFF_UNICAST_FLT;

	/* assign netdev_ops */
	netdev->netdev_ops = &ice_netdev_ops;

	/* setup watchdog timeout value to be 5 second */
	netdev->watchdog_timeo = 5 * HZ;

	ice_set_ethtool_ops(netdev);

	netdev->min_mtu = ETH_MIN_MTU;
	netdev->max_mtu = ICE_MAX_MTU;

	err = register_netdev(vsi->netdev);
	if (err)
		return err;

	netif_carrier_off(vsi->netdev);

	/* make sure transmit queues start off as stopped */
	netif_tx_stop_all_queues(vsi->netdev);

	return 0;
}

/**
 * ice_fill_rss_lut - Fill the RSS lookup table with default values
 * @lut: Lookup table
 * @rss_table_size: Lookup table size
 * @rss_size: Range of queue number for hashing
 */
void ice_fill_rss_lut(u8 *lut, u16 rss_table_size, u16 rss_size)
{
	u16 i;

	for (i = 0; i < rss_table_size; i++)
		lut[i] = i % rss_size;
}

/**
 * ice_pf_vsi_setup - Set up a PF VSI
 * @pf: board private structure
 * @pi: pointer to the port_info instance
 *
 * Returns pointer to the successfully allocated VSI sw struct on success,
 * otherwise returns NULL on failure.
 */
static struct ice_vsi *
ice_pf_vsi_setup(struct ice_pf *pf, struct ice_port_info *pi)
{
	return ice_vsi_setup(pf, pi, ICE_VSI_PF, ICE_INVAL_VFID);
}

/**
 * ice_vlan_rx_add_vid - Add a vlan id filter to HW offload
 * @netdev: network interface to be adjusted
 * @proto: unused protocol
 * @vid: vlan id to be added
 *
 * net_device_ops implementation for adding vlan ids
 */
static int ice_vlan_rx_add_vid(struct net_device *netdev,
			       __always_unused __be16 proto, u16 vid)
{
	struct ice_netdev_priv *np = netdev_priv(netdev);
	struct ice_vsi *vsi = np->vsi;
	int ret;

	if (vid >= VLAN_N_VID) {
		netdev_err(netdev, "VLAN id requested %d is out of range %d\n",
			   vid, VLAN_N_VID);
		return -EINVAL;
	}

	if (vsi->info.pvid)
		return -EINVAL;

	/* Enable VLAN pruning when VLAN 0 is added */
	if (unlikely(!vid)) {
		ret = ice_cfg_vlan_pruning(vsi, true);
		if (ret)
			return ret;
	}

	/* Add all VLAN ids including 0 to the switch filter. VLAN id 0 is
	 * needed to continue allowing all untagged packets since VLAN prune
	 * list is applied to all packets by the switch
	 */
	ret = ice_vsi_add_vlan(vsi, vid);

	if (!ret)
		set_bit(vid, vsi->active_vlans);

	return ret;
}

/**
 * ice_vlan_rx_kill_vid - Remove a vlan id filter from HW offload
 * @netdev: network interface to be adjusted
 * @proto: unused protocol
 * @vid: vlan id to be removed
 *
 * net_device_ops implementation for removing vlan ids
 */
static int ice_vlan_rx_kill_vid(struct net_device *netdev,
				__always_unused __be16 proto, u16 vid)
{
	struct ice_netdev_priv *np = netdev_priv(netdev);
	struct ice_vsi *vsi = np->vsi;
	int status;

	if (vsi->info.pvid)
		return -EINVAL;

	/* Make sure ice_vsi_kill_vlan is successful before updating VLAN
	 * information
	 */
	status = ice_vsi_kill_vlan(vsi, vid);
	if (status)
		return status;

	clear_bit(vid, vsi->active_vlans);

	/* Disable VLAN pruning when VLAN 0 is removed */
	if (unlikely(!vid))
		status = ice_cfg_vlan_pruning(vsi, false);

	return status;
}

/**
 * ice_setup_pf_sw - Setup the HW switch on startup or after reset
 * @pf: board private structure
 *
 * Returns 0 on success, negative value on failure
 */
static int ice_setup_pf_sw(struct ice_pf *pf)
{
	LIST_HEAD(tmp_add_list);
	u8 broadcast[ETH_ALEN];
	struct ice_vsi *vsi;
	int status = 0;

	if (ice_is_reset_in_progress(pf->state))
		return -EBUSY;

	vsi = ice_pf_vsi_setup(pf, pf->hw.port_info);
	if (!vsi) {
		status = -ENOMEM;
		goto unroll_vsi_setup;
	}

	status = ice_cfg_netdev(vsi);
	if (status) {
		status = -ENODEV;
		goto unroll_vsi_setup;
	}

	/* registering the NAPI handler requires both the queues and
	 * netdev to be created, which are done in ice_pf_vsi_setup()
	 * and ice_cfg_netdev() respectively
	 */
	ice_napi_add(vsi);

	/* To add a MAC filter, first add the MAC to a list and then
	 * pass the list to ice_add_mac.
	 */

	 /* Add a unicast MAC filter so the VSI can get its packets */
	status = ice_add_mac_to_list(vsi, &tmp_add_list,
				     vsi->port_info->mac.perm_addr);
	if (status)
		goto unroll_napi_add;

	/* VSI needs to receive broadcast traffic, so add the broadcast
	 * MAC address to the list as well.
	 */
	eth_broadcast_addr(broadcast);
	status = ice_add_mac_to_list(vsi, &tmp_add_list, broadcast);
	if (status)
		goto free_mac_list;

	/* program MAC filters for entries in tmp_add_list */
	status = ice_add_mac(&pf->hw, &tmp_add_list);
	if (status) {
		dev_err(&pf->pdev->dev, "Could not add MAC filters\n");
		status = -ENOMEM;
		goto free_mac_list;
	}

	ice_free_fltr_list(&pf->pdev->dev, &tmp_add_list);
	return status;

free_mac_list:
	ice_free_fltr_list(&pf->pdev->dev, &tmp_add_list);

unroll_napi_add:
	if (vsi) {
		ice_napi_del(vsi);
		if (vsi->netdev) {
			if (vsi->netdev->reg_state == NETREG_REGISTERED)
				unregister_netdev(vsi->netdev);
			free_netdev(vsi->netdev);
			vsi->netdev = NULL;
		}
	}

unroll_vsi_setup:
	if (vsi) {
		ice_vsi_free_q_vectors(vsi);
		ice_vsi_delete(vsi);
		ice_vsi_put_qs(vsi);
		pf->q_left_tx += vsi->alloc_txq;
		pf->q_left_rx += vsi->alloc_rxq;
		ice_vsi_clear(vsi);
	}
	return status;
}

/**
 * ice_determine_q_usage - Calculate queue distribution
 * @pf: board private structure
 *
 * Return -ENOMEM if we don't get enough queues for all ports
 */
static void ice_determine_q_usage(struct ice_pf *pf)
{
	u16 q_left_tx, q_left_rx;

	q_left_tx = pf->hw.func_caps.common_cap.num_txq;
	q_left_rx = pf->hw.func_caps.common_cap.num_rxq;

	pf->num_lan_tx = min_t(int, q_left_tx, num_online_cpus());

	/* only 1 rx queue unless RSS is enabled */
	if (!test_bit(ICE_FLAG_RSS_ENA, pf->flags))
		pf->num_lan_rx = 1;
	else
		pf->num_lan_rx = min_t(int, q_left_rx, num_online_cpus());

	pf->q_left_tx = q_left_tx - pf->num_lan_tx;
	pf->q_left_rx = q_left_rx - pf->num_lan_rx;
}

/**
 * ice_deinit_pf - Unrolls initialziations done by ice_init_pf
 * @pf: board private structure to initialize
 */
static void ice_deinit_pf(struct ice_pf *pf)
{
	ice_service_task_stop(pf);
	mutex_destroy(&pf->sw_mutex);
	mutex_destroy(&pf->avail_q_mutex);
}

/**
 * ice_init_pf - Initialize general software structures (struct ice_pf)
 * @pf: board private structure to initialize
 */
static void ice_init_pf(struct ice_pf *pf)
{
	bitmap_zero(pf->flags, ICE_PF_FLAGS_NBITS);
	set_bit(ICE_FLAG_MSIX_ENA, pf->flags);
#ifdef CONFIG_PCI_IOV
	if (pf->hw.func_caps.common_cap.sr_iov_1_1) {
		struct ice_hw *hw = &pf->hw;

		set_bit(ICE_FLAG_SRIOV_CAPABLE, pf->flags);
		pf->num_vfs_supported = min_t(int, hw->func_caps.num_allocd_vfs,
					      ICE_MAX_VF_COUNT);
	}
#endif /* CONFIG_PCI_IOV */

	mutex_init(&pf->sw_mutex);
	mutex_init(&pf->avail_q_mutex);

	/* Clear avail_[t|r]x_qs bitmaps (set all to avail) */
	mutex_lock(&pf->avail_q_mutex);
	bitmap_zero(pf->avail_txqs, ICE_MAX_TXQS);
	bitmap_zero(pf->avail_rxqs, ICE_MAX_RXQS);
	mutex_unlock(&pf->avail_q_mutex);

	if (pf->hw.func_caps.common_cap.rss_table_size)
		set_bit(ICE_FLAG_RSS_ENA, pf->flags);

	/* setup service timer and periodic service task */
	timer_setup(&pf->serv_tmr, ice_service_timer, 0);
	pf->serv_tmr_period = HZ;
	INIT_WORK(&pf->serv_task, ice_service_task);
	clear_bit(__ICE_SERVICE_SCHED, pf->state);
}

/**
 * ice_ena_msix_range - Request a range of MSIX vectors from the OS
 * @pf: board private structure
 *
 * compute the number of MSIX vectors required (v_budget) and request from
 * the OS. Return the number of vectors reserved or negative on failure
 */
static int ice_ena_msix_range(struct ice_pf *pf)
{
	int v_left, v_actual, v_budget = 0;
	int needed, err, i;

	v_left = pf->hw.func_caps.common_cap.num_msix_vectors;

	/* reserve one vector for miscellaneous handler */
	needed = 1;
	v_budget += needed;
	v_left -= needed;

	/* reserve vectors for LAN traffic */
	pf->num_lan_msix = min_t(int, num_online_cpus(), v_left);
	v_budget += pf->num_lan_msix;
	v_left -= pf->num_lan_msix;

	pf->msix_entries = devm_kcalloc(&pf->pdev->dev, v_budget,
					sizeof(struct msix_entry), GFP_KERNEL);

	if (!pf->msix_entries) {
		err = -ENOMEM;
		goto exit_err;
	}

	for (i = 0; i < v_budget; i++)
		pf->msix_entries[i].entry = i;

	/* actually reserve the vectors */
	v_actual = pci_enable_msix_range(pf->pdev, pf->msix_entries,
					 ICE_MIN_MSIX, v_budget);

	if (v_actual < 0) {
		dev_err(&pf->pdev->dev, "unable to reserve MSI-X vectors\n");
		err = v_actual;
		goto msix_err;
	}

	if (v_actual < v_budget) {
		dev_warn(&pf->pdev->dev,
			 "not enough vectors. requested = %d, obtained = %d\n",
			 v_budget, v_actual);
		if (v_actual >= (pf->num_lan_msix + 1)) {
			pf->num_avail_sw_msix = v_actual -
						(pf->num_lan_msix + 1);
		} else if (v_actual >= 2) {
			pf->num_lan_msix = 1;
			pf->num_avail_sw_msix = v_actual - 2;
		} else {
			pci_disable_msix(pf->pdev);
			err = -ERANGE;
			goto msix_err;
		}
	}

	return v_actual;

msix_err:
	devm_kfree(&pf->pdev->dev, pf->msix_entries);
	goto exit_err;

exit_err:
	pf->num_lan_msix = 0;
	clear_bit(ICE_FLAG_MSIX_ENA, pf->flags);
	return err;
}

/**
 * ice_dis_msix - Disable MSI-X interrupt setup in OS
 * @pf: board private structure
 */
static void ice_dis_msix(struct ice_pf *pf)
{
	pci_disable_msix(pf->pdev);
	devm_kfree(&pf->pdev->dev, pf->msix_entries);
	pf->msix_entries = NULL;
	clear_bit(ICE_FLAG_MSIX_ENA, pf->flags);
}

/**
 * ice_clear_interrupt_scheme - Undo things done by ice_init_interrupt_scheme
 * @pf: board private structure
 */
static void ice_clear_interrupt_scheme(struct ice_pf *pf)
{
	if (test_bit(ICE_FLAG_MSIX_ENA, pf->flags))
		ice_dis_msix(pf);

	if (pf->sw_irq_tracker) {
		devm_kfree(&pf->pdev->dev, pf->sw_irq_tracker);
		pf->sw_irq_tracker = NULL;
	}

	if (pf->hw_irq_tracker) {
		devm_kfree(&pf->pdev->dev, pf->hw_irq_tracker);
		pf->hw_irq_tracker = NULL;
	}
}

/**
 * ice_init_interrupt_scheme - Determine proper interrupt scheme
 * @pf: board private structure to initialize
 */
static int ice_init_interrupt_scheme(struct ice_pf *pf)
{
	int vectors = 0, hw_vectors = 0;
	ssize_t size;

	if (test_bit(ICE_FLAG_MSIX_ENA, pf->flags))
		vectors = ice_ena_msix_range(pf);
	else
		return -ENODEV;

	if (vectors < 0)
		return vectors;

	/* set up vector assignment tracking */
	size = sizeof(struct ice_res_tracker) + (sizeof(u16) * vectors);

	pf->sw_irq_tracker = devm_kzalloc(&pf->pdev->dev, size, GFP_KERNEL);
	if (!pf->sw_irq_tracker) {
		ice_dis_msix(pf);
		return -ENOMEM;
	}

	/* populate SW interrupts pool with number of OS granted IRQs. */
	pf->num_avail_sw_msix = vectors;
	pf->sw_irq_tracker->num_entries = vectors;

	/* set up HW vector assignment tracking */
	hw_vectors = pf->hw.func_caps.common_cap.num_msix_vectors;
	size = sizeof(struct ice_res_tracker) + (sizeof(u16) * hw_vectors);

	pf->hw_irq_tracker = devm_kzalloc(&pf->pdev->dev, size, GFP_KERNEL);
	if (!pf->hw_irq_tracker) {
		ice_clear_interrupt_scheme(pf);
		return -ENOMEM;
	}

<<<<<<< HEAD
	if (pf->irq_tracker) {
		devm_kfree(&pf->pdev->dev, pf->irq_tracker);
		pf->irq_tracker = NULL;
	}
=======
	/* populate HW interrupts pool with number of HW supported irqs. */
	pf->num_avail_hw_msix = hw_vectors;
	pf->hw_irq_tracker->num_entries = hw_vectors;

	return 0;
>>>>>>> 3bf0fb6f
}

/**
 * ice_probe - Device initialization routine
 * @pdev: PCI device information struct
 * @ent: entry in ice_pci_tbl
 *
 * Returns 0 on success, negative on failure
 */
static int ice_probe(struct pci_dev *pdev,
		     const struct pci_device_id __always_unused *ent)
{
	struct ice_pf *pf;
	struct ice_hw *hw;
	int err;

	/* this driver uses devres, see Documentation/driver-model/devres.txt */
	err = pcim_enable_device(pdev);
	if (err)
		return err;

	err = pcim_iomap_regions(pdev, BIT(ICE_BAR0), pci_name(pdev));
	if (err) {
		dev_err(&pdev->dev, "BAR0 I/O map error %d\n", err);
		return err;
	}

	pf = devm_kzalloc(&pdev->dev, sizeof(*pf), GFP_KERNEL);
	if (!pf)
		return -ENOMEM;

	/* set up for high or low dma */
	err = dma_set_mask_and_coherent(&pdev->dev, DMA_BIT_MASK(64));
	if (err)
		err = dma_set_mask_and_coherent(&pdev->dev, DMA_BIT_MASK(32));
	if (err) {
		dev_err(&pdev->dev, "DMA configuration failed: 0x%x\n", err);
		return err;
	}

	pci_enable_pcie_error_reporting(pdev);
	pci_set_master(pdev);

	pf->pdev = pdev;
	pci_set_drvdata(pdev, pf);
	set_bit(__ICE_DOWN, pf->state);
	/* Disable service task until DOWN bit is cleared */
	set_bit(__ICE_SERVICE_DIS, pf->state);

	hw = &pf->hw;
	hw->hw_addr = pcim_iomap_table(pdev)[ICE_BAR0];
	hw->back = pf;
	hw->vendor_id = pdev->vendor;
	hw->device_id = pdev->device;
	pci_read_config_byte(pdev, PCI_REVISION_ID, &hw->revision_id);
	hw->subsystem_vendor_id = pdev->subsystem_vendor;
	hw->subsystem_device_id = pdev->subsystem_device;
	hw->bus.device = PCI_SLOT(pdev->devfn);
	hw->bus.func = PCI_FUNC(pdev->devfn);
	ice_set_ctrlq_len(hw);

	pf->msg_enable = netif_msg_init(debug, ICE_DFLT_NETIF_M);

#ifndef CONFIG_DYNAMIC_DEBUG
	if (debug < -1)
		hw->debug_mask = debug;
#endif

	err = ice_init_hw(hw);
	if (err) {
		dev_err(&pdev->dev, "ice_init_hw failed: %d\n", err);
		err = -EIO;
		goto err_exit_unroll;
	}

	dev_info(&pdev->dev, "firmware %d.%d.%05d api %d.%d\n",
		 hw->fw_maj_ver, hw->fw_min_ver, hw->fw_build,
		 hw->api_maj_ver, hw->api_min_ver);

	ice_init_pf(pf);

	ice_determine_q_usage(pf);

	pf->num_alloc_vsi = min_t(u16, ICE_MAX_VSI_ALLOC,
				  hw->func_caps.guaranteed_num_vsi);
	if (!pf->num_alloc_vsi) {
		err = -EIO;
		goto err_init_pf_unroll;
	}

	pf->vsi = devm_kcalloc(&pdev->dev, pf->num_alloc_vsi,
			       sizeof(struct ice_vsi *), GFP_KERNEL);
	if (!pf->vsi) {
		err = -ENOMEM;
		goto err_init_pf_unroll;
	}

	err = ice_init_interrupt_scheme(pf);
	if (err) {
		dev_err(&pdev->dev,
			"ice_init_interrupt_scheme failed: %d\n", err);
		err = -EIO;
		goto err_init_interrupt_unroll;
	}

	/* Driver is mostly up */
	clear_bit(__ICE_DOWN, pf->state);

	/* In case of MSIX we are going to setup the misc vector right here
	 * to handle admin queue events etc. In case of legacy and MSI
	 * the misc functionality and queue processing is combined in
	 * the same vector and that gets setup at open.
	 */
	if (test_bit(ICE_FLAG_MSIX_ENA, pf->flags)) {
		err = ice_req_irq_msix_misc(pf);
		if (err) {
			dev_err(&pdev->dev,
				"setup of misc vector failed: %d\n", err);
			goto err_init_interrupt_unroll;
		}
	}

	/* create switch struct for the switch element created by FW on boot */
	pf->first_sw = devm_kzalloc(&pdev->dev, sizeof(struct ice_sw),
				    GFP_KERNEL);
	if (!pf->first_sw) {
		err = -ENOMEM;
		goto err_msix_misc_unroll;
	}

	if (hw->evb_veb)
		pf->first_sw->bridge_mode = BRIDGE_MODE_VEB;
	else
		pf->first_sw->bridge_mode = BRIDGE_MODE_VEPA;

	pf->first_sw->pf = pf;

	/* record the sw_id available for later use */
	pf->first_sw->sw_id = hw->port_info->sw_id;

	err = ice_setup_pf_sw(pf);
	if (err) {
		dev_err(&pdev->dev,
			"probe failed due to setup pf switch:%d\n", err);
		goto err_alloc_sw_unroll;
	}

	clear_bit(__ICE_SERVICE_DIS, pf->state);

	/* since everything is good, start the service timer */
	mod_timer(&pf->serv_tmr, round_jiffies(jiffies + pf->serv_tmr_period));

	err = ice_init_link_events(pf->hw.port_info);
	if (err) {
		dev_err(&pdev->dev, "ice_init_link_events failed: %d\n", err);
		goto err_alloc_sw_unroll;
	}

	return 0;

err_alloc_sw_unroll:
	set_bit(__ICE_SERVICE_DIS, pf->state);
	set_bit(__ICE_DOWN, pf->state);
	devm_kfree(&pf->pdev->dev, pf->first_sw);
err_msix_misc_unroll:
	ice_free_irq_msix_misc(pf);
err_init_interrupt_unroll:
	ice_clear_interrupt_scheme(pf);
	devm_kfree(&pdev->dev, pf->vsi);
err_init_pf_unroll:
	ice_deinit_pf(pf);
	ice_deinit_hw(hw);
err_exit_unroll:
	pci_disable_pcie_error_reporting(pdev);
	return err;
}

/**
 * ice_remove - Device removal routine
 * @pdev: PCI device information struct
 */
static void ice_remove(struct pci_dev *pdev)
{
	struct ice_pf *pf = pci_get_drvdata(pdev);
	int i;

	if (!pf)
		return;

	set_bit(__ICE_DOWN, pf->state);
	ice_service_task_stop(pf);

	if (test_bit(ICE_FLAG_SRIOV_ENA, pf->flags))
		ice_free_vfs(pf);
	ice_vsi_release_all(pf);
	ice_free_irq_msix_misc(pf);
	ice_for_each_vsi(pf, i) {
		if (!pf->vsi[i])
			continue;
		ice_vsi_free_q_vectors(pf->vsi[i]);
	}
	ice_clear_interrupt_scheme(pf);
	ice_deinit_pf(pf);
	ice_deinit_hw(&pf->hw);
	pci_disable_pcie_error_reporting(pdev);
}

/* ice_pci_tbl - PCI Device ID Table
 *
 * Wildcard entries (PCI_ANY_ID) should come last
 * Last entry must be all 0s
 *
 * { Vendor ID, Device ID, SubVendor ID, SubDevice ID,
 *   Class, Class Mask, private data (not used) }
 */
static const struct pci_device_id ice_pci_tbl[] = {
	{ PCI_VDEVICE(INTEL, ICE_DEV_ID_C810_BACKPLANE), 0 },
	{ PCI_VDEVICE(INTEL, ICE_DEV_ID_C810_QSFP), 0 },
	{ PCI_VDEVICE(INTEL, ICE_DEV_ID_C810_SFP), 0 },
	/* required last entry */
	{ 0, }
};
MODULE_DEVICE_TABLE(pci, ice_pci_tbl);

static struct pci_driver ice_driver = {
	.name = KBUILD_MODNAME,
	.id_table = ice_pci_tbl,
	.probe = ice_probe,
	.remove = ice_remove,
	.sriov_configure = ice_sriov_configure,
};

/**
 * ice_module_init - Driver registration routine
 *
 * ice_module_init is the first routine called when the driver is
 * loaded. All it does is register with the PCI subsystem.
 */
static int __init ice_module_init(void)
{
	int status;

	pr_info("%s - version %s\n", ice_driver_string, ice_drv_ver);
	pr_info("%s\n", ice_copyright);

	ice_wq = alloc_workqueue("%s", WQ_MEM_RECLAIM, 0, KBUILD_MODNAME);
	if (!ice_wq) {
		pr_err("Failed to create workqueue\n");
		return -ENOMEM;
	}

	status = pci_register_driver(&ice_driver);
	if (status) {
		pr_err("failed to register pci driver, err %d\n", status);
		destroy_workqueue(ice_wq);
	}

	return status;
}
module_init(ice_module_init);

/**
 * ice_module_exit - Driver exit cleanup routine
 *
 * ice_module_exit is called just before the driver is removed
 * from memory.
 */
static void __exit ice_module_exit(void)
{
	pci_unregister_driver(&ice_driver);
	destroy_workqueue(ice_wq);
	pr_info("module unloaded\n");
}
module_exit(ice_module_exit);

/**
 * ice_set_mac_address - NDO callback to set mac address
 * @netdev: network interface device structure
 * @pi: pointer to an address structure
 *
 * Returns 0 on success, negative on failure
 */
static int ice_set_mac_address(struct net_device *netdev, void *pi)
{
	struct ice_netdev_priv *np = netdev_priv(netdev);
	struct ice_vsi *vsi = np->vsi;
	struct ice_pf *pf = vsi->back;
	struct ice_hw *hw = &pf->hw;
	struct sockaddr *addr = pi;
	enum ice_status status;
	LIST_HEAD(a_mac_list);
	LIST_HEAD(r_mac_list);
	u8 flags = 0;
	int err;
	u8 *mac;

	mac = (u8 *)addr->sa_data;

	if (!is_valid_ether_addr(mac))
		return -EADDRNOTAVAIL;

	if (ether_addr_equal(netdev->dev_addr, mac)) {
		netdev_warn(netdev, "already using mac %pM\n", mac);
		return 0;
	}

	if (test_bit(__ICE_DOWN, pf->state) ||
	    ice_is_reset_in_progress(pf->state)) {
		netdev_err(netdev, "can't set mac %pM. device not ready\n",
			   mac);
		return -EBUSY;
	}

	/* When we change the mac address we also have to change the mac address
	 * based filter rules that were created previously for the old mac
	 * address. So first, we remove the old filter rule using ice_remove_mac
	 * and then create a new filter rule using ice_add_mac. Note that for
	 * both these operations, we first need to form a "list" of mac
	 * addresses (even though in this case, we have only 1 mac address to be
	 * added/removed) and this done using ice_add_mac_to_list. Depending on
	 * the ensuing operation this "list" of mac addresses is either to be
	 * added or removed from the filter.
	 */
	err = ice_add_mac_to_list(vsi, &r_mac_list, netdev->dev_addr);
	if (err) {
		err = -EADDRNOTAVAIL;
		goto free_lists;
	}

	status = ice_remove_mac(hw, &r_mac_list);
	if (status) {
		err = -EADDRNOTAVAIL;
		goto free_lists;
	}

	err = ice_add_mac_to_list(vsi, &a_mac_list, mac);
	if (err) {
		err = -EADDRNOTAVAIL;
		goto free_lists;
	}

	status = ice_add_mac(hw, &a_mac_list);
	if (status) {
		err = -EADDRNOTAVAIL;
		goto free_lists;
	}

free_lists:
	/* free list entries */
	ice_free_fltr_list(&pf->pdev->dev, &r_mac_list);
	ice_free_fltr_list(&pf->pdev->dev, &a_mac_list);

	if (err) {
		netdev_err(netdev, "can't set mac %pM. filter update failed\n",
			   mac);
		return err;
	}

	/* change the netdev's mac address */
	memcpy(netdev->dev_addr, mac, netdev->addr_len);
	netdev_dbg(vsi->netdev, "updated mac address to %pM\n",
		   netdev->dev_addr);

	/* write new mac address to the firmware */
	flags = ICE_AQC_MAN_MAC_UPDATE_LAA_WOL;
	status = ice_aq_manage_mac_write(hw, mac, flags, NULL);
	if (status) {
		netdev_err(netdev, "can't set mac %pM. write to firmware failed.\n",
			   mac);
	}
	return 0;
}

/**
 * ice_set_rx_mode - NDO callback to set the netdev filters
 * @netdev: network interface device structure
 */
static void ice_set_rx_mode(struct net_device *netdev)
{
	struct ice_netdev_priv *np = netdev_priv(netdev);
	struct ice_vsi *vsi = np->vsi;

	if (!vsi)
		return;

	/* Set the flags to synchronize filters
	 * ndo_set_rx_mode may be triggered even without a change in netdev
	 * flags
	 */
	set_bit(ICE_VSI_FLAG_UMAC_FLTR_CHANGED, vsi->flags);
	set_bit(ICE_VSI_FLAG_MMAC_FLTR_CHANGED, vsi->flags);
	set_bit(ICE_FLAG_FLTR_SYNC, vsi->back->flags);

	/* schedule our worker thread which will take care of
	 * applying the new filter changes
	 */
	ice_service_task_schedule(vsi->back);
}

/**
 * ice_fdb_add - add an entry to the hardware database
 * @ndm: the input from the stack
 * @tb: pointer to array of nladdr (unused)
 * @dev: the net device pointer
 * @addr: the MAC address entry being added
 * @vid: VLAN id
 * @flags: instructions from stack about fdb operation
 */
static int ice_fdb_add(struct ndmsg *ndm, struct nlattr __always_unused *tb[],
		       struct net_device *dev, const unsigned char *addr,
		       u16 vid, u16 flags)
{
	int err;

	if (vid) {
		netdev_err(dev, "VLANs aren't supported yet for dev_uc|mc_add()\n");
		return -EINVAL;
	}
	if (ndm->ndm_state && !(ndm->ndm_state & NUD_PERMANENT)) {
		netdev_err(dev, "FDB only supports static addresses\n");
		return -EINVAL;
	}

	if (is_unicast_ether_addr(addr) || is_link_local_ether_addr(addr))
		err = dev_uc_add_excl(dev, addr);
	else if (is_multicast_ether_addr(addr))
		err = dev_mc_add_excl(dev, addr);
	else
		err = -EINVAL;

	/* Only return duplicate errors if NLM_F_EXCL is set */
	if (err == -EEXIST && !(flags & NLM_F_EXCL))
		err = 0;

	return err;
}

/**
 * ice_fdb_del - delete an entry from the hardware database
 * @ndm: the input from the stack
 * @tb: pointer to array of nladdr (unused)
 * @dev: the net device pointer
 * @addr: the MAC address entry being added
 * @vid: VLAN id
 */
static int ice_fdb_del(struct ndmsg *ndm, __always_unused struct nlattr *tb[],
		       struct net_device *dev, const unsigned char *addr,
		       __always_unused u16 vid)
{
	int err;

	if (ndm->ndm_state & NUD_PERMANENT) {
		netdev_err(dev, "FDB only supports static addresses\n");
		return -EINVAL;
	}

	if (is_unicast_ether_addr(addr))
		err = dev_uc_del(dev, addr);
	else if (is_multicast_ether_addr(addr))
		err = dev_mc_del(dev, addr);
	else
		err = -EINVAL;
<<<<<<< HEAD

	return err;
}

/**
 * ice_vsi_manage_vlan_insertion - Manage VLAN insertion for the VSI for Tx
 * @vsi: the vsi being changed
 */
static int ice_vsi_manage_vlan_insertion(struct ice_vsi *vsi)
{
	struct device *dev = &vsi->back->pdev->dev;
	struct ice_hw *hw = &vsi->back->hw;
	struct ice_vsi_ctx ctxt = { 0 };
	enum ice_status status;

	/* Here we are configuring the VSI to let the driver add VLAN tags by
	 * setting vlan_flags to ICE_AQ_VSI_VLAN_MODE_ALL. The actual VLAN tag
	 * insertion happens in the Tx hot path, in ice_tx_map.
	 */
	ctxt.info.vlan_flags = ICE_AQ_VSI_VLAN_MODE_ALL;

	ctxt.info.valid_sections = cpu_to_le16(ICE_AQ_VSI_PROP_VLAN_VALID);
	ctxt.vsi_num = vsi->vsi_num;

	status = ice_aq_update_vsi(hw, &ctxt, NULL);
	if (status) {
		dev_err(dev, "update VSI for VLAN insert failed, err %d aq_err %d\n",
			status, hw->adminq.sq_last_status);
		return -EIO;
	}

	vsi->info.vlan_flags = ctxt.info.vlan_flags;
	return 0;
}

/**
 * ice_vsi_manage_vlan_stripping - Manage VLAN stripping for the VSI for Rx
 * @vsi: the vsi being changed
 * @ena: boolean value indicating if this is a enable or disable request
 */
static int ice_vsi_manage_vlan_stripping(struct ice_vsi *vsi, bool ena)
{
	struct device *dev = &vsi->back->pdev->dev;
	struct ice_hw *hw = &vsi->back->hw;
	struct ice_vsi_ctx ctxt = { 0 };
	enum ice_status status;

	/* Here we are configuring what the VSI should do with the VLAN tag in
	 * the Rx packet. We can either leave the tag in the packet or put it in
	 * the Rx descriptor.
	 */
	if (ena) {
		/* Strip VLAN tag from Rx packet and put it in the desc */
		ctxt.info.vlan_flags = ICE_AQ_VSI_VLAN_EMOD_STR_BOTH;
	} else {
		/* Disable stripping. Leave tag in packet */
		ctxt.info.vlan_flags = ICE_AQ_VSI_VLAN_EMOD_NOTHING;
	}

	/* Allow all packets untagged/tagged */
	ctxt.info.vlan_flags |= ICE_AQ_VSI_VLAN_MODE_ALL;

	ctxt.info.valid_sections = cpu_to_le16(ICE_AQ_VSI_PROP_VLAN_VALID);
	ctxt.vsi_num = vsi->vsi_num;

	status = ice_aq_update_vsi(hw, &ctxt, NULL);
	if (status) {
		dev_err(dev, "update VSI for VALN strip failed, ena = %d err %d aq_err %d\n",
			ena, status, hw->adminq.sq_last_status);
		return -EIO;
	}

	vsi->info.vlan_flags = ctxt.info.vlan_flags;
	return 0;
=======

	return err;
>>>>>>> 3bf0fb6f
}

/**
 * ice_set_features - set the netdev feature flags
 * @netdev: ptr to the netdev being adjusted
 * @features: the feature set that the stack is suggesting
 */
static int ice_set_features(struct net_device *netdev,
			    netdev_features_t features)
{
	struct ice_netdev_priv *np = netdev_priv(netdev);
	struct ice_vsi *vsi = np->vsi;
	int ret = 0;

	if (features & NETIF_F_RXHASH && !(netdev->features & NETIF_F_RXHASH))
		ret = ice_vsi_manage_rss_lut(vsi, true);
	else if (!(features & NETIF_F_RXHASH) &&
		 netdev->features & NETIF_F_RXHASH)
		ret = ice_vsi_manage_rss_lut(vsi, false);

	if ((features & NETIF_F_HW_VLAN_CTAG_RX) &&
	    !(netdev->features & NETIF_F_HW_VLAN_CTAG_RX))
		ret = ice_vsi_manage_vlan_stripping(vsi, true);
	else if (!(features & NETIF_F_HW_VLAN_CTAG_RX) &&
		 (netdev->features & NETIF_F_HW_VLAN_CTAG_RX))
		ret = ice_vsi_manage_vlan_stripping(vsi, false);
	else if ((features & NETIF_F_HW_VLAN_CTAG_TX) &&
		 !(netdev->features & NETIF_F_HW_VLAN_CTAG_TX))
		ret = ice_vsi_manage_vlan_insertion(vsi);
	else if (!(features & NETIF_F_HW_VLAN_CTAG_TX) &&
		 (netdev->features & NETIF_F_HW_VLAN_CTAG_TX))
		ret = ice_vsi_manage_vlan_insertion(vsi);

	return ret;
}

/**
 * ice_vsi_vlan_setup - Setup vlan offload properties on a VSI
 * @vsi: VSI to setup vlan properties for
 */
static int ice_vsi_vlan_setup(struct ice_vsi *vsi)
{
	int ret = 0;

	if (vsi->netdev->features & NETIF_F_HW_VLAN_CTAG_RX)
		ret = ice_vsi_manage_vlan_stripping(vsi, true);
	if (vsi->netdev->features & NETIF_F_HW_VLAN_CTAG_TX)
		ret = ice_vsi_manage_vlan_insertion(vsi);

	return ret;
}

/**
 * ice_restore_vlan - Reinstate VLANs when vsi/netdev comes back up
 * @vsi: the VSI being brought back up
 */
static int ice_restore_vlan(struct ice_vsi *vsi)
{
	int err;
	u16 vid;

	if (!vsi->netdev)
		return -EINVAL;

	err = ice_vsi_vlan_setup(vsi);
	if (err)
		return err;

	for_each_set_bit(vid, vsi->active_vlans, VLAN_N_VID) {
		err = ice_vlan_rx_add_vid(vsi->netdev, htons(ETH_P_8021Q), vid);
		if (err)
			break;
	}

	return err;
}

/**
<<<<<<< HEAD
 * ice_setup_tx_ctx - setup a struct ice_tlan_ctx instance
 * @ring: The Tx ring to configure
 * @tlan_ctx: Pointer to the Tx LAN queue context structure to be initialized
 * @pf_q: queue index in the PF space
 *
 * Configure the Tx descriptor ring in TLAN context.
 */
static void
ice_setup_tx_ctx(struct ice_ring *ring, struct ice_tlan_ctx *tlan_ctx, u16 pf_q)
{
	struct ice_vsi *vsi = ring->vsi;
	struct ice_hw *hw = &vsi->back->hw;

	tlan_ctx->base = ring->dma >> ICE_TLAN_CTX_BASE_S;

	tlan_ctx->port_num = vsi->port_info->lport;

	/* Transmit Queue Length */
	tlan_ctx->qlen = ring->count;

	/* PF number */
	tlan_ctx->pf_num = hw->pf_id;

	/* queue belongs to a specific VSI type
	 * VF / VM index should be programmed per vmvf_type setting:
	 * for vmvf_type = VF, it is VF number between 0-256
	 * for vmvf_type = VM, it is VM number between 0-767
	 * for PF or EMP this field should be set to zero
	 */
	switch (vsi->type) {
	case ICE_VSI_PF:
		tlan_ctx->vmvf_type = ICE_TLAN_CTX_VMVF_TYPE_PF;
		break;
	default:
		return;
	}

	/* make sure the context is associated with the right VSI */
	tlan_ctx->src_vsi = vsi->vsi_num;

	tlan_ctx->tso_ena = ICE_TX_LEGACY;
	tlan_ctx->tso_qnum = pf_q;

	/* Legacy or Advanced Host Interface:
	 * 0: Advanced Host Interface
	 * 1: Legacy Host Interface
	 */
	tlan_ctx->legacy_int = ICE_TX_LEGACY;
}

/**
 * ice_vsi_cfg_txqs - Configure the VSI for Tx
 * @vsi: the VSI being configured
 *
 * Return 0 on success and a negative value on error
 * Configure the Tx VSI for operation.
 */
static int ice_vsi_cfg_txqs(struct ice_vsi *vsi)
{
	struct ice_aqc_add_tx_qgrp *qg_buf;
	struct ice_aqc_add_txqs_perq *txq;
	struct ice_pf *pf = vsi->back;
	enum ice_status status;
	u16 buf_len, i, pf_q;
	int err = 0, tc = 0;
	u8 num_q_grps;

	buf_len = sizeof(struct ice_aqc_add_tx_qgrp);
	qg_buf = devm_kzalloc(&pf->pdev->dev, buf_len, GFP_KERNEL);
	if (!qg_buf)
		return -ENOMEM;

	if (vsi->num_txq > ICE_MAX_TXQ_PER_TXQG) {
		err = -EINVAL;
		goto err_cfg_txqs;
	}
	qg_buf->num_txqs = 1;
	num_q_grps = 1;

	/* set up and configure the tx queues */
	ice_for_each_txq(vsi, i) {
		struct ice_tlan_ctx tlan_ctx = { 0 };

		pf_q = vsi->txq_map[i];
		ice_setup_tx_ctx(vsi->tx_rings[i], &tlan_ctx, pf_q);
		/* copy context contents into the qg_buf */
		qg_buf->txqs[0].txq_id = cpu_to_le16(pf_q);
		ice_set_ctx((u8 *)&tlan_ctx, qg_buf->txqs[0].txq_ctx,
			    ice_tlan_ctx_info);

		/* init queue specific tail reg. It is referred as transmit
		 * comm scheduler queue doorbell.
		 */
		vsi->tx_rings[i]->tail = pf->hw.hw_addr + QTX_COMM_DBELL(pf_q);
		status = ice_ena_vsi_txq(vsi->port_info, vsi->vsi_num, tc,
					 num_q_grps, qg_buf, buf_len, NULL);
		if (status) {
			dev_err(&vsi->back->pdev->dev,
				"Failed to set LAN Tx queue context, error: %d\n",
				status);
			err = -ENODEV;
			goto err_cfg_txqs;
		}

		/* Add Tx Queue TEID into the VSI tx ring from the response
		 * This will complete configuring and enabling the queue.
		 */
		txq = &qg_buf->txqs[0];
		if (pf_q == le16_to_cpu(txq->txq_id))
			vsi->tx_rings[i]->txq_teid =
				le32_to_cpu(txq->q_teid);
	}
err_cfg_txqs:
	devm_kfree(&pf->pdev->dev, qg_buf);
	return err;
}

/**
 * ice_setup_rx_ctx - Configure a receive ring context
 * @ring: The Rx ring to configure
 *
 * Configure the Rx descriptor ring in RLAN context.
 */
static int ice_setup_rx_ctx(struct ice_ring *ring)
{
	struct ice_vsi *vsi = ring->vsi;
	struct ice_hw *hw = &vsi->back->hw;
	u32 rxdid = ICE_RXDID_FLEX_NIC;
	struct ice_rlan_ctx rlan_ctx;
	u32 regval;
	u16 pf_q;
	int err;

	/* what is RX queue number in global space of 2K rx queues */
	pf_q = vsi->rxq_map[ring->q_index];

	/* clear the context structure first */
	memset(&rlan_ctx, 0, sizeof(rlan_ctx));

	rlan_ctx.base = ring->dma >> ICE_RLAN_BASE_S;

	rlan_ctx.qlen = ring->count;

	/* Receive Packet Data Buffer Size.
	 * The Packet Data Buffer Size is defined in 128 byte units.
	 */
	rlan_ctx.dbuf = vsi->rx_buf_len >> ICE_RLAN_CTX_DBUF_S;

	/* use 32 byte descriptors */
	rlan_ctx.dsize = 1;

	/* Strip the Ethernet CRC bytes before the packet is posted to host
	 * memory.
	 */
	rlan_ctx.crcstrip = 1;

	/* L2TSEL flag defines the reported L2 Tags in the receive descriptor */
	rlan_ctx.l2tsel = 1;

	rlan_ctx.dtype = ICE_RX_DTYPE_NO_SPLIT;
	rlan_ctx.hsplit_0 = ICE_RLAN_RX_HSPLIT_0_NO_SPLIT;
	rlan_ctx.hsplit_1 = ICE_RLAN_RX_HSPLIT_1_NO_SPLIT;

	/* This controls whether VLAN is stripped from inner headers
	 * The VLAN in the inner L2 header is stripped to the receive
	 * descriptor if enabled by this flag.
	 */
	rlan_ctx.showiv = 0;

	/* Max packet size for this queue - must not be set to a larger value
	 * than 5 x DBUF
	 */
	rlan_ctx.rxmax = min_t(u16, vsi->max_frame,
			       ICE_MAX_CHAINED_RX_BUFS * vsi->rx_buf_len);

	/* Rx queue threshold in units of 64 */
	rlan_ctx.lrxqthresh = 1;

	 /* Enable Flexible Descriptors in the queue context which
	  * allows this driver to select a specific receive descriptor format
	  */
	regval = rd32(hw, QRXFLXP_CNTXT(pf_q));
	regval |= (rxdid << QRXFLXP_CNTXT_RXDID_IDX_S) &
		QRXFLXP_CNTXT_RXDID_IDX_M;

	/* increasing context priority to pick up profile id;
	 * default is 0x01; setting to 0x03 to ensure profile
	 * is programming if prev context is of same priority
	 */
	regval |= (0x03 << QRXFLXP_CNTXT_RXDID_PRIO_S) &
		QRXFLXP_CNTXT_RXDID_PRIO_M;

	wr32(hw, QRXFLXP_CNTXT(pf_q), regval);

	/* Absolute queue number out of 2K needs to be passed */
	err = ice_write_rxq_ctx(hw, &rlan_ctx, pf_q);
	if (err) {
		dev_err(&vsi->back->pdev->dev,
			"Failed to set LAN Rx queue context for absolute Rx queue %d error: %d\n",
			pf_q, err);
		return -EIO;
	}

	/* init queue specific tail register */
	ring->tail = hw->hw_addr + QRX_TAIL(pf_q);
	writel(0, ring->tail);
	ice_alloc_rx_bufs(ring, ICE_DESC_UNUSED(ring));

	return 0;
}

/**
 * ice_vsi_cfg_rxqs - Configure the VSI for Rx
 * @vsi: the VSI being configured
 *
 * Return 0 on success and a negative value on error
 * Configure the Rx VSI for operation.
 */
static int ice_vsi_cfg_rxqs(struct ice_vsi *vsi)
{
	int err = 0;
	u16 i;

	if (vsi->netdev && vsi->netdev->mtu > ETH_DATA_LEN)
		vsi->max_frame = vsi->netdev->mtu +
			ETH_HLEN + ETH_FCS_LEN + VLAN_HLEN;
	else
		vsi->max_frame = ICE_RXBUF_2048;

	vsi->rx_buf_len = ICE_RXBUF_2048;
	/* set up individual rings */
	for (i = 0; i < vsi->num_rxq && !err; i++)
		err = ice_setup_rx_ctx(vsi->rx_rings[i]);

	if (err) {
		dev_err(&vsi->back->pdev->dev, "ice_setup_rx_ctx failed\n");
		return -EIO;
	}
	return err;
}

/**
=======
>>>>>>> 3bf0fb6f
 * ice_vsi_cfg - Setup the VSI
 * @vsi: the VSI being configured
 *
 * Return 0 on success and negative value on error
 */
static int ice_vsi_cfg(struct ice_vsi *vsi)
{
	int err;

	if (vsi->netdev) {
		ice_set_rx_mode(vsi->netdev);
		err = ice_restore_vlan(vsi);
		if (err)
			return err;
	}

	err = ice_vsi_cfg_txqs(vsi);
	if (!err)
		err = ice_vsi_cfg_rxqs(vsi);

	return err;
}

/**
 * ice_napi_enable_all - Enable NAPI for all q_vectors in the VSI
 * @vsi: the VSI being configured
 */
static void ice_napi_enable_all(struct ice_vsi *vsi)
{
	int q_idx;

	if (!vsi->netdev)
		return;

	for (q_idx = 0; q_idx < vsi->num_q_vectors; q_idx++)
		napi_enable(&vsi->q_vectors[q_idx]->napi);
}

/**
 * ice_up_complete - Finish the last steps of bringing up a connection
 * @vsi: The VSI being configured
 *
 * Return 0 on success and negative value on error
 */
static int ice_up_complete(struct ice_vsi *vsi)
{
	struct ice_pf *pf = vsi->back;
	int err;

	if (test_bit(ICE_FLAG_MSIX_ENA, pf->flags))
		ice_vsi_cfg_msix(vsi);
	else
		return -ENOTSUPP;

	/* Enable only Rx rings, Tx rings were enabled by the FW when the
	 * Tx queue group list was configured and the context bits were
	 * programmed using ice_vsi_cfg_txqs
	 */
	err = ice_vsi_start_rx_rings(vsi);
	if (err)
		return err;

	clear_bit(__ICE_DOWN, vsi->state);
	ice_napi_enable_all(vsi);
	ice_vsi_ena_irq(vsi);

	if (vsi->port_info &&
	    (vsi->port_info->phy.link_info.link_info & ICE_AQ_LINK_UP) &&
	    vsi->netdev) {
		ice_print_link_msg(vsi, true);
		netif_tx_start_all_queues(vsi->netdev);
		netif_carrier_on(vsi->netdev);
	}

	ice_service_task_schedule(pf);

	return err;
}

/**
 * ice_up - Bring the connection back up after being down
 * @vsi: VSI being configured
 */
int ice_up(struct ice_vsi *vsi)
{
	int err;

	err = ice_vsi_cfg(vsi);
	if (!err)
		err = ice_up_complete(vsi);

	return err;
}

/**
 * ice_fetch_u64_stats_per_ring - get packets and bytes stats per ring
 * @ring: Tx or Rx ring to read stats from
 * @pkts: packets stats counter
 * @bytes: bytes stats counter
 *
 * This function fetches stats from the ring considering the atomic operations
 * that needs to be performed to read u64 values in 32 bit machine.
 */
static void ice_fetch_u64_stats_per_ring(struct ice_ring *ring, u64 *pkts,
					 u64 *bytes)
{
	unsigned int start;
	*pkts = 0;
	*bytes = 0;

	if (!ring)
		return;
	do {
		start = u64_stats_fetch_begin_irq(&ring->syncp);
		*pkts = ring->stats.pkts;
		*bytes = ring->stats.bytes;
	} while (u64_stats_fetch_retry_irq(&ring->syncp, start));
}

/**
 * ice_update_vsi_ring_stats - Update VSI stats counters
 * @vsi: the VSI to be updated
 */
static void ice_update_vsi_ring_stats(struct ice_vsi *vsi)
{
	struct rtnl_link_stats64 *vsi_stats = &vsi->net_stats;
	struct ice_ring *ring;
	u64 pkts, bytes;
	int i;

	/* reset netdev stats */
	vsi_stats->tx_packets = 0;
	vsi_stats->tx_bytes = 0;
	vsi_stats->rx_packets = 0;
	vsi_stats->rx_bytes = 0;

	/* reset non-netdev (extended) stats */
	vsi->tx_restart = 0;
	vsi->tx_busy = 0;
	vsi->tx_linearize = 0;
	vsi->rx_buf_failed = 0;
	vsi->rx_page_failed = 0;

	rcu_read_lock();

	/* update Tx rings counters */
	ice_for_each_txq(vsi, i) {
		ring = READ_ONCE(vsi->tx_rings[i]);
		ice_fetch_u64_stats_per_ring(ring, &pkts, &bytes);
		vsi_stats->tx_packets += pkts;
		vsi_stats->tx_bytes += bytes;
		vsi->tx_restart += ring->tx_stats.restart_q;
		vsi->tx_busy += ring->tx_stats.tx_busy;
		vsi->tx_linearize += ring->tx_stats.tx_linearize;
	}

	/* update Rx rings counters */
	ice_for_each_rxq(vsi, i) {
		ring = READ_ONCE(vsi->rx_rings[i]);
		ice_fetch_u64_stats_per_ring(ring, &pkts, &bytes);
		vsi_stats->rx_packets += pkts;
		vsi_stats->rx_bytes += bytes;
		vsi->rx_buf_failed += ring->rx_stats.alloc_buf_failed;
		vsi->rx_page_failed += ring->rx_stats.alloc_page_failed;
	}

	rcu_read_unlock();
}

/**
 * ice_update_vsi_stats - Update VSI stats counters
 * @vsi: the VSI to be updated
 */
static void ice_update_vsi_stats(struct ice_vsi *vsi)
{
	struct rtnl_link_stats64 *cur_ns = &vsi->net_stats;
	struct ice_eth_stats *cur_es = &vsi->eth_stats;
	struct ice_pf *pf = vsi->back;

	if (test_bit(__ICE_DOWN, vsi->state) ||
	    test_bit(__ICE_CFG_BUSY, pf->state))
		return;

	/* get stats as recorded by Tx/Rx rings */
	ice_update_vsi_ring_stats(vsi);

	/* get VSI stats as recorded by the hardware */
	ice_update_eth_stats(vsi);

	cur_ns->tx_errors = cur_es->tx_errors;
	cur_ns->rx_dropped = cur_es->rx_discards;
	cur_ns->tx_dropped = cur_es->tx_discards;
	cur_ns->multicast = cur_es->rx_multicast;

	/* update some more netdev stats if this is main VSI */
	if (vsi->type == ICE_VSI_PF) {
		cur_ns->rx_crc_errors = pf->stats.crc_errors;
		cur_ns->rx_errors = pf->stats.crc_errors +
				    pf->stats.illegal_bytes;
		cur_ns->rx_length_errors = pf->stats.rx_len_errors;
	}
}

/**
 * ice_update_pf_stats - Update PF port stats counters
 * @pf: PF whose stats needs to be updated
 */
static void ice_update_pf_stats(struct ice_pf *pf)
{
	struct ice_hw_port_stats *prev_ps, *cur_ps;
	struct ice_hw *hw = &pf->hw;
	u8 pf_id;

	prev_ps = &pf->stats_prev;
	cur_ps = &pf->stats;
	pf_id = hw->pf_id;

	ice_stat_update40(hw, GLPRT_GORCH(pf_id), GLPRT_GORCL(pf_id),
			  pf->stat_prev_loaded, &prev_ps->eth.rx_bytes,
			  &cur_ps->eth.rx_bytes);

	ice_stat_update40(hw, GLPRT_UPRCH(pf_id), GLPRT_UPRCL(pf_id),
			  pf->stat_prev_loaded, &prev_ps->eth.rx_unicast,
			  &cur_ps->eth.rx_unicast);

	ice_stat_update40(hw, GLPRT_MPRCH(pf_id), GLPRT_MPRCL(pf_id),
			  pf->stat_prev_loaded, &prev_ps->eth.rx_multicast,
			  &cur_ps->eth.rx_multicast);

	ice_stat_update40(hw, GLPRT_BPRCH(pf_id), GLPRT_BPRCL(pf_id),
			  pf->stat_prev_loaded, &prev_ps->eth.rx_broadcast,
			  &cur_ps->eth.rx_broadcast);

	ice_stat_update40(hw, GLPRT_GOTCH(pf_id), GLPRT_GOTCL(pf_id),
			  pf->stat_prev_loaded, &prev_ps->eth.tx_bytes,
			  &cur_ps->eth.tx_bytes);

	ice_stat_update40(hw, GLPRT_UPTCH(pf_id), GLPRT_UPTCL(pf_id),
			  pf->stat_prev_loaded, &prev_ps->eth.tx_unicast,
			  &cur_ps->eth.tx_unicast);

	ice_stat_update40(hw, GLPRT_MPTCH(pf_id), GLPRT_MPTCL(pf_id),
			  pf->stat_prev_loaded, &prev_ps->eth.tx_multicast,
			  &cur_ps->eth.tx_multicast);

	ice_stat_update40(hw, GLPRT_BPTCH(pf_id), GLPRT_BPTCL(pf_id),
			  pf->stat_prev_loaded, &prev_ps->eth.tx_broadcast,
			  &cur_ps->eth.tx_broadcast);

	ice_stat_update32(hw, GLPRT_TDOLD(pf_id), pf->stat_prev_loaded,
			  &prev_ps->tx_dropped_link_down,
			  &cur_ps->tx_dropped_link_down);

	ice_stat_update40(hw, GLPRT_PRC64H(pf_id), GLPRT_PRC64L(pf_id),
			  pf->stat_prev_loaded, &prev_ps->rx_size_64,
			  &cur_ps->rx_size_64);

	ice_stat_update40(hw, GLPRT_PRC127H(pf_id), GLPRT_PRC127L(pf_id),
			  pf->stat_prev_loaded, &prev_ps->rx_size_127,
			  &cur_ps->rx_size_127);

	ice_stat_update40(hw, GLPRT_PRC255H(pf_id), GLPRT_PRC255L(pf_id),
			  pf->stat_prev_loaded, &prev_ps->rx_size_255,
			  &cur_ps->rx_size_255);

	ice_stat_update40(hw, GLPRT_PRC511H(pf_id), GLPRT_PRC511L(pf_id),
			  pf->stat_prev_loaded, &prev_ps->rx_size_511,
			  &cur_ps->rx_size_511);

	ice_stat_update40(hw, GLPRT_PRC1023H(pf_id),
			  GLPRT_PRC1023L(pf_id), pf->stat_prev_loaded,
			  &prev_ps->rx_size_1023, &cur_ps->rx_size_1023);

	ice_stat_update40(hw, GLPRT_PRC1522H(pf_id),
			  GLPRT_PRC1522L(pf_id), pf->stat_prev_loaded,
			  &prev_ps->rx_size_1522, &cur_ps->rx_size_1522);

	ice_stat_update40(hw, GLPRT_PRC9522H(pf_id),
			  GLPRT_PRC9522L(pf_id), pf->stat_prev_loaded,
			  &prev_ps->rx_size_big, &cur_ps->rx_size_big);

	ice_stat_update40(hw, GLPRT_PTC64H(pf_id), GLPRT_PTC64L(pf_id),
			  pf->stat_prev_loaded, &prev_ps->tx_size_64,
			  &cur_ps->tx_size_64);

	ice_stat_update40(hw, GLPRT_PTC127H(pf_id), GLPRT_PTC127L(pf_id),
			  pf->stat_prev_loaded, &prev_ps->tx_size_127,
			  &cur_ps->tx_size_127);

	ice_stat_update40(hw, GLPRT_PTC255H(pf_id), GLPRT_PTC255L(pf_id),
			  pf->stat_prev_loaded, &prev_ps->tx_size_255,
			  &cur_ps->tx_size_255);

	ice_stat_update40(hw, GLPRT_PTC511H(pf_id), GLPRT_PTC511L(pf_id),
			  pf->stat_prev_loaded, &prev_ps->tx_size_511,
			  &cur_ps->tx_size_511);

	ice_stat_update40(hw, GLPRT_PTC1023H(pf_id),
			  GLPRT_PTC1023L(pf_id), pf->stat_prev_loaded,
			  &prev_ps->tx_size_1023, &cur_ps->tx_size_1023);

	ice_stat_update40(hw, GLPRT_PTC1522H(pf_id),
			  GLPRT_PTC1522L(pf_id), pf->stat_prev_loaded,
			  &prev_ps->tx_size_1522, &cur_ps->tx_size_1522);

	ice_stat_update40(hw, GLPRT_PTC9522H(pf_id),
			  GLPRT_PTC9522L(pf_id), pf->stat_prev_loaded,
			  &prev_ps->tx_size_big, &cur_ps->tx_size_big);

	ice_stat_update32(hw, GLPRT_LXONRXC(pf_id), pf->stat_prev_loaded,
			  &prev_ps->link_xon_rx, &cur_ps->link_xon_rx);

	ice_stat_update32(hw, GLPRT_LXOFFRXC(pf_id), pf->stat_prev_loaded,
			  &prev_ps->link_xoff_rx, &cur_ps->link_xoff_rx);

	ice_stat_update32(hw, GLPRT_LXONTXC(pf_id), pf->stat_prev_loaded,
			  &prev_ps->link_xon_tx, &cur_ps->link_xon_tx);

	ice_stat_update32(hw, GLPRT_LXOFFTXC(pf_id), pf->stat_prev_loaded,
			  &prev_ps->link_xoff_tx, &cur_ps->link_xoff_tx);

	ice_stat_update32(hw, GLPRT_CRCERRS(pf_id), pf->stat_prev_loaded,
			  &prev_ps->crc_errors, &cur_ps->crc_errors);

	ice_stat_update32(hw, GLPRT_ILLERRC(pf_id), pf->stat_prev_loaded,
			  &prev_ps->illegal_bytes, &cur_ps->illegal_bytes);

	ice_stat_update32(hw, GLPRT_MLFC(pf_id), pf->stat_prev_loaded,
			  &prev_ps->mac_local_faults,
			  &cur_ps->mac_local_faults);

	ice_stat_update32(hw, GLPRT_MRFC(pf_id), pf->stat_prev_loaded,
			  &prev_ps->mac_remote_faults,
			  &cur_ps->mac_remote_faults);

	ice_stat_update32(hw, GLPRT_RLEC(pf_id), pf->stat_prev_loaded,
			  &prev_ps->rx_len_errors, &cur_ps->rx_len_errors);

	ice_stat_update32(hw, GLPRT_RUC(pf_id), pf->stat_prev_loaded,
			  &prev_ps->rx_undersize, &cur_ps->rx_undersize);

	ice_stat_update32(hw, GLPRT_RFC(pf_id), pf->stat_prev_loaded,
			  &prev_ps->rx_fragments, &cur_ps->rx_fragments);

	ice_stat_update32(hw, GLPRT_ROC(pf_id), pf->stat_prev_loaded,
			  &prev_ps->rx_oversize, &cur_ps->rx_oversize);

	ice_stat_update32(hw, GLPRT_RJC(pf_id), pf->stat_prev_loaded,
			  &prev_ps->rx_jabber, &cur_ps->rx_jabber);

	pf->stat_prev_loaded = true;
}

/**
 * ice_get_stats64 - get statistics for network device structure
 * @netdev: network interface device structure
 * @stats: main device statistics structure
 */
static
void ice_get_stats64(struct net_device *netdev, struct rtnl_link_stats64 *stats)
{
	struct ice_netdev_priv *np = netdev_priv(netdev);
	struct rtnl_link_stats64 *vsi_stats;
	struct ice_vsi *vsi = np->vsi;

	vsi_stats = &vsi->net_stats;

	if (test_bit(__ICE_DOWN, vsi->state) || !vsi->num_txq || !vsi->num_rxq)
		return;
	/* netdev packet/byte stats come from ring counter. These are obtained
	 * by summing up ring counters (done by ice_update_vsi_ring_stats).
	 */
	ice_update_vsi_ring_stats(vsi);
	stats->tx_packets = vsi_stats->tx_packets;
	stats->tx_bytes = vsi_stats->tx_bytes;
	stats->rx_packets = vsi_stats->rx_packets;
	stats->rx_bytes = vsi_stats->rx_bytes;

	/* The rest of the stats can be read from the hardware but instead we
	 * just return values that the watchdog task has already obtained from
	 * the hardware.
	 */
	stats->multicast = vsi_stats->multicast;
	stats->tx_errors = vsi_stats->tx_errors;
	stats->tx_dropped = vsi_stats->tx_dropped;
	stats->rx_errors = vsi_stats->rx_errors;
	stats->rx_dropped = vsi_stats->rx_dropped;
	stats->rx_crc_errors = vsi_stats->rx_crc_errors;
	stats->rx_length_errors = vsi_stats->rx_length_errors;
}

/**
 * ice_napi_disable_all - Disable NAPI for all q_vectors in the VSI
 * @vsi: VSI having NAPI disabled
 */
static void ice_napi_disable_all(struct ice_vsi *vsi)
{
	int q_idx;

	if (!vsi->netdev)
		return;

	for (q_idx = 0; q_idx < vsi->num_q_vectors; q_idx++)
		napi_disable(&vsi->q_vectors[q_idx]->napi);
}

/**
 * ice_down - Shutdown the connection
 * @vsi: The VSI being stopped
 */
int ice_down(struct ice_vsi *vsi)
{
	int i, tx_err, rx_err;

	/* Caller of this function is expected to set the
	 * vsi->state __ICE_DOWN bit
	 */
	if (vsi->netdev) {
		netif_carrier_off(vsi->netdev);
		netif_tx_disable(vsi->netdev);
	}

	ice_vsi_dis_irq(vsi);
	tx_err = ice_vsi_stop_tx_rings(vsi, ICE_NO_RESET, 0);
	if (tx_err)
		netdev_err(vsi->netdev,
			   "Failed stop Tx rings, VSI %d error %d\n",
			   vsi->vsi_num, tx_err);

	rx_err = ice_vsi_stop_rx_rings(vsi);
	if (rx_err)
		netdev_err(vsi->netdev,
			   "Failed stop Rx rings, VSI %d error %d\n",
			   vsi->vsi_num, rx_err);

	ice_napi_disable_all(vsi);

	ice_for_each_txq(vsi, i)
		ice_clean_tx_ring(vsi->tx_rings[i]);

	ice_for_each_rxq(vsi, i)
		ice_clean_rx_ring(vsi->rx_rings[i]);

	if (tx_err || rx_err) {
		netdev_err(vsi->netdev,
			   "Failed to close VSI 0x%04X on switch 0x%04X\n",
			   vsi->vsi_num, vsi->vsw->sw_id);
		return -EIO;
	}

	return 0;
}

/**
 * ice_vsi_setup_tx_rings - Allocate VSI Tx queue resources
 * @vsi: VSI having resources allocated
 *
 * Return 0 on success, negative on failure
 */
static int ice_vsi_setup_tx_rings(struct ice_vsi *vsi)
{
	int i, err = 0;

	if (!vsi->num_txq) {
		dev_err(&vsi->back->pdev->dev, "VSI %d has 0 Tx queues\n",
			vsi->vsi_num);
		return -EINVAL;
	}

	ice_for_each_txq(vsi, i) {
		vsi->tx_rings[i]->netdev = vsi->netdev;
		err = ice_setup_tx_ring(vsi->tx_rings[i]);
		if (err)
			break;
	}

	return err;
}

/**
 * ice_vsi_setup_rx_rings - Allocate VSI Rx queue resources
 * @vsi: VSI having resources allocated
 *
 * Return 0 on success, negative on failure
 */
static int ice_vsi_setup_rx_rings(struct ice_vsi *vsi)
{
	int i, err = 0;

	if (!vsi->num_rxq) {
		dev_err(&vsi->back->pdev->dev, "VSI %d has 0 Rx queues\n",
			vsi->vsi_num);
		return -EINVAL;
	}

	ice_for_each_rxq(vsi, i) {
		vsi->rx_rings[i]->netdev = vsi->netdev;
		err = ice_setup_rx_ring(vsi->rx_rings[i]);
		if (err)
			break;
	}

	return err;
}

/**
 * ice_vsi_req_irq - Request IRQ from the OS
 * @vsi: The VSI IRQ is being requested for
 * @basename: name for the vector
 *
 * Return 0 on success and a negative value on error
 */
static int ice_vsi_req_irq(struct ice_vsi *vsi, char *basename)
{
	struct ice_pf *pf = vsi->back;
	int err = -EINVAL;

	if (test_bit(ICE_FLAG_MSIX_ENA, pf->flags))
		err = ice_vsi_req_irq_msix(vsi, basename);

	return err;
}

/**
 * ice_vsi_open - Called when a network interface is made active
 * @vsi: the VSI to open
 *
 * Initialization of the VSI
 *
 * Returns 0 on success, negative value on error
 */
static int ice_vsi_open(struct ice_vsi *vsi)
{
	char int_name[ICE_INT_NAME_STR_LEN];
	struct ice_pf *pf = vsi->back;
	int err;

	/* allocate descriptors */
	err = ice_vsi_setup_tx_rings(vsi);
	if (err)
		goto err_setup_tx;

	err = ice_vsi_setup_rx_rings(vsi);
	if (err)
		goto err_setup_rx;

	err = ice_vsi_cfg(vsi);
	if (err)
		goto err_setup_rx;

	snprintf(int_name, sizeof(int_name) - 1, "%s-%s",
		 dev_driver_string(&pf->pdev->dev), vsi->netdev->name);
	err = ice_vsi_req_irq(vsi, int_name);
	if (err)
		goto err_setup_rx;

	/* Notify the stack of the actual queue counts. */
	err = netif_set_real_num_tx_queues(vsi->netdev, vsi->num_txq);
	if (err)
		goto err_set_qs;

	err = netif_set_real_num_rx_queues(vsi->netdev, vsi->num_rxq);
	if (err)
		goto err_set_qs;

	err = ice_up_complete(vsi);
	if (err)
		goto err_up_complete;

	return 0;

err_up_complete:
	ice_down(vsi);
err_set_qs:
	ice_vsi_free_irq(vsi);
err_setup_rx:
	ice_vsi_free_rx_rings(vsi);
err_setup_tx:
	ice_vsi_free_tx_rings(vsi);

	return err;
}

/**
 * ice_vsi_release_all - Delete all VSIs
 * @pf: PF from which all VSIs are being removed
 */
static void ice_vsi_release_all(struct ice_pf *pf)
{
	int err, i;

	if (!pf->vsi)
		return;

	for (i = 0; i < pf->num_alloc_vsi; i++) {
		if (!pf->vsi[i])
			continue;

		err = ice_vsi_release(pf->vsi[i]);
		if (err)
			dev_dbg(&pf->pdev->dev,
				"Failed to release pf->vsi[%d], err %d, vsi_num = %d\n",
				i, err, pf->vsi[i]->vsi_num);
	}
}

/**
 * ice_dis_vsi - pause a VSI
 * @vsi: the VSI being paused
 */
static void ice_dis_vsi(struct ice_vsi *vsi)
{
	if (test_bit(__ICE_DOWN, vsi->state))
		return;

	set_bit(__ICE_NEEDS_RESTART, vsi->state);

	if (vsi->type == ICE_VSI_PF && vsi->netdev) {
		if (netif_running(vsi->netdev)) {
			rtnl_lock();
			vsi->netdev->netdev_ops->ndo_stop(vsi->netdev);
			rtnl_unlock();
		} else {
			ice_vsi_close(vsi);
		}
	}
}

/**
 * ice_ena_vsi - resume a VSI
 * @vsi: the VSI being resume
 */
static int ice_ena_vsi(struct ice_vsi *vsi)
{
	int err = 0;

	if (test_and_clear_bit(__ICE_NEEDS_RESTART, vsi->state) &&
	    vsi->netdev) {
		if (netif_running(vsi->netdev)) {
			rtnl_lock();
			err = vsi->netdev->netdev_ops->ndo_open(vsi->netdev);
			rtnl_unlock();
		} else {
			err = ice_vsi_open(vsi);
		}
	}

	return err;
}

/**
 * ice_pf_dis_all_vsi - Pause all VSIs on a PF
 * @pf: the PF
 */
static void ice_pf_dis_all_vsi(struct ice_pf *pf)
{
	int v;

	ice_for_each_vsi(pf, v)
		if (pf->vsi[v])
			ice_dis_vsi(pf->vsi[v]);
}

/**
 * ice_pf_ena_all_vsi - Resume all VSIs on a PF
 * @pf: the PF
 */
static int ice_pf_ena_all_vsi(struct ice_pf *pf)
{
	int v;

	ice_for_each_vsi(pf, v)
		if (pf->vsi[v])
			if (ice_ena_vsi(pf->vsi[v]))
				return -EIO;

	return 0;
}

/**
 * ice_vsi_rebuild_all - rebuild all VSIs in pf
 * @pf: the PF
 */
static int ice_vsi_rebuild_all(struct ice_pf *pf)
{
	int i;

	/* loop through pf->vsi array and reinit the VSI if found */
	for (i = 0; i < pf->num_alloc_vsi; i++) {
		int err;

		if (!pf->vsi[i])
			continue;

		/* VF VSI rebuild isn't supported yet */
		if (pf->vsi[i]->type == ICE_VSI_VF)
			continue;

		err = ice_vsi_rebuild(pf->vsi[i]);
		if (err) {
			dev_err(&pf->pdev->dev,
				"VSI at index %d rebuild failed\n",
				pf->vsi[i]->idx);
			return err;
		}

		dev_info(&pf->pdev->dev,
			 "VSI at index %d rebuilt. vsi_num = 0x%x\n",
			 pf->vsi[i]->idx, pf->vsi[i]->vsi_num);
	}

	return 0;
}

/**
 * ice_vsi_replay_all - replay all VSIs configuration in the PF
 * @pf: the PF
 */
static int ice_vsi_replay_all(struct ice_pf *pf)
{
	struct ice_hw *hw = &pf->hw;
	enum ice_status ret;
	int i;

	/* loop through pf->vsi array and replay the VSI if found */
	for (i = 0; i < pf->num_alloc_vsi; i++) {
		if (!pf->vsi[i])
			continue;

		ret = ice_replay_vsi(hw, pf->vsi[i]->idx);
		if (ret) {
			dev_err(&pf->pdev->dev,
				"VSI at index %d replay failed %d\n",
				pf->vsi[i]->idx, ret);
			return -EIO;
		}

		/* Re-map HW VSI number, using VSI handle that has been
		 * previously validated in ice_replay_vsi() call above
		 */
		pf->vsi[i]->vsi_num = ice_get_hw_vsi_num(hw, pf->vsi[i]->idx);

		dev_info(&pf->pdev->dev,
			 "VSI at index %d filter replayed successfully - vsi_num %i\n",
			 pf->vsi[i]->idx, pf->vsi[i]->vsi_num);
	}

	/* Clean up replay filter after successful re-configuration */
	ice_replay_post(hw);
	return 0;
}

/**
 * ice_rebuild - rebuild after reset
 * @pf: pf to rebuild
 */
static void ice_rebuild(struct ice_pf *pf)
{
	struct device *dev = &pf->pdev->dev;
	struct ice_hw *hw = &pf->hw;
	enum ice_status ret;
	int err;

	if (test_bit(__ICE_DOWN, pf->state))
		goto clear_recovery;

	dev_dbg(dev, "rebuilding pf\n");

	ret = ice_init_all_ctrlq(hw);
	if (ret) {
		dev_err(dev, "control queues init failed %d\n", ret);
		goto err_init_ctrlq;
	}

	ret = ice_clear_pf_cfg(hw);
	if (ret) {
		dev_err(dev, "clear PF configuration failed %d\n", ret);
		goto err_init_ctrlq;
	}

	ice_clear_pxe_mode(hw);

	ret = ice_get_caps(hw);
	if (ret) {
		dev_err(dev, "ice_get_caps failed %d\n", ret);
		goto err_init_ctrlq;
	}

	err = ice_sched_init_port(hw->port_info);
	if (err)
		goto err_sched_init_port;

	/* reset search_hint of irq_trackers to 0 since interrupts are
	 * reclaimed and could be allocated from beginning during VSI rebuild
	 */
	pf->sw_irq_tracker->search_hint = 0;
	pf->hw_irq_tracker->search_hint = 0;

	err = ice_vsi_rebuild_all(pf);
	if (err) {
		dev_err(dev, "ice_vsi_rebuild_all failed\n");
		goto err_vsi_rebuild;
	}

	err = ice_update_link_info(hw->port_info);
	if (err)
		dev_err(&pf->pdev->dev, "Get link status error %d\n", err);

	/* Replay all VSIs Configuration, including filters after reset */
	if (ice_vsi_replay_all(pf)) {
		dev_err(&pf->pdev->dev,
			"error replaying VSI configurations with switch filter rules\n");
		goto err_vsi_rebuild;
	}

	/* start misc vector */
	if (test_bit(ICE_FLAG_MSIX_ENA, pf->flags)) {
		err = ice_req_irq_msix_misc(pf);
		if (err) {
			dev_err(dev, "misc vector setup failed: %d\n", err);
			goto err_vsi_rebuild;
		}
	}

	/* restart the VSIs that were rebuilt and running before the reset */
	err = ice_pf_ena_all_vsi(pf);
	if (err) {
		dev_err(&pf->pdev->dev, "error enabling VSIs\n");
		/* no need to disable VSIs in tear down path in ice_rebuild()
		 * since its already taken care in ice_vsi_open()
		 */
		goto err_vsi_rebuild;
	}

	ice_reset_all_vfs(pf, true);
	/* if we get here, reset flow is successful */
	clear_bit(__ICE_RESET_FAILED, pf->state);
	return;

err_vsi_rebuild:
	ice_vsi_release_all(pf);
err_sched_init_port:
	ice_sched_cleanup_all(hw);
err_init_ctrlq:
	ice_shutdown_all_ctrlq(hw);
	set_bit(__ICE_RESET_FAILED, pf->state);
clear_recovery:
	/* set this bit in PF state to control service task scheduling */
	set_bit(__ICE_NEEDS_RESTART, pf->state);
	dev_err(dev, "Rebuild failed, unload and reload driver\n");
}

/**
 * ice_change_mtu - NDO callback to change the MTU
 * @netdev: network interface device structure
 * @new_mtu: new value for maximum frame size
 *
 * Returns 0 on success, negative on failure
 */
static int ice_change_mtu(struct net_device *netdev, int new_mtu)
{
	struct ice_netdev_priv *np = netdev_priv(netdev);
	struct ice_vsi *vsi = np->vsi;
	struct ice_pf *pf = vsi->back;
	u8 count = 0;

	if (new_mtu == netdev->mtu) {
		netdev_warn(netdev, "mtu is already %u\n", netdev->mtu);
		return 0;
	}

	if (new_mtu < netdev->min_mtu) {
		netdev_err(netdev, "new mtu invalid. min_mtu is %d\n",
			   netdev->min_mtu);
		return -EINVAL;
	} else if (new_mtu > netdev->max_mtu) {
		netdev_err(netdev, "new mtu invalid. max_mtu is %d\n",
			   netdev->min_mtu);
		return -EINVAL;
	}
	/* if a reset is in progress, wait for some time for it to complete */
	do {
		if (ice_is_reset_in_progress(pf->state)) {
			count++;
			usleep_range(1000, 2000);
		} else {
			break;
		}

	} while (count < 100);

	if (count == 100) {
		netdev_err(netdev, "can't change mtu. Device is busy\n");
		return -EBUSY;
	}

	netdev->mtu = new_mtu;

	/* if VSI is up, bring it down and then back up */
	if (!test_and_set_bit(__ICE_DOWN, vsi->state)) {
		int err;

		err = ice_down(vsi);
		if (err) {
			netdev_err(netdev, "change mtu if_up err %d\n", err);
			return err;
		}

		err = ice_up(vsi);
		if (err) {
			netdev_err(netdev, "change mtu if_up err %d\n", err);
			return err;
		}
	}

	netdev_dbg(netdev, "changed mtu to %d\n", new_mtu);
	return 0;
}

/**
 * ice_set_rss - Set RSS keys and lut
 * @vsi: Pointer to VSI structure
 * @seed: RSS hash seed
 * @lut: Lookup table
 * @lut_size: Lookup table size
 *
 * Returns 0 on success, negative on failure
 */
int ice_set_rss(struct ice_vsi *vsi, u8 *seed, u8 *lut, u16 lut_size)
{
	struct ice_pf *pf = vsi->back;
	struct ice_hw *hw = &pf->hw;
	enum ice_status status;

	if (seed) {
		struct ice_aqc_get_set_rss_keys *buf =
				  (struct ice_aqc_get_set_rss_keys *)seed;

		status = ice_aq_set_rss_key(hw, vsi->idx, buf);

		if (status) {
			dev_err(&pf->pdev->dev,
				"Cannot set RSS key, err %d aq_err %d\n",
				status, hw->adminq.rq_last_status);
			return -EIO;
		}
	}

	if (lut) {
		status = ice_aq_set_rss_lut(hw, vsi->idx, vsi->rss_lut_type,
					    lut, lut_size);
		if (status) {
			dev_err(&pf->pdev->dev,
				"Cannot set RSS lut, err %d aq_err %d\n",
				status, hw->adminq.rq_last_status);
			return -EIO;
		}
	}

	return 0;
}

/**
 * ice_get_rss - Get RSS keys and lut
 * @vsi: Pointer to VSI structure
 * @seed: Buffer to store the keys
 * @lut: Buffer to store the lookup table entries
 * @lut_size: Size of buffer to store the lookup table entries
 *
 * Returns 0 on success, negative on failure
 */
int ice_get_rss(struct ice_vsi *vsi, u8 *seed, u8 *lut, u16 lut_size)
{
	struct ice_pf *pf = vsi->back;
	struct ice_hw *hw = &pf->hw;
	enum ice_status status;

	if (seed) {
		struct ice_aqc_get_set_rss_keys *buf =
				  (struct ice_aqc_get_set_rss_keys *)seed;

		status = ice_aq_get_rss_key(hw, vsi->idx, buf);
		if (status) {
			dev_err(&pf->pdev->dev,
				"Cannot get RSS key, err %d aq_err %d\n",
				status, hw->adminq.rq_last_status);
			return -EIO;
		}
	}

	if (lut) {
		status = ice_aq_get_rss_lut(hw, vsi->idx, vsi->rss_lut_type,
					    lut, lut_size);
		if (status) {
			dev_err(&pf->pdev->dev,
				"Cannot get RSS lut, err %d aq_err %d\n",
				status, hw->adminq.rq_last_status);
			return -EIO;
		}
	}

	return 0;
}

/**
 * ice_bridge_getlink - Get the hardware bridge mode
 * @skb: skb buff
 * @pid: process id
 * @seq: RTNL message seq
 * @dev: the netdev being configured
 * @filter_mask: filter mask passed in
 * @nlflags: netlink flags passed in
 *
 * Return the bridge mode (VEB/VEPA)
 */
static int
ice_bridge_getlink(struct sk_buff *skb, u32 pid, u32 seq,
		   struct net_device *dev, u32 filter_mask, int nlflags)
{
	struct ice_netdev_priv *np = netdev_priv(dev);
	struct ice_vsi *vsi = np->vsi;
	struct ice_pf *pf = vsi->back;
	u16 bmode;

	bmode = pf->first_sw->bridge_mode;

	return ndo_dflt_bridge_getlink(skb, pid, seq, dev, bmode, 0, 0, nlflags,
				       filter_mask, NULL);
}

/**
 * ice_vsi_update_bridge_mode - Update VSI for switching bridge mode (VEB/VEPA)
 * @vsi: Pointer to VSI structure
 * @bmode: Hardware bridge mode (VEB/VEPA)
 *
 * Returns 0 on success, negative on failure
 */
static int ice_vsi_update_bridge_mode(struct ice_vsi *vsi, u16 bmode)
{
	struct device *dev = &vsi->back->pdev->dev;
	struct ice_aqc_vsi_props *vsi_props;
	struct ice_hw *hw = &vsi->back->hw;
	struct ice_vsi_ctx ctxt = { 0 };
	enum ice_status status;

	vsi_props = &vsi->info;
	ctxt.info = vsi->info;

	if (bmode == BRIDGE_MODE_VEB)
		/* change from VEPA to VEB mode */
		ctxt.info.sw_flags |= ICE_AQ_VSI_SW_FLAG_ALLOW_LB;
	else
		/* change from VEB to VEPA mode */
		ctxt.info.sw_flags &= ~ICE_AQ_VSI_SW_FLAG_ALLOW_LB;
	ctxt.info.valid_sections = cpu_to_le16(ICE_AQ_VSI_PROP_SW_VALID);

	status = ice_update_vsi(hw, vsi->idx, &ctxt, NULL);
	if (status) {
		dev_err(dev, "update VSI for bridge mode failed, bmode = %d err %d aq_err %d\n",
			bmode, status, hw->adminq.sq_last_status);
		return -EIO;
	}
	/* Update sw flags for book keeping */
	vsi_props->sw_flags = ctxt.info.sw_flags;

	return 0;
}

/**
 * ice_bridge_setlink - Set the hardware bridge mode
 * @dev: the netdev being configured
 * @nlh: RTNL message
 * @flags: bridge setlink flags
 *
 * Sets the bridge mode (VEB/VEPA) of the switch to which the netdev (VSI) is
 * hooked up to. Iterates through the PF VSI list and sets the loopback mode (if
 * not already set for all VSIs connected to this switch. And also update the
 * unicast switch filter rules for the corresponding switch of the netdev.
 */
static int
ice_bridge_setlink(struct net_device *dev, struct nlmsghdr *nlh,
		   u16 __always_unused flags)
{
	struct ice_netdev_priv *np = netdev_priv(dev);
	struct ice_pf *pf = np->vsi->back;
	struct nlattr *attr, *br_spec;
	struct ice_hw *hw = &pf->hw;
	enum ice_status status;
	struct ice_sw *pf_sw;
	int rem, v, err = 0;

	pf_sw = pf->first_sw;
	/* find the attribute in the netlink message */
	br_spec = nlmsg_find_attr(nlh, sizeof(struct ifinfomsg), IFLA_AF_SPEC);

	nla_for_each_nested(attr, br_spec, rem) {
		__u16 mode;

		if (nla_type(attr) != IFLA_BRIDGE_MODE)
			continue;
		mode = nla_get_u16(attr);
		if (mode != BRIDGE_MODE_VEPA && mode != BRIDGE_MODE_VEB)
			return -EINVAL;
		/* Continue  if bridge mode is not being flipped */
		if (mode == pf_sw->bridge_mode)
			continue;
		/* Iterates through the PF VSI list and update the loopback
		 * mode of the VSI
		 */
		ice_for_each_vsi(pf, v) {
			if (!pf->vsi[v])
				continue;
			err = ice_vsi_update_bridge_mode(pf->vsi[v], mode);
			if (err)
				return err;
		}

		hw->evb_veb = (mode == BRIDGE_MODE_VEB);
		/* Update the unicast switch filter rules for the corresponding
		 * switch of the netdev
		 */
		status = ice_update_sw_rule_bridge_mode(hw);
		if (status) {
			netdev_err(dev, "update SW_RULE for bridge mode failed,  = %d err %d aq_err %d\n",
				   mode, status, hw->adminq.sq_last_status);
			/* revert hw->evb_veb */
			hw->evb_veb = (pf_sw->bridge_mode == BRIDGE_MODE_VEB);
			return -EIO;
		}

		pf_sw->bridge_mode = mode;
	}

	return 0;
}

/**
 * ice_tx_timeout - Respond to a Tx Hang
 * @netdev: network interface device structure
 */
static void ice_tx_timeout(struct net_device *netdev)
{
	struct ice_netdev_priv *np = netdev_priv(netdev);
	struct ice_ring *tx_ring = NULL;
	struct ice_vsi *vsi = np->vsi;
	struct ice_pf *pf = vsi->back;
	u32 head, val = 0, i;
	int hung_queue = -1;

	pf->tx_timeout_count++;

	/* find the stopped queue the same way the stack does */
	for (i = 0; i < netdev->num_tx_queues; i++) {
		struct netdev_queue *q;
		unsigned long trans_start;

		q = netdev_get_tx_queue(netdev, i);
		trans_start = q->trans_start;
		if (netif_xmit_stopped(q) &&
		    time_after(jiffies,
			       (trans_start + netdev->watchdog_timeo))) {
			hung_queue = i;
			break;
		}
	}

	if (i == netdev->num_tx_queues) {
		netdev_info(netdev, "tx_timeout: no netdev hung queue found\n");
	} else {
		/* now that we have an index, find the tx_ring struct */
		for (i = 0; i < vsi->num_txq; i++) {
			if (vsi->tx_rings[i] && vsi->tx_rings[i]->desc) {
				if (hung_queue ==
				    vsi->tx_rings[i]->q_index) {
					tx_ring = vsi->tx_rings[i];
					break;
				}
			}
		}
	}

	/* Reset recovery level if enough time has elapsed after last timeout.
	 * Also ensure no new reset action happens before next timeout period.
	 */
	if (time_after(jiffies, (pf->tx_timeout_last_recovery + HZ * 20)))
		pf->tx_timeout_recovery_level = 1;
	else if (time_before(jiffies, (pf->tx_timeout_last_recovery +
				       netdev->watchdog_timeo)))
		return;

	if (tx_ring) {
		head = tx_ring->next_to_clean;
		/* Read interrupt register */
		if (test_bit(ICE_FLAG_MSIX_ENA, pf->flags))
			val = rd32(&pf->hw,
				   GLINT_DYN_CTL(tx_ring->q_vector->v_idx +
					tx_ring->vsi->hw_base_vector));

		netdev_info(netdev, "tx_timeout: VSI_num: %d, Q %d, NTC: 0x%x, HWB: 0x%x, NTU: 0x%x, TAIL: 0x%x, INT: 0x%x\n",
			    vsi->vsi_num, hung_queue, tx_ring->next_to_clean,
			    head, tx_ring->next_to_use,
			    readl(tx_ring->tail), val);
	}

	pf->tx_timeout_last_recovery = jiffies;
	netdev_info(netdev, "tx_timeout recovery level %d, hung_queue %d\n",
		    pf->tx_timeout_recovery_level, hung_queue);

	switch (pf->tx_timeout_recovery_level) {
	case 1:
		set_bit(__ICE_PFR_REQ, pf->state);
		break;
	case 2:
		set_bit(__ICE_CORER_REQ, pf->state);
		break;
	case 3:
		set_bit(__ICE_GLOBR_REQ, pf->state);
		break;
	default:
		netdev_err(netdev, "tx_timeout recovery unsuccessful, device is in unrecoverable state.\n");
		set_bit(__ICE_DOWN, pf->state);
		set_bit(__ICE_NEEDS_RESTART, vsi->state);
		set_bit(__ICE_SERVICE_DIS, pf->state);
		break;
	}

	ice_service_task_schedule(pf);
	pf->tx_timeout_recovery_level++;
}

/**
 * ice_open - Called when a network interface becomes active
 * @netdev: network interface device structure
 *
 * The open entry point is called when a network interface is made
 * active by the system (IFF_UP).  At this point all resources needed
 * for transmit and receive operations are allocated, the interrupt
 * handler is registered with the OS, the netdev watchdog is enabled,
 * and the stack is notified that the interface is ready.
 *
 * Returns 0 on success, negative value on failure
 */
static int ice_open(struct net_device *netdev)
{
	struct ice_netdev_priv *np = netdev_priv(netdev);
	struct ice_vsi *vsi = np->vsi;
	int err;

	if (test_bit(__ICE_NEEDS_RESTART, vsi->back->state)) {
		netdev_err(netdev, "driver needs to be unloaded and reloaded\n");
		return -EIO;
	}

	netif_carrier_off(netdev);

	err = ice_vsi_open(vsi);

	if (err)
		netdev_err(netdev, "Failed to open VSI 0x%04X on switch 0x%04X\n",
			   vsi->vsi_num, vsi->vsw->sw_id);
	return err;
}

/**
 * ice_stop - Disables a network interface
 * @netdev: network interface device structure
 *
 * The stop entry point is called when an interface is de-activated by the OS,
 * and the netdevice enters the DOWN state.  The hardware is still under the
 * driver's control, but the netdev interface is disabled.
 *
 * Returns success only - not allowed to fail
 */
static int ice_stop(struct net_device *netdev)
{
	struct ice_netdev_priv *np = netdev_priv(netdev);
	struct ice_vsi *vsi = np->vsi;

	ice_vsi_close(vsi);

	return 0;
}

/**
 * ice_features_check - Validate encapsulated packet conforms to limits
 * @skb: skb buffer
 * @netdev: This port's netdev
 * @features: Offload features that the stack believes apply
 */
static netdev_features_t
ice_features_check(struct sk_buff *skb,
		   struct net_device __always_unused *netdev,
		   netdev_features_t features)
{
	size_t len;

	/* No point in doing any of this if neither checksum nor GSO are
	 * being requested for this frame.  We can rule out both by just
	 * checking for CHECKSUM_PARTIAL
	 */
	if (skb->ip_summed != CHECKSUM_PARTIAL)
		return features;

	/* We cannot support GSO if the MSS is going to be less than
	 * 64 bytes.  If it is then we need to drop support for GSO.
	 */
	if (skb_is_gso(skb) && (skb_shinfo(skb)->gso_size < 64))
		features &= ~NETIF_F_GSO_MASK;

	len = skb_network_header(skb) - skb->data;
	if (len & ~(ICE_TXD_MACLEN_MAX))
		goto out_rm_features;

	len = skb_transport_header(skb) - skb_network_header(skb);
	if (len & ~(ICE_TXD_IPLEN_MAX))
		goto out_rm_features;

	if (skb->encapsulation) {
		len = skb_inner_network_header(skb) - skb_transport_header(skb);
		if (len & ~(ICE_TXD_L4LEN_MAX))
			goto out_rm_features;

		len = skb_inner_transport_header(skb) -
		      skb_inner_network_header(skb);
		if (len & ~(ICE_TXD_IPLEN_MAX))
			goto out_rm_features;
	}

	return features;
out_rm_features:
	return features & ~(NETIF_F_CSUM_MASK | NETIF_F_GSO_MASK);
}

static const struct net_device_ops ice_netdev_ops = {
	.ndo_open = ice_open,
	.ndo_stop = ice_stop,
	.ndo_start_xmit = ice_start_xmit,
	.ndo_features_check = ice_features_check,
	.ndo_set_rx_mode = ice_set_rx_mode,
	.ndo_set_mac_address = ice_set_mac_address,
	.ndo_validate_addr = eth_validate_addr,
	.ndo_change_mtu = ice_change_mtu,
	.ndo_get_stats64 = ice_get_stats64,
	.ndo_set_vf_spoofchk = ice_set_vf_spoofchk,
	.ndo_set_vf_mac = ice_set_vf_mac,
	.ndo_get_vf_config = ice_get_vf_cfg,
	.ndo_set_vf_trust = ice_set_vf_trust,
	.ndo_set_vf_vlan = ice_set_vf_port_vlan,
	.ndo_set_vf_link_state = ice_set_vf_link_state,
	.ndo_vlan_rx_add_vid = ice_vlan_rx_add_vid,
	.ndo_vlan_rx_kill_vid = ice_vlan_rx_kill_vid,
	.ndo_set_features = ice_set_features,
	.ndo_bridge_getlink = ice_bridge_getlink,
	.ndo_bridge_setlink = ice_bridge_setlink,
	.ndo_fdb_add = ice_fdb_add,
	.ndo_fdb_del = ice_fdb_del,
	.ndo_tx_timeout = ice_tx_timeout,
};<|MERGE_RESOLUTION|>--- conflicted
+++ resolved
@@ -801,15 +801,12 @@
 			if (ice_handle_link_event(pf))
 				dev_err(&pf->pdev->dev,
 					"Could not handle link event\n");
-<<<<<<< HEAD
-=======
 			break;
 		case ice_mbx_opc_send_msg_to_pf:
 			ice_vc_process_vf_msg(pf, &event);
 			break;
 		case ice_aqc_opc_fw_logging:
 			ice_output_fw_log(hw, &event.desc, event.msg_buf);
->>>>>>> 3bf0fb6f
 			break;
 		default:
 			dev_dbg(&pf->pdev->dev,
@@ -862,8 +859,6 @@
 	 */
 	if (ice_ctrlq_pending(hw, &hw->adminq))
 		__ice_clean_ctrlq(pf, ICE_CTL_Q_ADMIN);
-<<<<<<< HEAD
-=======
 
 	ice_flush(hw);
 }
@@ -886,7 +881,6 @@
 
 	if (ice_ctrlq_pending(hw, &hw->mailboxq))
 		__ice_clean_ctrlq(pf, ICE_CTL_Q_MAILBOX);
->>>>>>> 3bf0fb6f
 
 	ice_flush(hw);
 }
@@ -1333,446 +1327,6 @@
 	if (oicr & PFINT_OICR_GRST_M) {
 		u32 reset;
 
-<<<<<<< HEAD
-	/* qcount will change if RSS is enabled */
-	if (test_bit(ICE_FLAG_RSS_ENA, vsi->back->flags)) {
-		if (vsi->type == ICE_VSI_PF)
-			max_rss = ICE_MAX_LG_RSS_QS;
-		else
-			max_rss = ICE_MAX_SMALL_RSS_QS;
-
-		qcount = min_t(int, numq_tc, max_rss);
-		qcount = min_t(int, qcount, vsi->rss_size);
-	} else {
-		qcount = numq_tc;
-	}
-
-	/* find the (rounded up) power-of-2 of qcount */
-	pow = order_base_2(qcount);
-
-	for (i = 0; i < ICE_MAX_TRAFFIC_CLASS; i++) {
-		if (!(vsi->tc_cfg.ena_tc & BIT(i))) {
-			/* TC is not enabled */
-			vsi->tc_cfg.tc_info[i].qoffset = 0;
-			vsi->tc_cfg.tc_info[i].qcount = 1;
-			ctxt->info.tc_mapping[i] = 0;
-			continue;
-		}
-
-		/* TC is enabled */
-		vsi->tc_cfg.tc_info[i].qoffset = offset;
-		vsi->tc_cfg.tc_info[i].qcount = qcount;
-
-		qmap = ((offset << ICE_AQ_VSI_TC_Q_OFFSET_S) &
-			ICE_AQ_VSI_TC_Q_OFFSET_M) |
-			((pow << ICE_AQ_VSI_TC_Q_NUM_S) &
-			 ICE_AQ_VSI_TC_Q_NUM_M);
-		offset += qcount;
-		ctxt->info.tc_mapping[i] = cpu_to_le16(qmap);
-	}
-
-	vsi->num_txq = qcount_tx;
-	vsi->num_rxq = offset;
-
-	/* Rx queue mapping */
-	ctxt->info.mapping_flags |= cpu_to_le16(ICE_AQ_VSI_Q_MAP_CONTIG);
-	/* q_mapping buffer holds the info for the first queue allocated for
-	 * this VSI in the PF space and also the number of queues associated
-	 * with this VSI.
-	 */
-	ctxt->info.q_mapping[0] = cpu_to_le16(vsi->rxq_map[0]);
-	ctxt->info.q_mapping[1] = cpu_to_le16(vsi->num_rxq);
-}
-
-/**
- * ice_set_dflt_vsi_ctx - Set default VSI context before adding a VSI
- * @ctxt: the VSI context being set
- *
- * This initializes a default VSI context for all sections except the Queues.
- */
-static void ice_set_dflt_vsi_ctx(struct ice_vsi_ctx *ctxt)
-{
-	u32 table = 0;
-
-	memset(&ctxt->info, 0, sizeof(ctxt->info));
-	/* VSI's should be allocated from shared pool */
-	ctxt->alloc_from_pool = true;
-	/* Src pruning enabled by default */
-	ctxt->info.sw_flags = ICE_AQ_VSI_SW_FLAG_SRC_PRUNE;
-	/* Traffic from VSI can be sent to LAN */
-	ctxt->info.sw_flags2 = ICE_AQ_VSI_SW_FLAG_LAN_ENA;
-
-	/* By default bits 3 and 4 in vlan_flags are 0's which results in legacy
-	 * behavior (show VLAN, DEI, and UP) in descriptor. Also, allow all
-	 * packets untagged/tagged.
-	 */
-	ctxt->info.vlan_flags = ((ICE_AQ_VSI_VLAN_MODE_ALL &
-				  ICE_AQ_VSI_VLAN_MODE_M) >>
-				 ICE_AQ_VSI_VLAN_MODE_S);
-
-	/* Have 1:1 UP mapping for both ingress/egress tables */
-	table |= ICE_UP_TABLE_TRANSLATE(0, 0);
-	table |= ICE_UP_TABLE_TRANSLATE(1, 1);
-	table |= ICE_UP_TABLE_TRANSLATE(2, 2);
-	table |= ICE_UP_TABLE_TRANSLATE(3, 3);
-	table |= ICE_UP_TABLE_TRANSLATE(4, 4);
-	table |= ICE_UP_TABLE_TRANSLATE(5, 5);
-	table |= ICE_UP_TABLE_TRANSLATE(6, 6);
-	table |= ICE_UP_TABLE_TRANSLATE(7, 7);
-	ctxt->info.ingress_table = cpu_to_le32(table);
-	ctxt->info.egress_table = cpu_to_le32(table);
-	/* Have 1:1 UP mapping for outer to inner UP table */
-	ctxt->info.outer_up_table = cpu_to_le32(table);
-	/* No Outer tag support outer_tag_flags remains to zero */
-}
-
-/**
- * ice_set_rss_vsi_ctx - Set RSS VSI context before adding a VSI
- * @ctxt: the VSI context being set
- * @vsi: the VSI being configured
- */
-static void ice_set_rss_vsi_ctx(struct ice_vsi_ctx *ctxt, struct ice_vsi *vsi)
-{
-	u8 lut_type, hash_type;
-
-	switch (vsi->type) {
-	case ICE_VSI_PF:
-		/* PF VSI will inherit RSS instance of PF */
-		lut_type = ICE_AQ_VSI_Q_OPT_RSS_LUT_PF;
-		hash_type = ICE_AQ_VSI_Q_OPT_RSS_TPLZ;
-		break;
-	default:
-		dev_warn(&vsi->back->pdev->dev, "Unknown VSI type %d\n",
-			 vsi->type);
-		return;
-	}
-
-	ctxt->info.q_opt_rss = ((lut_type << ICE_AQ_VSI_Q_OPT_RSS_LUT_S) &
-				ICE_AQ_VSI_Q_OPT_RSS_LUT_M) |
-				((hash_type << ICE_AQ_VSI_Q_OPT_RSS_HASH_S) &
-				 ICE_AQ_VSI_Q_OPT_RSS_HASH_M);
-}
-
-/**
- * ice_vsi_add - Create a new VSI or fetch preallocated VSI
- * @vsi: the VSI being configured
- *
- * This initializes a VSI context depending on the VSI type to be added and
- * passes it down to the add_vsi aq command to create a new VSI.
- */
-static int ice_vsi_add(struct ice_vsi *vsi)
-{
-	struct ice_vsi_ctx ctxt = { 0 };
-	struct ice_pf *pf = vsi->back;
-	struct ice_hw *hw = &pf->hw;
-	int ret = 0;
-
-	switch (vsi->type) {
-	case ICE_VSI_PF:
-		ctxt.flags = ICE_AQ_VSI_TYPE_PF;
-		break;
-	default:
-		return -ENODEV;
-	}
-
-	ice_set_dflt_vsi_ctx(&ctxt);
-	/* if the switch is in VEB mode, allow VSI loopback */
-	if (vsi->vsw->bridge_mode == BRIDGE_MODE_VEB)
-		ctxt.info.sw_flags |= ICE_AQ_VSI_SW_FLAG_ALLOW_LB;
-
-	/* Set LUT type and HASH type if RSS is enabled */
-	if (test_bit(ICE_FLAG_RSS_ENA, pf->flags))
-		ice_set_rss_vsi_ctx(&ctxt, vsi);
-
-	ctxt.info.sw_id = vsi->port_info->sw_id;
-	ice_vsi_setup_q_map(vsi, &ctxt);
-
-	ret = ice_aq_add_vsi(hw, &ctxt, NULL);
-	if (ret) {
-		dev_err(&vsi->back->pdev->dev,
-			"Add VSI AQ call failed, err %d\n", ret);
-		return -EIO;
-	}
-	vsi->info = ctxt.info;
-	vsi->vsi_num = ctxt.vsi_num;
-
-	return ret;
-}
-
-/**
- * ice_vsi_release_msix - Clear the queue to Interrupt mapping in HW
- * @vsi: the VSI being cleaned up
- */
-static void ice_vsi_release_msix(struct ice_vsi *vsi)
-{
-	struct ice_pf *pf = vsi->back;
-	u16 vector = vsi->base_vector;
-	struct ice_hw *hw = &pf->hw;
-	u32 txq = 0;
-	u32 rxq = 0;
-	int i, q;
-
-	for (i = 0; i < vsi->num_q_vectors; i++, vector++) {
-		struct ice_q_vector *q_vector = vsi->q_vectors[i];
-
-		wr32(hw, GLINT_ITR(ICE_RX_ITR, vector), 0);
-		wr32(hw, GLINT_ITR(ICE_TX_ITR, vector), 0);
-		for (q = 0; q < q_vector->num_ring_tx; q++) {
-			wr32(hw, QINT_TQCTL(vsi->txq_map[txq]), 0);
-			txq++;
-		}
-
-		for (q = 0; q < q_vector->num_ring_rx; q++) {
-			wr32(hw, QINT_RQCTL(vsi->rxq_map[rxq]), 0);
-			rxq++;
-		}
-	}
-
-	ice_flush(hw);
-}
-
-/**
- * ice_vsi_clear_rings - Deallocates the Tx and Rx rings for VSI
- * @vsi: the VSI having rings deallocated
- */
-static void ice_vsi_clear_rings(struct ice_vsi *vsi)
-{
-	int i;
-
-	if (vsi->tx_rings) {
-		for (i = 0; i < vsi->alloc_txq; i++) {
-			if (vsi->tx_rings[i]) {
-				kfree_rcu(vsi->tx_rings[i], rcu);
-				vsi->tx_rings[i] = NULL;
-			}
-		}
-	}
-	if (vsi->rx_rings) {
-		for (i = 0; i < vsi->alloc_rxq; i++) {
-			if (vsi->rx_rings[i]) {
-				kfree_rcu(vsi->rx_rings[i], rcu);
-				vsi->rx_rings[i] = NULL;
-			}
-		}
-	}
-}
-
-/**
- * ice_vsi_alloc_rings - Allocates Tx and Rx rings for the VSI
- * @vsi: VSI which is having rings allocated
- */
-static int ice_vsi_alloc_rings(struct ice_vsi *vsi)
-{
-	struct ice_pf *pf = vsi->back;
-	int i;
-
-	/* Allocate tx_rings */
-	for (i = 0; i < vsi->alloc_txq; i++) {
-		struct ice_ring *ring;
-
-		/* allocate with kzalloc(), free with kfree_rcu() */
-		ring = kzalloc(sizeof(*ring), GFP_KERNEL);
-
-		if (!ring)
-			goto err_out;
-
-		ring->q_index = i;
-		ring->reg_idx = vsi->txq_map[i];
-		ring->ring_active = false;
-		ring->vsi = vsi;
-		ring->netdev = vsi->netdev;
-		ring->dev = &pf->pdev->dev;
-		ring->count = vsi->num_desc;
-
-		vsi->tx_rings[i] = ring;
-	}
-
-	/* Allocate rx_rings */
-	for (i = 0; i < vsi->alloc_rxq; i++) {
-		struct ice_ring *ring;
-
-		/* allocate with kzalloc(), free with kfree_rcu() */
-		ring = kzalloc(sizeof(*ring), GFP_KERNEL);
-		if (!ring)
-			goto err_out;
-
-		ring->q_index = i;
-		ring->reg_idx = vsi->rxq_map[i];
-		ring->ring_active = false;
-		ring->vsi = vsi;
-		ring->netdev = vsi->netdev;
-		ring->dev = &pf->pdev->dev;
-		ring->count = vsi->num_desc;
-		vsi->rx_rings[i] = ring;
-	}
-
-	return 0;
-
-err_out:
-	ice_vsi_clear_rings(vsi);
-	return -ENOMEM;
-}
-
-/**
- * ice_vsi_free_irq - Free the irq association with the OS
- * @vsi: the VSI being configured
- */
-static void ice_vsi_free_irq(struct ice_vsi *vsi)
-{
-	struct ice_pf *pf = vsi->back;
-	int base = vsi->base_vector;
-
-	if (test_bit(ICE_FLAG_MSIX_ENA, pf->flags)) {
-		int i;
-
-		if (!vsi->q_vectors || !vsi->irqs_ready)
-			return;
-
-		vsi->irqs_ready = false;
-		for (i = 0; i < vsi->num_q_vectors; i++) {
-			u16 vector = i + base;
-			int irq_num;
-
-			irq_num = pf->msix_entries[vector].vector;
-
-			/* free only the irqs that were actually requested */
-			if (!vsi->q_vectors[i] ||
-			    !(vsi->q_vectors[i]->num_ring_tx ||
-			      vsi->q_vectors[i]->num_ring_rx))
-				continue;
-
-			/* clear the affinity notifier in the IRQ descriptor */
-			irq_set_affinity_notifier(irq_num, NULL);
-
-			/* clear the affinity_mask in the IRQ descriptor */
-			irq_set_affinity_hint(irq_num, NULL);
-			synchronize_irq(irq_num);
-			devm_free_irq(&pf->pdev->dev, irq_num,
-				      vsi->q_vectors[i]);
-		}
-		ice_vsi_release_msix(vsi);
-	}
-}
-
-/**
- * ice_vsi_cfg_msix - MSIX mode Interrupt Config in the HW
- * @vsi: the VSI being configured
- */
-static void ice_vsi_cfg_msix(struct ice_vsi *vsi)
-{
-	struct ice_pf *pf = vsi->back;
-	u16 vector = vsi->base_vector;
-	struct ice_hw *hw = &pf->hw;
-	u32 txq = 0, rxq = 0;
-	int i, q, itr;
-	u8 itr_gran;
-
-	for (i = 0; i < vsi->num_q_vectors; i++, vector++) {
-		struct ice_q_vector *q_vector = vsi->q_vectors[i];
-
-		itr_gran = hw->itr_gran_200;
-
-		if (q_vector->num_ring_rx) {
-			q_vector->rx.itr =
-				ITR_TO_REG(vsi->rx_rings[rxq]->rx_itr_setting,
-					   itr_gran);
-			q_vector->rx.latency_range = ICE_LOW_LATENCY;
-		}
-
-		if (q_vector->num_ring_tx) {
-			q_vector->tx.itr =
-				ITR_TO_REG(vsi->tx_rings[txq]->tx_itr_setting,
-					   itr_gran);
-			q_vector->tx.latency_range = ICE_LOW_LATENCY;
-		}
-		wr32(hw, GLINT_ITR(ICE_RX_ITR, vector), q_vector->rx.itr);
-		wr32(hw, GLINT_ITR(ICE_TX_ITR, vector), q_vector->tx.itr);
-
-		/* Both Transmit Queue Interrupt Cause Control register
-		 * and Receive Queue Interrupt Cause control register
-		 * expects MSIX_INDX field to be the vector index
-		 * within the function space and not the absolute
-		 * vector index across PF or across device.
-		 * For SR-IOV VF VSIs queue vector index always starts
-		 * with 1 since first vector index(0) is used for OICR
-		 * in VF space. Since VMDq and other PF VSIs are withtin
-		 * the PF function space, use the vector index thats
-		 * tracked for this PF.
-		 */
-		for (q = 0; q < q_vector->num_ring_tx; q++) {
-			u32 val;
-
-			itr = ICE_TX_ITR;
-			val = QINT_TQCTL_CAUSE_ENA_M |
-			      (itr << QINT_TQCTL_ITR_INDX_S)  |
-			      (vector << QINT_TQCTL_MSIX_INDX_S);
-			wr32(hw, QINT_TQCTL(vsi->txq_map[txq]), val);
-			txq++;
-		}
-
-		for (q = 0; q < q_vector->num_ring_rx; q++) {
-			u32 val;
-
-			itr = ICE_RX_ITR;
-			val = QINT_RQCTL_CAUSE_ENA_M |
-			      (itr << QINT_RQCTL_ITR_INDX_S)  |
-			      (vector << QINT_RQCTL_MSIX_INDX_S);
-			wr32(hw, QINT_RQCTL(vsi->rxq_map[rxq]), val);
-			rxq++;
-		}
-	}
-
-	ice_flush(hw);
-}
-
-/**
- * ice_ena_misc_vector - enable the non-queue interrupts
- * @pf: board private structure
- */
-static void ice_ena_misc_vector(struct ice_pf *pf)
-{
-	struct ice_hw *hw = &pf->hw;
-	u32 val;
-
-	/* clear things first */
-	wr32(hw, PFINT_OICR_ENA, 0);	/* disable all */
-	rd32(hw, PFINT_OICR);		/* read to clear */
-
-	val = (PFINT_OICR_ECC_ERR_M |
-	       PFINT_OICR_MAL_DETECT_M |
-	       PFINT_OICR_GRST_M |
-	       PFINT_OICR_PCI_EXCEPTION_M |
-	       PFINT_OICR_HMC_ERR_M |
-	       PFINT_OICR_PE_CRITERR_M);
-
-	wr32(hw, PFINT_OICR_ENA, val);
-
-	/* SW_ITR_IDX = 0, but don't change INTENA */
-	wr32(hw, GLINT_DYN_CTL(pf->oicr_idx),
-	     GLINT_DYN_CTL_SW_ITR_INDX_M | GLINT_DYN_CTL_INTENA_MSK_M);
-}
-
-/**
- * ice_misc_intr - misc interrupt handler
- * @irq: interrupt number
- * @data: pointer to a q_vector
- */
-static irqreturn_t ice_misc_intr(int __always_unused irq, void *data)
-{
-	struct ice_pf *pf = (struct ice_pf *)data;
-	struct ice_hw *hw = &pf->hw;
-	irqreturn_t ret = IRQ_NONE;
-	u32 oicr, ena_mask;
-
-	set_bit(__ICE_ADMINQ_EVENT_PENDING, pf->state);
-
-	oicr = rd32(hw, PFINT_OICR);
-	ena_mask = rd32(hw, PFINT_OICR_ENA);
-
-	if (oicr & PFINT_OICR_GRST_M) {
-		u32 reset;
-=======
->>>>>>> 3bf0fb6f
 		/* we have a reset warning */
 		ena_mask &= ~PFINT_OICR_GRST_M;
 		reset = (rd32(hw, GLGEN_RSTAT) & GLGEN_RSTAT_RESET_TYPE_M) >>
@@ -1938,20 +1492,12 @@
 skip_req_irq:
 	ice_ena_misc_vector(pf);
 
-<<<<<<< HEAD
-	val = ((pf->oicr_idx & PFINT_OICR_CTL_MSIX_INDX_M) |
-=======
 	val = ((pf->hw_oicr_idx & PFINT_OICR_CTL_MSIX_INDX_M) |
->>>>>>> 3bf0fb6f
 	       PFINT_OICR_CTL_CAUSE_ENA_M);
 	wr32(hw, PFINT_OICR_CTL, val);
 
 	/* This enables Admin queue Interrupt causes */
-<<<<<<< HEAD
-	val = ((pf->oicr_idx & PFINT_FW_CTL_MSIX_INDX_M) |
-=======
 	val = ((pf->hw_oicr_idx & PFINT_FW_CTL_MSIX_INDX_M) |
->>>>>>> 3bf0fb6f
 	       PFINT_FW_CTL_CAUSE_ENA_M);
 	wr32(hw, PFINT_FW_CTL, val);
 
@@ -2504,18 +2050,11 @@
 		return -ENOMEM;
 	}
 
-<<<<<<< HEAD
-	if (pf->irq_tracker) {
-		devm_kfree(&pf->pdev->dev, pf->irq_tracker);
-		pf->irq_tracker = NULL;
-	}
-=======
 	/* populate HW interrupts pool with number of HW supported irqs. */
 	pf->num_avail_hw_msix = hw_vectors;
 	pf->hw_irq_tracker->num_entries = hw_vectors;
 
 	return 0;
->>>>>>> 3bf0fb6f
 }
 
 /**
@@ -2978,85 +2517,8 @@
 		err = dev_mc_del(dev, addr);
 	else
 		err = -EINVAL;
-<<<<<<< HEAD
 
 	return err;
-}
-
-/**
- * ice_vsi_manage_vlan_insertion - Manage VLAN insertion for the VSI for Tx
- * @vsi: the vsi being changed
- */
-static int ice_vsi_manage_vlan_insertion(struct ice_vsi *vsi)
-{
-	struct device *dev = &vsi->back->pdev->dev;
-	struct ice_hw *hw = &vsi->back->hw;
-	struct ice_vsi_ctx ctxt = { 0 };
-	enum ice_status status;
-
-	/* Here we are configuring the VSI to let the driver add VLAN tags by
-	 * setting vlan_flags to ICE_AQ_VSI_VLAN_MODE_ALL. The actual VLAN tag
-	 * insertion happens in the Tx hot path, in ice_tx_map.
-	 */
-	ctxt.info.vlan_flags = ICE_AQ_VSI_VLAN_MODE_ALL;
-
-	ctxt.info.valid_sections = cpu_to_le16(ICE_AQ_VSI_PROP_VLAN_VALID);
-	ctxt.vsi_num = vsi->vsi_num;
-
-	status = ice_aq_update_vsi(hw, &ctxt, NULL);
-	if (status) {
-		dev_err(dev, "update VSI for VLAN insert failed, err %d aq_err %d\n",
-			status, hw->adminq.sq_last_status);
-		return -EIO;
-	}
-
-	vsi->info.vlan_flags = ctxt.info.vlan_flags;
-	return 0;
-}
-
-/**
- * ice_vsi_manage_vlan_stripping - Manage VLAN stripping for the VSI for Rx
- * @vsi: the vsi being changed
- * @ena: boolean value indicating if this is a enable or disable request
- */
-static int ice_vsi_manage_vlan_stripping(struct ice_vsi *vsi, bool ena)
-{
-	struct device *dev = &vsi->back->pdev->dev;
-	struct ice_hw *hw = &vsi->back->hw;
-	struct ice_vsi_ctx ctxt = { 0 };
-	enum ice_status status;
-
-	/* Here we are configuring what the VSI should do with the VLAN tag in
-	 * the Rx packet. We can either leave the tag in the packet or put it in
-	 * the Rx descriptor.
-	 */
-	if (ena) {
-		/* Strip VLAN tag from Rx packet and put it in the desc */
-		ctxt.info.vlan_flags = ICE_AQ_VSI_VLAN_EMOD_STR_BOTH;
-	} else {
-		/* Disable stripping. Leave tag in packet */
-		ctxt.info.vlan_flags = ICE_AQ_VSI_VLAN_EMOD_NOTHING;
-	}
-
-	/* Allow all packets untagged/tagged */
-	ctxt.info.vlan_flags |= ICE_AQ_VSI_VLAN_MODE_ALL;
-
-	ctxt.info.valid_sections = cpu_to_le16(ICE_AQ_VSI_PROP_VLAN_VALID);
-	ctxt.vsi_num = vsi->vsi_num;
-
-	status = ice_aq_update_vsi(hw, &ctxt, NULL);
-	if (status) {
-		dev_err(dev, "update VSI for VALN strip failed, ena = %d err %d aq_err %d\n",
-			ena, status, hw->adminq.sq_last_status);
-		return -EIO;
-	}
-
-	vsi->info.vlan_flags = ctxt.info.vlan_flags;
-	return 0;
-=======
-
-	return err;
->>>>>>> 3bf0fb6f
 }
 
 /**
@@ -3135,251 +2597,6 @@
 }
 
 /**
-<<<<<<< HEAD
- * ice_setup_tx_ctx - setup a struct ice_tlan_ctx instance
- * @ring: The Tx ring to configure
- * @tlan_ctx: Pointer to the Tx LAN queue context structure to be initialized
- * @pf_q: queue index in the PF space
- *
- * Configure the Tx descriptor ring in TLAN context.
- */
-static void
-ice_setup_tx_ctx(struct ice_ring *ring, struct ice_tlan_ctx *tlan_ctx, u16 pf_q)
-{
-	struct ice_vsi *vsi = ring->vsi;
-	struct ice_hw *hw = &vsi->back->hw;
-
-	tlan_ctx->base = ring->dma >> ICE_TLAN_CTX_BASE_S;
-
-	tlan_ctx->port_num = vsi->port_info->lport;
-
-	/* Transmit Queue Length */
-	tlan_ctx->qlen = ring->count;
-
-	/* PF number */
-	tlan_ctx->pf_num = hw->pf_id;
-
-	/* queue belongs to a specific VSI type
-	 * VF / VM index should be programmed per vmvf_type setting:
-	 * for vmvf_type = VF, it is VF number between 0-256
-	 * for vmvf_type = VM, it is VM number between 0-767
-	 * for PF or EMP this field should be set to zero
-	 */
-	switch (vsi->type) {
-	case ICE_VSI_PF:
-		tlan_ctx->vmvf_type = ICE_TLAN_CTX_VMVF_TYPE_PF;
-		break;
-	default:
-		return;
-	}
-
-	/* make sure the context is associated with the right VSI */
-	tlan_ctx->src_vsi = vsi->vsi_num;
-
-	tlan_ctx->tso_ena = ICE_TX_LEGACY;
-	tlan_ctx->tso_qnum = pf_q;
-
-	/* Legacy or Advanced Host Interface:
-	 * 0: Advanced Host Interface
-	 * 1: Legacy Host Interface
-	 */
-	tlan_ctx->legacy_int = ICE_TX_LEGACY;
-}
-
-/**
- * ice_vsi_cfg_txqs - Configure the VSI for Tx
- * @vsi: the VSI being configured
- *
- * Return 0 on success and a negative value on error
- * Configure the Tx VSI for operation.
- */
-static int ice_vsi_cfg_txqs(struct ice_vsi *vsi)
-{
-	struct ice_aqc_add_tx_qgrp *qg_buf;
-	struct ice_aqc_add_txqs_perq *txq;
-	struct ice_pf *pf = vsi->back;
-	enum ice_status status;
-	u16 buf_len, i, pf_q;
-	int err = 0, tc = 0;
-	u8 num_q_grps;
-
-	buf_len = sizeof(struct ice_aqc_add_tx_qgrp);
-	qg_buf = devm_kzalloc(&pf->pdev->dev, buf_len, GFP_KERNEL);
-	if (!qg_buf)
-		return -ENOMEM;
-
-	if (vsi->num_txq > ICE_MAX_TXQ_PER_TXQG) {
-		err = -EINVAL;
-		goto err_cfg_txqs;
-	}
-	qg_buf->num_txqs = 1;
-	num_q_grps = 1;
-
-	/* set up and configure the tx queues */
-	ice_for_each_txq(vsi, i) {
-		struct ice_tlan_ctx tlan_ctx = { 0 };
-
-		pf_q = vsi->txq_map[i];
-		ice_setup_tx_ctx(vsi->tx_rings[i], &tlan_ctx, pf_q);
-		/* copy context contents into the qg_buf */
-		qg_buf->txqs[0].txq_id = cpu_to_le16(pf_q);
-		ice_set_ctx((u8 *)&tlan_ctx, qg_buf->txqs[0].txq_ctx,
-			    ice_tlan_ctx_info);
-
-		/* init queue specific tail reg. It is referred as transmit
-		 * comm scheduler queue doorbell.
-		 */
-		vsi->tx_rings[i]->tail = pf->hw.hw_addr + QTX_COMM_DBELL(pf_q);
-		status = ice_ena_vsi_txq(vsi->port_info, vsi->vsi_num, tc,
-					 num_q_grps, qg_buf, buf_len, NULL);
-		if (status) {
-			dev_err(&vsi->back->pdev->dev,
-				"Failed to set LAN Tx queue context, error: %d\n",
-				status);
-			err = -ENODEV;
-			goto err_cfg_txqs;
-		}
-
-		/* Add Tx Queue TEID into the VSI tx ring from the response
-		 * This will complete configuring and enabling the queue.
-		 */
-		txq = &qg_buf->txqs[0];
-		if (pf_q == le16_to_cpu(txq->txq_id))
-			vsi->tx_rings[i]->txq_teid =
-				le32_to_cpu(txq->q_teid);
-	}
-err_cfg_txqs:
-	devm_kfree(&pf->pdev->dev, qg_buf);
-	return err;
-}
-
-/**
- * ice_setup_rx_ctx - Configure a receive ring context
- * @ring: The Rx ring to configure
- *
- * Configure the Rx descriptor ring in RLAN context.
- */
-static int ice_setup_rx_ctx(struct ice_ring *ring)
-{
-	struct ice_vsi *vsi = ring->vsi;
-	struct ice_hw *hw = &vsi->back->hw;
-	u32 rxdid = ICE_RXDID_FLEX_NIC;
-	struct ice_rlan_ctx rlan_ctx;
-	u32 regval;
-	u16 pf_q;
-	int err;
-
-	/* what is RX queue number in global space of 2K rx queues */
-	pf_q = vsi->rxq_map[ring->q_index];
-
-	/* clear the context structure first */
-	memset(&rlan_ctx, 0, sizeof(rlan_ctx));
-
-	rlan_ctx.base = ring->dma >> ICE_RLAN_BASE_S;
-
-	rlan_ctx.qlen = ring->count;
-
-	/* Receive Packet Data Buffer Size.
-	 * The Packet Data Buffer Size is defined in 128 byte units.
-	 */
-	rlan_ctx.dbuf = vsi->rx_buf_len >> ICE_RLAN_CTX_DBUF_S;
-
-	/* use 32 byte descriptors */
-	rlan_ctx.dsize = 1;
-
-	/* Strip the Ethernet CRC bytes before the packet is posted to host
-	 * memory.
-	 */
-	rlan_ctx.crcstrip = 1;
-
-	/* L2TSEL flag defines the reported L2 Tags in the receive descriptor */
-	rlan_ctx.l2tsel = 1;
-
-	rlan_ctx.dtype = ICE_RX_DTYPE_NO_SPLIT;
-	rlan_ctx.hsplit_0 = ICE_RLAN_RX_HSPLIT_0_NO_SPLIT;
-	rlan_ctx.hsplit_1 = ICE_RLAN_RX_HSPLIT_1_NO_SPLIT;
-
-	/* This controls whether VLAN is stripped from inner headers
-	 * The VLAN in the inner L2 header is stripped to the receive
-	 * descriptor if enabled by this flag.
-	 */
-	rlan_ctx.showiv = 0;
-
-	/* Max packet size for this queue - must not be set to a larger value
-	 * than 5 x DBUF
-	 */
-	rlan_ctx.rxmax = min_t(u16, vsi->max_frame,
-			       ICE_MAX_CHAINED_RX_BUFS * vsi->rx_buf_len);
-
-	/* Rx queue threshold in units of 64 */
-	rlan_ctx.lrxqthresh = 1;
-
-	 /* Enable Flexible Descriptors in the queue context which
-	  * allows this driver to select a specific receive descriptor format
-	  */
-	regval = rd32(hw, QRXFLXP_CNTXT(pf_q));
-	regval |= (rxdid << QRXFLXP_CNTXT_RXDID_IDX_S) &
-		QRXFLXP_CNTXT_RXDID_IDX_M;
-
-	/* increasing context priority to pick up profile id;
-	 * default is 0x01; setting to 0x03 to ensure profile
-	 * is programming if prev context is of same priority
-	 */
-	regval |= (0x03 << QRXFLXP_CNTXT_RXDID_PRIO_S) &
-		QRXFLXP_CNTXT_RXDID_PRIO_M;
-
-	wr32(hw, QRXFLXP_CNTXT(pf_q), regval);
-
-	/* Absolute queue number out of 2K needs to be passed */
-	err = ice_write_rxq_ctx(hw, &rlan_ctx, pf_q);
-	if (err) {
-		dev_err(&vsi->back->pdev->dev,
-			"Failed to set LAN Rx queue context for absolute Rx queue %d error: %d\n",
-			pf_q, err);
-		return -EIO;
-	}
-
-	/* init queue specific tail register */
-	ring->tail = hw->hw_addr + QRX_TAIL(pf_q);
-	writel(0, ring->tail);
-	ice_alloc_rx_bufs(ring, ICE_DESC_UNUSED(ring));
-
-	return 0;
-}
-
-/**
- * ice_vsi_cfg_rxqs - Configure the VSI for Rx
- * @vsi: the VSI being configured
- *
- * Return 0 on success and a negative value on error
- * Configure the Rx VSI for operation.
- */
-static int ice_vsi_cfg_rxqs(struct ice_vsi *vsi)
-{
-	int err = 0;
-	u16 i;
-
-	if (vsi->netdev && vsi->netdev->mtu > ETH_DATA_LEN)
-		vsi->max_frame = vsi->netdev->mtu +
-			ETH_HLEN + ETH_FCS_LEN + VLAN_HLEN;
-	else
-		vsi->max_frame = ICE_RXBUF_2048;
-
-	vsi->rx_buf_len = ICE_RXBUF_2048;
-	/* set up individual rings */
-	for (i = 0; i < vsi->num_rxq && !err; i++)
-		err = ice_setup_rx_ctx(vsi->rx_rings[i]);
-
-	if (err) {
-		dev_err(&vsi->back->pdev->dev, "ice_setup_rx_ctx failed\n");
-		return -EIO;
-	}
-	return err;
-}
-
-/**
-=======
->>>>>>> 3bf0fb6f
  * ice_vsi_cfg - Setup the VSI
  * @vsi: the VSI being configured
  *
