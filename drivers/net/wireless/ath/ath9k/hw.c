--- conflicted
+++ resolved
@@ -1615,13 +1615,9 @@
 	 * simply keep the ATH_DBG_WARN_ON_ONCE() but make
 	 * ath9k_hw_setpower() return type void.
 	 */
-<<<<<<< HEAD
-	ATH_DBG_WARN_ON_ONCE(!status);
-=======
 
 	if (!(ah->ah_flags & AH_UNPLUGGED))
 		ATH_DBG_WARN_ON_ONCE(!status);
->>>>>>> 33af8813
 
 	return status;
 }
