--- conflicted
+++ resolved
@@ -126,21 +126,6 @@
 static void ib_umem_notifier_release(struct mmu_notifier *mn,
 				     struct mm_struct *mm)
 {
-<<<<<<< HEAD
-	struct ib_ucontext *context = container_of(mn, struct ib_ucontext, mn);
-
-	if (!context->invalidate_range)
-		return;
-
-	ib_ucontext_notifier_start_account(context);
-	down_read(&context->umem_rwsem);
-	rbt_ib_umem_for_each_in_range(&context->umem_tree, 0,
-				      ULLONG_MAX,
-				      ib_umem_notifier_release_trampoline,
-				      true,
-				      NULL);
-	up_read(&context->umem_rwsem);
-=======
 	struct ib_ucontext_per_mm *per_mm =
 		container_of(mn, struct ib_ucontext_per_mm, mn);
 
@@ -150,7 +135,6 @@
 			&per_mm->umem_tree, 0, ULLONG_MAX,
 			ib_umem_notifier_release_trampoline, true, NULL);
 	up_read(&per_mm->umem_rwsem);
->>>>>>> 0fd79184
 }
 
 static int invalidate_page_trampoline(struct ib_umem_odp *item, u64 start,
@@ -176,27 +160,6 @@
 						    unsigned long end,
 						    bool blockable)
 {
-<<<<<<< HEAD
-	struct ib_ucontext *context = container_of(mn, struct ib_ucontext, mn);
-	int ret;
-
-	if (!context->invalidate_range)
-		return 0;
-
-	if (blockable)
-		down_read(&context->umem_rwsem);
-	else if (!down_read_trylock(&context->umem_rwsem))
-		return -EAGAIN;
-
-	ib_ucontext_notifier_start_account(context);
-	ret = rbt_ib_umem_for_each_in_range(&context->umem_tree, start,
-				      end,
-				      invalidate_range_start_trampoline,
-				      blockable, NULL);
-	up_read(&context->umem_rwsem);
-
-	return ret;
-=======
 	struct ib_ucontext_per_mm *per_mm =
 		container_of(mn, struct ib_ucontext_per_mm, mn);
 
@@ -218,7 +181,6 @@
 	return rbt_ib_umem_for_each_in_range(&per_mm->umem_tree, start, end,
 					     invalidate_range_start_trampoline,
 					     blockable, NULL);
->>>>>>> 0fd79184
 }
 
 static int invalidate_range_end_trampoline(struct ib_umem_odp *item, u64 start,
@@ -239,24 +201,10 @@
 	if (unlikely(!per_mm->active))
 		return;
 
-<<<<<<< HEAD
-	/*
-	 * TODO: we currently bail out if there is any sleepable work to be done
-	 * in ib_umem_notifier_invalidate_range_start so we shouldn't really block
-	 * here. But this is ugly and fragile.
-	 */
-	down_read(&context->umem_rwsem);
-	rbt_ib_umem_for_each_in_range(&context->umem_tree, start,
-				      end,
-				      invalidate_range_end_trampoline, true, NULL);
-	up_read(&context->umem_rwsem);
-	ib_ucontext_notifier_end_account(context);
-=======
 	rbt_ib_umem_for_each_in_range(&per_mm->umem_tree, start,
 				      end,
 				      invalidate_range_end_trampoline, true, NULL);
 	up_read(&per_mm->umem_rwsem);
->>>>>>> 0fd79184
 }
 
 static const struct mmu_notifier_ops ib_umem_notifiers = {
