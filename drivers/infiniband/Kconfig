menuconfig INFINIBAND
	tristate "InfiniBand support"
	depends on HAS_IOMEM && HAS_DMA
	depends on NET
	depends on INET
	depends on m || IPV6 != m
	depends on !ALPHA
	select IRQ_POLL
	---help---
	  Core support for InfiniBand (IB).  Make sure to also select
	  any protocols you wish to use as well as drivers for your
	  InfiniBand hardware.

if INFINIBAND

config INFINIBAND_USER_MAD
	tristate "InfiniBand userspace MAD support"
	depends on INFINIBAND
	---help---
	  Userspace InfiniBand Management Datagram (MAD) support.  This
	  is the kernel side of the userspace MAD support, which allows
	  userspace processes to send and receive MADs. You will also
	  need libibumad from rdma-core
	  <https://github.com/linux-rdma/rdma-core>.

config INFINIBAND_USER_ACCESS
	tristate "InfiniBand userspace access (verbs and CM)"
<<<<<<< HEAD
	select ANON_INODES
	depends on MMU
=======
>>>>>>> d708e87c
	---help---
	  Userspace InfiniBand access support.  This enables the
	  kernel side of userspace verbs and the userspace
	  communication manager (CM).  This allows userspace processes
	  to set up connections and directly access InfiniBand
	  hardware for fast-path operations.  You will also need
	  libibverbs, libibcm and a hardware driver library from
	  rdma-core <https://github.com/linux-rdma/rdma-core>.

config INFINIBAND_USER_ACCESS_UCM
	tristate "Userspace CM (UCM, DEPRECATED)"
	depends on BROKEN || COMPILE_TEST
	depends on INFINIBAND_USER_ACCESS
	help
	  The UCM module has known security flaws, which no one is
	  interested to fix. The user-space part of this code was
	  dropped from the upstream a long time ago.

	  This option is DEPRECATED and planned to be removed.

config INFINIBAND_EXP_LEGACY_VERBS_NEW_UAPI
	bool "Allow experimental legacy verbs in new ioctl uAPI  (EXPERIMENTAL)"
	depends on INFINIBAND_USER_ACCESS
	---help---
	  IOCTL based uAPI support for Infiniband is enabled by default for
	  new verbs only. This allows userspace to invoke the IOCTL based uAPI
	  for current legacy verbs too.

config INFINIBAND_USER_MEM
	bool
	depends on INFINIBAND_USER_ACCESS != n
	depends on MMU
	default y

config INFINIBAND_ON_DEMAND_PAGING
	bool "InfiniBand on-demand paging support"
	depends on INFINIBAND_USER_MEM
	select MMU_NOTIFIER
	default y
	---help---
	  On demand paging support for the InfiniBand subsystem.
	  Together with driver support this allows registration of
	  memory regions without pinning their pages, fetching the
	  pages on demand instead.

config INFINIBAND_ADDR_TRANS
	bool "RDMA/CM"
	depends on INFINIBAND
	default y
	---help---
	  Support for RDMA communication manager (CM).
	  This allows for a generic connection abstraction over RDMA.

config INFINIBAND_ADDR_TRANS_CONFIGFS
	bool
	depends on INFINIBAND_ADDR_TRANS && CONFIGFS_FS && !(INFINIBAND=y && CONFIGFS_FS=m)
	default y
	---help---
	  ConfigFS support for RDMA communication manager (CM).
	  This allows the user to config the default GID type that the CM
	  uses for each device, when initiaing new connections.

source "drivers/infiniband/hw/mthca/Kconfig"
source "drivers/infiniband/hw/qib/Kconfig"
source "drivers/infiniband/hw/cxgb3/Kconfig"
source "drivers/infiniband/hw/cxgb4/Kconfig"
source "drivers/infiniband/hw/i40iw/Kconfig"
source "drivers/infiniband/hw/mlx4/Kconfig"
source "drivers/infiniband/hw/mlx5/Kconfig"
source "drivers/infiniband/hw/nes/Kconfig"
source "drivers/infiniband/hw/ocrdma/Kconfig"
source "drivers/infiniband/hw/vmw_pvrdma/Kconfig"
source "drivers/infiniband/hw/usnic/Kconfig"
source "drivers/infiniband/hw/hns/Kconfig"

source "drivers/infiniband/ulp/ipoib/Kconfig"

source "drivers/infiniband/ulp/srp/Kconfig"
source "drivers/infiniband/ulp/srpt/Kconfig"

source "drivers/infiniband/ulp/iser/Kconfig"
source "drivers/infiniband/ulp/isert/Kconfig"

source "drivers/infiniband/ulp/opa_vnic/Kconfig"
source "drivers/infiniband/sw/rdmavt/Kconfig"
source "drivers/infiniband/sw/rxe/Kconfig"

source "drivers/infiniband/hw/hfi1/Kconfig"

source "drivers/infiniband/hw/qedr/Kconfig"

source "drivers/infiniband/hw/bnxt_re/Kconfig"

endif # INFINIBAND<|MERGE_RESOLUTION|>--- conflicted
+++ resolved
@@ -25,11 +25,7 @@
 
 config INFINIBAND_USER_ACCESS
 	tristate "InfiniBand userspace access (verbs and CM)"
-<<<<<<< HEAD
-	select ANON_INODES
 	depends on MMU
-=======
->>>>>>> d708e87c
 	---help---
 	  Userspace InfiniBand access support.  This enables the
 	  kernel side of userspace verbs and the userspace
