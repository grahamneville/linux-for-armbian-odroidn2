/*
 * Copyright (c) 2013, Sony Mobile Communications AB.
 * Copyright (c) 2013, The Linux Foundation. All rights reserved.
 *
 * This program is free software; you can redistribute it and/or modify
 * it under the terms of the GNU General Public License version 2 and
 * only version 2 as published by the Free Software Foundation.
 *
 * This program is distributed in the hope that it will be useful,
 * but WITHOUT ANY WARRANTY; without even the implied warranty of
 * MERCHANTABILITY or FITNESS FOR A PARTICULAR PURPOSE.  See the
 * GNU General Public License for more details.
 */

#include <linux/delay.h>
#include <linux/err.h>
#include <linux/io.h>
#include <linux/module.h>
#include <linux/of.h>
#include <linux/platform_device.h>
#include <linux/pinctrl/machine.h>
#include <linux/pinctrl/pinctrl.h>
#include <linux/pinctrl/pinmux.h>
#include <linux/pinctrl/pinconf.h>
#include <linux/pinctrl/pinconf-generic.h>
#include <linux/slab.h>
#include <linux/gpio/driver.h>
#include <linux/interrupt.h>
#include <linux/spinlock.h>
#include <linux/reboot.h>
#include <linux/pm.h>
#include <linux/log2.h>

#include "../core.h"
#include "../pinconf.h"
#include "pinctrl-msm.h"
#include "../pinctrl-utils.h"

#define MAX_NR_GPIO 300
#define MAX_NR_TILES 4
#define PS_HOLD_OFFSET 0x820

/**
 * struct msm_pinctrl - state for a pinctrl-msm device
 * @dev:            device handle.
 * @pctrl:          pinctrl handle.
 * @chip:           gpiochip handle.
 * @restart_nb:     restart notifier block.
 * @irq:            parent irq for the TLMM irq_chip.
 * @lock:           Spinlock to protect register resources as well
 *                  as msm_pinctrl data structures.
 * @enabled_irqs:   Bitmap of currently enabled irqs.
 * @dual_edge_irqs: Bitmap of irqs that need sw emulated dual edge
 *                  detection.
 * @soc;            Reference to soc_data of platform specific data.
 * @regs:           Base addresses for the TLMM tiles.
 */
struct msm_pinctrl {
	struct device *dev;
	struct pinctrl_dev *pctrl;
	struct gpio_chip chip;
	struct pinctrl_desc desc;
	struct notifier_block restart_nb;

	struct irq_chip irq_chip;
	int irq;

	raw_spinlock_t lock;

	DECLARE_BITMAP(dual_edge_irqs, MAX_NR_GPIO);
	DECLARE_BITMAP(enabled_irqs, MAX_NR_GPIO);

	const struct msm_pinctrl_soc_data *soc;
	void __iomem *regs[MAX_NR_TILES];
};

#define MSM_ACCESSOR(name) \
static u32 msm_readl_##name(struct msm_pinctrl *pctrl, \
			    const struct msm_pingroup *g) \
{ \
	return readl(pctrl->regs[g->tile] + g->name##_reg); \
} \
static void msm_writel_##name(u32 val, struct msm_pinctrl *pctrl, \
			      const struct msm_pingroup *g) \
{ \
	writel(val, pctrl->regs[g->tile] + g->name##_reg); \
}

MSM_ACCESSOR(ctl)
MSM_ACCESSOR(io)
MSM_ACCESSOR(intr_cfg)
MSM_ACCESSOR(intr_status)
MSM_ACCESSOR(intr_target)

static int msm_get_groups_count(struct pinctrl_dev *pctldev)
{
	struct msm_pinctrl *pctrl = pinctrl_dev_get_drvdata(pctldev);

	return pctrl->soc->ngroups;
}

static const char *msm_get_group_name(struct pinctrl_dev *pctldev,
				      unsigned group)
{
	struct msm_pinctrl *pctrl = pinctrl_dev_get_drvdata(pctldev);

	return pctrl->soc->groups[group].name;
}

static int msm_get_group_pins(struct pinctrl_dev *pctldev,
			      unsigned group,
			      const unsigned **pins,
			      unsigned *num_pins)
{
	struct msm_pinctrl *pctrl = pinctrl_dev_get_drvdata(pctldev);

	*pins = pctrl->soc->groups[group].pins;
	*num_pins = pctrl->soc->groups[group].npins;
	return 0;
}

static const struct pinctrl_ops msm_pinctrl_ops = {
	.get_groups_count	= msm_get_groups_count,
	.get_group_name		= msm_get_group_name,
	.get_group_pins		= msm_get_group_pins,
	.dt_node_to_map		= pinconf_generic_dt_node_to_map_group,
	.dt_free_map		= pinctrl_utils_free_map,
};

static int msm_pinmux_request(struct pinctrl_dev *pctldev, unsigned offset)
{
	struct msm_pinctrl *pctrl = pinctrl_dev_get_drvdata(pctldev);
	struct gpio_chip *chip = &pctrl->chip;

	return gpiochip_line_is_valid(chip, offset) ? 0 : -EINVAL;
}

static int msm_get_functions_count(struct pinctrl_dev *pctldev)
{
	struct msm_pinctrl *pctrl = pinctrl_dev_get_drvdata(pctldev);

	return pctrl->soc->nfunctions;
}

static const char *msm_get_function_name(struct pinctrl_dev *pctldev,
					 unsigned function)
{
	struct msm_pinctrl *pctrl = pinctrl_dev_get_drvdata(pctldev);

	return pctrl->soc->functions[function].name;
}

static int msm_get_function_groups(struct pinctrl_dev *pctldev,
				   unsigned function,
				   const char * const **groups,
				   unsigned * const num_groups)
{
	struct msm_pinctrl *pctrl = pinctrl_dev_get_drvdata(pctldev);

	*groups = pctrl->soc->functions[function].groups;
	*num_groups = pctrl->soc->functions[function].ngroups;
	return 0;
}

static int msm_pinmux_set_mux(struct pinctrl_dev *pctldev,
			      unsigned function,
			      unsigned group)
{
	struct msm_pinctrl *pctrl = pinctrl_dev_get_drvdata(pctldev);
	const struct msm_pingroup *g;
	unsigned long flags;
	u32 val, mask;
	int i;

	g = &pctrl->soc->groups[group];
	mask = GENMASK(g->mux_bit + order_base_2(g->nfuncs) - 1, g->mux_bit);

	for (i = 0; i < g->nfuncs; i++) {
		if (g->funcs[i] == function)
			break;
	}

	if (WARN_ON(i == g->nfuncs))
		return -EINVAL;

	raw_spin_lock_irqsave(&pctrl->lock, flags);

	val = msm_readl_ctl(pctrl, g);
	val &= ~mask;
	val |= i << g->mux_bit;
	msm_writel_ctl(val, pctrl, g);

	raw_spin_unlock_irqrestore(&pctrl->lock, flags);

	return 0;
}

static int msm_pinmux_request_gpio(struct pinctrl_dev *pctldev,
				   struct pinctrl_gpio_range *range,
				   unsigned offset)
{
	struct msm_pinctrl *pctrl = pinctrl_dev_get_drvdata(pctldev);
	const struct msm_pingroup *g = &pctrl->soc->groups[offset];

	/* No funcs? Probably ACPI so can't do anything here */
	if (!g->nfuncs)
		return 0;

	/* For now assume function 0 is GPIO because it always is */
	return msm_pinmux_set_mux(pctldev, g->funcs[0], offset);
}

static const struct pinmux_ops msm_pinmux_ops = {
	.request		= msm_pinmux_request,
	.get_functions_count	= msm_get_functions_count,
	.get_function_name	= msm_get_function_name,
	.get_function_groups	= msm_get_function_groups,
	.gpio_request_enable	= msm_pinmux_request_gpio,
	.set_mux		= msm_pinmux_set_mux,
};

static int msm_config_reg(struct msm_pinctrl *pctrl,
			  const struct msm_pingroup *g,
			  unsigned param,
			  unsigned *mask,
			  unsigned *bit)
{
	switch (param) {
	case PIN_CONFIG_BIAS_DISABLE:
	case PIN_CONFIG_BIAS_PULL_DOWN:
	case PIN_CONFIG_BIAS_BUS_HOLD:
	case PIN_CONFIG_BIAS_PULL_UP:
		*bit = g->pull_bit;
		*mask = 3;
		break;
	case PIN_CONFIG_DRIVE_STRENGTH:
		*bit = g->drv_bit;
		*mask = 7;
		break;
	case PIN_CONFIG_OUTPUT:
	case PIN_CONFIG_INPUT_ENABLE:
		*bit = g->oe_bit;
		*mask = 1;
		break;
	default:
		return -ENOTSUPP;
	}

	return 0;
}

#define MSM_NO_PULL		0
#define MSM_PULL_DOWN		1
#define MSM_KEEPER		2
#define MSM_PULL_UP_NO_KEEPER	2
#define MSM_PULL_UP		3

static unsigned msm_regval_to_drive(u32 val)
{
	return (val + 1) * 2;
}

static int msm_config_group_get(struct pinctrl_dev *pctldev,
				unsigned int group,
				unsigned long *config)
{
	const struct msm_pingroup *g;
	struct msm_pinctrl *pctrl = pinctrl_dev_get_drvdata(pctldev);
	unsigned param = pinconf_to_config_param(*config);
	unsigned mask;
	unsigned arg;
	unsigned bit;
	int ret;
	u32 val;

	g = &pctrl->soc->groups[group];

	ret = msm_config_reg(pctrl, g, param, &mask, &bit);
	if (ret < 0)
		return ret;

	val = msm_readl_ctl(pctrl, g);
	arg = (val >> bit) & mask;

	/* Convert register value to pinconf value */
	switch (param) {
	case PIN_CONFIG_BIAS_DISABLE:
		if (arg != MSM_NO_PULL)
			return -EINVAL;
		arg = 1;
		break;
	case PIN_CONFIG_BIAS_PULL_DOWN:
		if (arg != MSM_PULL_DOWN)
			return -EINVAL;
		arg = 1;
		break;
	case PIN_CONFIG_BIAS_BUS_HOLD:
		if (pctrl->soc->pull_no_keeper)
			return -ENOTSUPP;

		if (arg != MSM_KEEPER)
			return -EINVAL;
		arg = 1;
		break;
	case PIN_CONFIG_BIAS_PULL_UP:
		if (pctrl->soc->pull_no_keeper)
			arg = arg == MSM_PULL_UP_NO_KEEPER;
		else
			arg = arg == MSM_PULL_UP;
		if (!arg)
			return -EINVAL;
		break;
	case PIN_CONFIG_DRIVE_STRENGTH:
		arg = msm_regval_to_drive(arg);
		break;
	case PIN_CONFIG_OUTPUT:
		/* Pin is not output */
		if (!arg)
			return -EINVAL;

		val = msm_readl_io(pctrl, g);
		arg = !!(val & BIT(g->in_bit));
		break;
	case PIN_CONFIG_INPUT_ENABLE:
		/* Pin is output */
		if (arg)
			return -EINVAL;
		arg = 1;
		break;
	default:
		return -ENOTSUPP;
	}

	*config = pinconf_to_config_packed(param, arg);

	return 0;
}

static int msm_config_group_set(struct pinctrl_dev *pctldev,
				unsigned group,
				unsigned long *configs,
				unsigned num_configs)
{
	const struct msm_pingroup *g;
	struct msm_pinctrl *pctrl = pinctrl_dev_get_drvdata(pctldev);
	unsigned long flags;
	unsigned param;
	unsigned mask;
	unsigned arg;
	unsigned bit;
	int ret;
	u32 val;
	int i;

	g = &pctrl->soc->groups[group];

	for (i = 0; i < num_configs; i++) {
		param = pinconf_to_config_param(configs[i]);
		arg = pinconf_to_config_argument(configs[i]);

		ret = msm_config_reg(pctrl, g, param, &mask, &bit);
		if (ret < 0)
			return ret;

		/* Convert pinconf values to register values */
		switch (param) {
		case PIN_CONFIG_BIAS_DISABLE:
			arg = MSM_NO_PULL;
			break;
		case PIN_CONFIG_BIAS_PULL_DOWN:
			arg = MSM_PULL_DOWN;
			break;
		case PIN_CONFIG_BIAS_BUS_HOLD:
			if (pctrl->soc->pull_no_keeper)
				return -ENOTSUPP;

			arg = MSM_KEEPER;
			break;
		case PIN_CONFIG_BIAS_PULL_UP:
			if (pctrl->soc->pull_no_keeper)
				arg = MSM_PULL_UP_NO_KEEPER;
			else
				arg = MSM_PULL_UP;
			break;
		case PIN_CONFIG_DRIVE_STRENGTH:
			/* Check for invalid values */
			if (arg > 16 || arg < 2 || (arg % 2) != 0)
				arg = -1;
			else
				arg = (arg / 2) - 1;
			break;
		case PIN_CONFIG_OUTPUT:
			/* set output value */
			raw_spin_lock_irqsave(&pctrl->lock, flags);
			val = msm_readl_io(pctrl, g);
			if (arg)
				val |= BIT(g->out_bit);
			else
				val &= ~BIT(g->out_bit);
			msm_writel_io(val, pctrl, g);
			raw_spin_unlock_irqrestore(&pctrl->lock, flags);

			/* enable output */
			arg = 1;
			break;
		case PIN_CONFIG_INPUT_ENABLE:
			/* disable output */
			arg = 0;
			break;
		default:
			dev_err(pctrl->dev, "Unsupported config parameter: %x\n",
				param);
			return -EINVAL;
		}

		/* Range-check user-supplied value */
		if (arg & ~mask) {
			dev_err(pctrl->dev, "config %x: %x is invalid\n", param, arg);
			return -EINVAL;
		}

		raw_spin_lock_irqsave(&pctrl->lock, flags);
		val = msm_readl_ctl(pctrl, g);
		val &= ~(mask << bit);
		val |= arg << bit;
		msm_writel_ctl(val, pctrl, g);
		raw_spin_unlock_irqrestore(&pctrl->lock, flags);
	}

	return 0;
}

static const struct pinconf_ops msm_pinconf_ops = {
	.is_generic		= true,
	.pin_config_group_get	= msm_config_group_get,
	.pin_config_group_set	= msm_config_group_set,
};

static int msm_gpio_direction_input(struct gpio_chip *chip, unsigned offset)
{
	const struct msm_pingroup *g;
	struct msm_pinctrl *pctrl = gpiochip_get_data(chip);
	unsigned long flags;
	u32 val;

	g = &pctrl->soc->groups[offset];

	raw_spin_lock_irqsave(&pctrl->lock, flags);

	val = msm_readl_ctl(pctrl, g);
	val &= ~BIT(g->oe_bit);
	msm_writel_ctl(val, pctrl, g);

	raw_spin_unlock_irqrestore(&pctrl->lock, flags);

	return 0;
}

static int msm_gpio_direction_output(struct gpio_chip *chip, unsigned offset, int value)
{
	const struct msm_pingroup *g;
	struct msm_pinctrl *pctrl = gpiochip_get_data(chip);
	unsigned long flags;
	u32 val;

	g = &pctrl->soc->groups[offset];

	raw_spin_lock_irqsave(&pctrl->lock, flags);

	val = msm_readl_io(pctrl, g);
	if (value)
		val |= BIT(g->out_bit);
	else
		val &= ~BIT(g->out_bit);
	msm_writel_io(val, pctrl, g);

	val = msm_readl_ctl(pctrl, g);
	val |= BIT(g->oe_bit);
	msm_writel_ctl(val, pctrl, g);

	raw_spin_unlock_irqrestore(&pctrl->lock, flags);

	return 0;
}

static int msm_gpio_get_direction(struct gpio_chip *chip, unsigned int offset)
{
	struct msm_pinctrl *pctrl = gpiochip_get_data(chip);
	const struct msm_pingroup *g;
	u32 val;

	g = &pctrl->soc->groups[offset];

	val = msm_readl_ctl(pctrl, g);

	/* 0 = output, 1 = input */
	return val & BIT(g->oe_bit) ? 0 : 1;
}

static int msm_gpio_get(struct gpio_chip *chip, unsigned offset)
{
	const struct msm_pingroup *g;
	struct msm_pinctrl *pctrl = gpiochip_get_data(chip);
	u32 val;

	g = &pctrl->soc->groups[offset];

	val = msm_readl_io(pctrl, g);
	return !!(val & BIT(g->in_bit));
}

static void msm_gpio_set(struct gpio_chip *chip, unsigned offset, int value)
{
	const struct msm_pingroup *g;
	struct msm_pinctrl *pctrl = gpiochip_get_data(chip);
	unsigned long flags;
	u32 val;

	g = &pctrl->soc->groups[offset];

	raw_spin_lock_irqsave(&pctrl->lock, flags);

	val = msm_readl_io(pctrl, g);
	if (value)
		val |= BIT(g->out_bit);
	else
		val &= ~BIT(g->out_bit);
	msm_writel_io(val, pctrl, g);

	raw_spin_unlock_irqrestore(&pctrl->lock, flags);
}

#ifdef CONFIG_DEBUG_FS
#include <linux/seq_file.h>

static void msm_gpio_dbg_show_one(struct seq_file *s,
				  struct pinctrl_dev *pctldev,
				  struct gpio_chip *chip,
				  unsigned offset,
				  unsigned gpio)
{
	const struct msm_pingroup *g;
	struct msm_pinctrl *pctrl = gpiochip_get_data(chip);
	unsigned func;
	int is_out;
	int drive;
	int pull;
	int val;
	u32 ctl_reg, io_reg;

	static const char * const pulls_keeper[] = {
		"no pull",
		"pull down",
		"keeper",
		"pull up"
	};

	static const char * const pulls_no_keeper[] = {
		"no pull",
		"pull down",
		"pull up",
	};

	if (!gpiochip_line_is_valid(chip, offset))
		return;

	g = &pctrl->soc->groups[offset];
	ctl_reg = msm_readl_ctl(pctrl, g);
	io_reg = msm_readl_io(pctrl, g);

	is_out = !!(ctl_reg & BIT(g->oe_bit));
	func = (ctl_reg >> g->mux_bit) & 7;
	drive = (ctl_reg >> g->drv_bit) & 7;
	pull = (ctl_reg >> g->pull_bit) & 3;

	if (is_out)
		val = !!(io_reg & BIT(g->out_bit));
	else
		val = !!(io_reg & BIT(g->in_bit));

	seq_printf(s, " %-8s: %-3s", g->name, is_out ? "out" : "in");
	seq_printf(s, " %-4s func%d", val ? "high" : "low", func);
	seq_printf(s, " %dmA", msm_regval_to_drive(drive));
	if (pctrl->soc->pull_no_keeper)
		seq_printf(s, " %s", pulls_no_keeper[pull]);
	else
		seq_printf(s, " %s", pulls_keeper[pull]);
	seq_puts(s, "\n");
}

static void msm_gpio_dbg_show(struct seq_file *s, struct gpio_chip *chip)
{
	unsigned gpio = chip->base;
	unsigned i;

	for (i = 0; i < chip->ngpio; i++, gpio++)
		msm_gpio_dbg_show_one(s, NULL, chip, i, gpio);
}

#else
#define msm_gpio_dbg_show NULL
#endif

static int msm_gpio_init_valid_mask(struct gpio_chip *chip)
{
	struct msm_pinctrl *pctrl = gpiochip_get_data(chip);
	int ret;
	unsigned int len, i;
	unsigned int max_gpios = pctrl->soc->ngpios;
	u16 *tmp;

	/* The number of GPIOs in the ACPI tables */
	len = ret = device_property_read_u16_array(pctrl->dev, "gpios", NULL,
						   0);
	if (ret < 0)
		return 0;

	if (ret > max_gpios)
		return -EINVAL;

	tmp = kmalloc_array(len, sizeof(*tmp), GFP_KERNEL);
	if (!tmp)
		return -ENOMEM;

	ret = device_property_read_u16_array(pctrl->dev, "gpios", tmp, len);
	if (ret < 0) {
		dev_err(pctrl->dev, "could not read list of GPIOs\n");
		goto out;
	}

	bitmap_zero(chip->valid_mask, max_gpios);
	for (i = 0; i < len; i++)
		set_bit(tmp[i], chip->valid_mask);

out:
	kfree(tmp);
	return ret;
}

static const struct gpio_chip msm_gpio_template = {
	.direction_input  = msm_gpio_direction_input,
	.direction_output = msm_gpio_direction_output,
	.get_direction    = msm_gpio_get_direction,
	.get              = msm_gpio_get,
	.set              = msm_gpio_set,
	.request          = gpiochip_generic_request,
	.free             = gpiochip_generic_free,
	.dbg_show         = msm_gpio_dbg_show,
	.init_valid_mask  = msm_gpio_init_valid_mask,
};

/* For dual-edge interrupts in software, since some hardware has no
 * such support:
 *
 * At appropriate moments, this function may be called to flip the polarity
 * settings of both-edge irq lines to try and catch the next edge.
 *
 * The attempt is considered successful if:
 * - the status bit goes high, indicating that an edge was caught, or
 * - the input value of the gpio doesn't change during the attempt.
 * If the value changes twice during the process, that would cause the first
 * test to fail but would force the second, as two opposite
 * transitions would cause a detection no matter the polarity setting.
 *
 * The do-loop tries to sledge-hammer closed the timing hole between
 * the initial value-read and the polarity-write - if the line value changes
 * during that window, an interrupt is lost, the new polarity setting is
 * incorrect, and the first success test will fail, causing a retry.
 *
 * Algorithm comes from Google's msmgpio driver.
 */
static void msm_gpio_update_dual_edge_pos(struct msm_pinctrl *pctrl,
					  const struct msm_pingroup *g,
					  struct irq_data *d)
{
	int loop_limit = 100;
	unsigned val, val2, intstat;
	unsigned pol;

	do {
		val = msm_readl_io(pctrl, g) & BIT(g->in_bit);

		pol = msm_readl_intr_cfg(pctrl, g);
		pol ^= BIT(g->intr_polarity_bit);
		msm_writel_intr_cfg(val, pctrl, g);

		val2 = msm_readl_io(pctrl, g) & BIT(g->in_bit);
		intstat = msm_readl_intr_status(pctrl, g);
		if (intstat || (val == val2))
			return;
	} while (loop_limit-- > 0);
	dev_err(pctrl->dev, "dual-edge irq failed to stabilize, %#08x != %#08x\n",
		val, val2);
}

static void msm_gpio_irq_mask(struct irq_data *d)
{
	struct gpio_chip *gc = irq_data_get_irq_chip_data(d);
	struct msm_pinctrl *pctrl = gpiochip_get_data(gc);
	const struct msm_pingroup *g;
	unsigned long flags;
	u32 val;

	g = &pctrl->soc->groups[d->hwirq];

	raw_spin_lock_irqsave(&pctrl->lock, flags);

<<<<<<< HEAD
	val = readl(pctrl->regs + g->intr_cfg_reg);
=======
	val = msm_readl_intr_cfg(pctrl, g);
>>>>>>> 0fd79184
	/*
	 * There are two bits that control interrupt forwarding to the CPU. The
	 * RAW_STATUS_EN bit causes the level or edge sensed on the line to be
	 * latched into the interrupt status register when the hardware detects
	 * an irq that it's configured for (either edge for edge type or level
	 * for level type irq). The 'non-raw' status enable bit causes the
	 * hardware to assert the summary interrupt to the CPU if the latched
	 * status bit is set. There's a bug though, the edge detection logic
	 * seems to have a problem where toggling the RAW_STATUS_EN bit may
	 * cause the status bit to latch spuriously when there isn't any edge
	 * so we can't touch that bit for edge type irqs and we have to keep
	 * the bit set anyway so that edges are latched while the line is masked.
	 *
	 * To make matters more complicated, leaving the RAW_STATUS_EN bit
	 * enabled all the time causes level interrupts to re-latch into the
	 * status register because the level is still present on the line after
	 * we ack it. We clear the raw status enable bit during mask here and
	 * set the bit on unmask so the interrupt can't latch into the hardware
	 * while it's masked.
	 */
	if (irqd_get_trigger_type(d) & IRQ_TYPE_LEVEL_MASK)
		val &= ~BIT(g->intr_raw_status_bit);

	val &= ~BIT(g->intr_enable_bit);
	msm_writel_intr_cfg(val, pctrl, g);

	clear_bit(d->hwirq, pctrl->enabled_irqs);

	raw_spin_unlock_irqrestore(&pctrl->lock, flags);
}

static void msm_gpio_irq_unmask(struct irq_data *d)
{
	struct gpio_chip *gc = irq_data_get_irq_chip_data(d);
	struct msm_pinctrl *pctrl = gpiochip_get_data(gc);
	const struct msm_pingroup *g;
	unsigned long flags;
	u32 val;

	g = &pctrl->soc->groups[d->hwirq];

	raw_spin_lock_irqsave(&pctrl->lock, flags);

<<<<<<< HEAD
	val = readl(pctrl->regs + g->intr_cfg_reg);
=======
	val = msm_readl_intr_cfg(pctrl, g);
>>>>>>> 0fd79184
	val |= BIT(g->intr_raw_status_bit);
	val |= BIT(g->intr_enable_bit);
	msm_writel_intr_cfg(val, pctrl, g);

	set_bit(d->hwirq, pctrl->enabled_irqs);

	raw_spin_unlock_irqrestore(&pctrl->lock, flags);
}

static void msm_gpio_irq_ack(struct irq_data *d)
{
	struct gpio_chip *gc = irq_data_get_irq_chip_data(d);
	struct msm_pinctrl *pctrl = gpiochip_get_data(gc);
	const struct msm_pingroup *g;
	unsigned long flags;
	u32 val;

	g = &pctrl->soc->groups[d->hwirq];

	raw_spin_lock_irqsave(&pctrl->lock, flags);

	val = msm_readl_intr_status(pctrl, g);
	if (g->intr_ack_high)
		val |= BIT(g->intr_status_bit);
	else
		val &= ~BIT(g->intr_status_bit);
	msm_writel_intr_status(val, pctrl, g);

	if (test_bit(d->hwirq, pctrl->dual_edge_irqs))
		msm_gpio_update_dual_edge_pos(pctrl, g, d);

	raw_spin_unlock_irqrestore(&pctrl->lock, flags);
}

static int msm_gpio_irq_set_type(struct irq_data *d, unsigned int type)
{
	struct gpio_chip *gc = irq_data_get_irq_chip_data(d);
	struct msm_pinctrl *pctrl = gpiochip_get_data(gc);
	const struct msm_pingroup *g;
	unsigned long flags;
	u32 val;

	g = &pctrl->soc->groups[d->hwirq];

	raw_spin_lock_irqsave(&pctrl->lock, flags);

	/*
	 * For hw without possibility of detecting both edges
	 */
	if (g->intr_detection_width == 1 && type == IRQ_TYPE_EDGE_BOTH)
		set_bit(d->hwirq, pctrl->dual_edge_irqs);
	else
		clear_bit(d->hwirq, pctrl->dual_edge_irqs);

	/* Route interrupts to application cpu */
	val = msm_readl_intr_target(pctrl, g);
	val &= ~(7 << g->intr_target_bit);
	val |= g->intr_target_kpss_val << g->intr_target_bit;
	msm_writel_intr_target(val, pctrl, g);

	/* Update configuration for gpio.
	 * RAW_STATUS_EN is left on for all gpio irqs. Due to the
	 * internal circuitry of TLMM, toggling the RAW_STATUS
	 * could cause the INTR_STATUS to be set for EDGE interrupts.
	 */
	val = msm_readl_intr_cfg(pctrl, g);
	val |= BIT(g->intr_raw_status_bit);
	if (g->intr_detection_width == 2) {
		val &= ~(3 << g->intr_detection_bit);
		val &= ~(1 << g->intr_polarity_bit);
		switch (type) {
		case IRQ_TYPE_EDGE_RISING:
			val |= 1 << g->intr_detection_bit;
			val |= BIT(g->intr_polarity_bit);
			break;
		case IRQ_TYPE_EDGE_FALLING:
			val |= 2 << g->intr_detection_bit;
			val |= BIT(g->intr_polarity_bit);
			break;
		case IRQ_TYPE_EDGE_BOTH:
			val |= 3 << g->intr_detection_bit;
			val |= BIT(g->intr_polarity_bit);
			break;
		case IRQ_TYPE_LEVEL_LOW:
			break;
		case IRQ_TYPE_LEVEL_HIGH:
			val |= BIT(g->intr_polarity_bit);
			break;
		}
	} else if (g->intr_detection_width == 1) {
		val &= ~(1 << g->intr_detection_bit);
		val &= ~(1 << g->intr_polarity_bit);
		switch (type) {
		case IRQ_TYPE_EDGE_RISING:
			val |= BIT(g->intr_detection_bit);
			val |= BIT(g->intr_polarity_bit);
			break;
		case IRQ_TYPE_EDGE_FALLING:
			val |= BIT(g->intr_detection_bit);
			break;
		case IRQ_TYPE_EDGE_BOTH:
			val |= BIT(g->intr_detection_bit);
			val |= BIT(g->intr_polarity_bit);
			break;
		case IRQ_TYPE_LEVEL_LOW:
			break;
		case IRQ_TYPE_LEVEL_HIGH:
			val |= BIT(g->intr_polarity_bit);
			break;
		}
	} else {
		BUG();
	}
	msm_writel_intr_cfg(val, pctrl, g);

	if (test_bit(d->hwirq, pctrl->dual_edge_irqs))
		msm_gpio_update_dual_edge_pos(pctrl, g, d);

	raw_spin_unlock_irqrestore(&pctrl->lock, flags);

	if (type & (IRQ_TYPE_LEVEL_LOW | IRQ_TYPE_LEVEL_HIGH))
		irq_set_handler_locked(d, handle_level_irq);
	else if (type & (IRQ_TYPE_EDGE_FALLING | IRQ_TYPE_EDGE_RISING))
		irq_set_handler_locked(d, handle_edge_irq);

	return 0;
}

static int msm_gpio_irq_set_wake(struct irq_data *d, unsigned int on)
{
	struct gpio_chip *gc = irq_data_get_irq_chip_data(d);
	struct msm_pinctrl *pctrl = gpiochip_get_data(gc);
	unsigned long flags;

	raw_spin_lock_irqsave(&pctrl->lock, flags);

	irq_set_irq_wake(pctrl->irq, on);

	raw_spin_unlock_irqrestore(&pctrl->lock, flags);

	return 0;
}

static int msm_gpio_irq_reqres(struct irq_data *d)
{
	struct gpio_chip *gc = irq_data_get_irq_chip_data(d);
	struct msm_pinctrl *pctrl = gpiochip_get_data(gc);
	int ret;

	if (!try_module_get(gc->owner))
		return -ENODEV;

	ret = msm_pinmux_request_gpio(pctrl->pctrl, NULL, d->hwirq);
	if (ret)
		goto out;
	msm_gpio_direction_input(gc, d->hwirq);

	if (gpiochip_lock_as_irq(gc, d->hwirq)) {
		dev_err(gc->parent,
			"unable to lock HW IRQ %lu for IRQ\n",
			d->hwirq);
		ret = -EINVAL;
		goto out;
	}
	return 0;
out:
	module_put(gc->owner);
	return ret;
}

static void msm_gpio_irq_relres(struct irq_data *d)
{
	struct gpio_chip *gc = irq_data_get_irq_chip_data(d);

	gpiochip_unlock_as_irq(gc, d->hwirq);
	module_put(gc->owner);
}

static void msm_gpio_irq_handler(struct irq_desc *desc)
{
	struct gpio_chip *gc = irq_desc_get_handler_data(desc);
	const struct msm_pingroup *g;
	struct msm_pinctrl *pctrl = gpiochip_get_data(gc);
	struct irq_chip *chip = irq_desc_get_chip(desc);
	int irq_pin;
	int handled = 0;
	u32 val;
	int i;

	chained_irq_enter(chip, desc);

	/*
	 * Each pin has it's own IRQ status register, so use
	 * enabled_irq bitmap to limit the number of reads.
	 */
	for_each_set_bit(i, pctrl->enabled_irqs, pctrl->chip.ngpio) {
		g = &pctrl->soc->groups[i];
		val = msm_readl_intr_status(pctrl, g);
		if (val & BIT(g->intr_status_bit)) {
			irq_pin = irq_find_mapping(gc->irq.domain, i);
			generic_handle_irq(irq_pin);
			handled++;
		}
	}

	/* No interrupts were flagged */
	if (handled == 0)
		handle_bad_irq(desc);

	chained_irq_exit(chip, desc);
}

static bool msm_gpio_needs_valid_mask(struct msm_pinctrl *pctrl)
{
	return device_property_read_u16_array(pctrl->dev, "gpios", NULL, 0) > 0;
}

static int msm_gpio_init(struct msm_pinctrl *pctrl)
{
	struct gpio_chip *chip;
	int ret;
	unsigned ngpio = pctrl->soc->ngpios;

	if (WARN_ON(ngpio > MAX_NR_GPIO))
		return -EINVAL;

	chip = &pctrl->chip;
	chip->base = -1;
	chip->ngpio = ngpio;
	chip->label = dev_name(pctrl->dev);
	chip->parent = pctrl->dev;
	chip->owner = THIS_MODULE;
	chip->of_node = pctrl->dev->of_node;
	chip->need_valid_mask = msm_gpio_needs_valid_mask(pctrl);

	pctrl->irq_chip.name = "msmgpio";
	pctrl->irq_chip.irq_mask = msm_gpio_irq_mask;
	pctrl->irq_chip.irq_unmask = msm_gpio_irq_unmask;
	pctrl->irq_chip.irq_ack = msm_gpio_irq_ack;
	pctrl->irq_chip.irq_set_type = msm_gpio_irq_set_type;
	pctrl->irq_chip.irq_set_wake = msm_gpio_irq_set_wake;
	pctrl->irq_chip.irq_request_resources = msm_gpio_irq_reqres;
	pctrl->irq_chip.irq_release_resources = msm_gpio_irq_relres;

	ret = gpiochip_add_data(&pctrl->chip, pctrl);
	if (ret) {
		dev_err(pctrl->dev, "Failed register gpiochip\n");
		return ret;
	}

	/*
	 * For DeviceTree-supported systems, the gpio core checks the
	 * pinctrl's device node for the "gpio-ranges" property.
	 * If it is present, it takes care of adding the pin ranges
	 * for the driver. In this case the driver can skip ahead.
	 *
	 * In order to remain compatible with older, existing DeviceTree
	 * files which don't set the "gpio-ranges" property or systems that
	 * utilize ACPI the driver has to call gpiochip_add_pin_range().
	 */
	if (!of_property_read_bool(pctrl->dev->of_node, "gpio-ranges")) {
		ret = gpiochip_add_pin_range(&pctrl->chip,
			dev_name(pctrl->dev), 0, 0, chip->ngpio);
		if (ret) {
			dev_err(pctrl->dev, "Failed to add pin range\n");
			gpiochip_remove(&pctrl->chip);
			return ret;
		}
	}

	ret = gpiochip_irqchip_add(chip,
				   &pctrl->irq_chip,
				   0,
				   handle_edge_irq,
				   IRQ_TYPE_NONE);
	if (ret) {
		dev_err(pctrl->dev, "Failed to add irqchip to gpiochip\n");
		gpiochip_remove(&pctrl->chip);
		return -ENOSYS;
	}

	gpiochip_set_chained_irqchip(chip, &pctrl->irq_chip, pctrl->irq,
				     msm_gpio_irq_handler);

	return 0;
}

static int msm_ps_hold_restart(struct notifier_block *nb, unsigned long action,
			       void *data)
{
	struct msm_pinctrl *pctrl = container_of(nb, struct msm_pinctrl, restart_nb);

	writel(0, pctrl->regs[0] + PS_HOLD_OFFSET);
	mdelay(1000);
	return NOTIFY_DONE;
}

static struct msm_pinctrl *poweroff_pctrl;

static void msm_ps_hold_poweroff(void)
{
	msm_ps_hold_restart(&poweroff_pctrl->restart_nb, 0, NULL);
}

static void msm_pinctrl_setup_pm_reset(struct msm_pinctrl *pctrl)
{
	int i;
	const struct msm_function *func = pctrl->soc->functions;

	for (i = 0; i < pctrl->soc->nfunctions; i++)
		if (!strcmp(func[i].name, "ps_hold")) {
			pctrl->restart_nb.notifier_call = msm_ps_hold_restart;
			pctrl->restart_nb.priority = 128;
			if (register_restart_handler(&pctrl->restart_nb))
				dev_err(pctrl->dev,
					"failed to setup restart handler.\n");
			poweroff_pctrl = pctrl;
			pm_power_off = msm_ps_hold_poweroff;
			break;
		}
}

int msm_pinctrl_probe(struct platform_device *pdev,
		      const struct msm_pinctrl_soc_data *soc_data)
{
	struct msm_pinctrl *pctrl;
	struct resource *res;
	int ret;
	int i;

	pctrl = devm_kzalloc(&pdev->dev, sizeof(*pctrl), GFP_KERNEL);
	if (!pctrl)
		return -ENOMEM;

	pctrl->dev = &pdev->dev;
	pctrl->soc = soc_data;
	pctrl->chip = msm_gpio_template;

	raw_spin_lock_init(&pctrl->lock);

	if (soc_data->tiles) {
		for (i = 0; i < soc_data->ntiles; i++) {
			res = platform_get_resource_byname(pdev, IORESOURCE_MEM,
							   soc_data->tiles[i]);
			pctrl->regs[i] = devm_ioremap_resource(&pdev->dev, res);
			if (IS_ERR(pctrl->regs[i]))
				return PTR_ERR(pctrl->regs[i]);
		}
	} else {
		res = platform_get_resource(pdev, IORESOURCE_MEM, 0);
		pctrl->regs[0] = devm_ioremap_resource(&pdev->dev, res);
		if (IS_ERR(pctrl->regs[0]))
			return PTR_ERR(pctrl->regs[0]);
	}

	msm_pinctrl_setup_pm_reset(pctrl);

	pctrl->irq = platform_get_irq(pdev, 0);
	if (pctrl->irq < 0) {
		dev_err(&pdev->dev, "No interrupt defined for msmgpio\n");
		return pctrl->irq;
	}

	pctrl->desc.owner = THIS_MODULE;
	pctrl->desc.pctlops = &msm_pinctrl_ops;
	pctrl->desc.pmxops = &msm_pinmux_ops;
	pctrl->desc.confops = &msm_pinconf_ops;
	pctrl->desc.name = dev_name(&pdev->dev);
	pctrl->desc.pins = pctrl->soc->pins;
	pctrl->desc.npins = pctrl->soc->npins;

	pctrl->pctrl = devm_pinctrl_register(&pdev->dev, &pctrl->desc, pctrl);
	if (IS_ERR(pctrl->pctrl)) {
		dev_err(&pdev->dev, "Couldn't register pinctrl driver\n");
		return PTR_ERR(pctrl->pctrl);
	}

	ret = msm_gpio_init(pctrl);
	if (ret)
		return ret;

	platform_set_drvdata(pdev, pctrl);

	dev_dbg(&pdev->dev, "Probed Qualcomm pinctrl driver\n");

	return 0;
}
EXPORT_SYMBOL(msm_pinctrl_probe);

int msm_pinctrl_remove(struct platform_device *pdev)
{
	struct msm_pinctrl *pctrl = platform_get_drvdata(pdev);

	gpiochip_remove(&pctrl->chip);

	unregister_restart_handler(&pctrl->restart_nb);

	return 0;
}
EXPORT_SYMBOL(msm_pinctrl_remove);
<|MERGE_RESOLUTION|>--- conflicted
+++ resolved
@@ -705,11 +705,7 @@
 
 	raw_spin_lock_irqsave(&pctrl->lock, flags);
 
-<<<<<<< HEAD
-	val = readl(pctrl->regs + g->intr_cfg_reg);
-=======
 	val = msm_readl_intr_cfg(pctrl, g);
->>>>>>> 0fd79184
 	/*
 	 * There are two bits that control interrupt forwarding to the CPU. The
 	 * RAW_STATUS_EN bit causes the level or edge sensed on the line to be
@@ -753,11 +749,7 @@
 
 	raw_spin_lock_irqsave(&pctrl->lock, flags);
 
-<<<<<<< HEAD
-	val = readl(pctrl->regs + g->intr_cfg_reg);
-=======
 	val = msm_readl_intr_cfg(pctrl, g);
->>>>>>> 0fd79184
 	val |= BIT(g->intr_raw_status_bit);
 	val |= BIT(g->intr_enable_bit);
 	msm_writel_intr_cfg(val, pctrl, g);
