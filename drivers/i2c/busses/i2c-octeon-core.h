--- conflicted
+++ resolved
@@ -147,11 +147,8 @@
 	__raw_writeq(SW_TWSI_V | eop_reg | data, i2c->twsi_base + SW_TWSI(i2c));
 	do {
 		tmp = __raw_readq(i2c->twsi_base + SW_TWSI(i2c));
-<<<<<<< HEAD
-=======
 		if (--tries < 0)
 			return;
->>>>>>> c470abd4
 	} while ((tmp & SW_TWSI_V) != 0);
 }
 
@@ -169,7 +166,8 @@
  *
  * The I2C core registers are accessed indirectly via the SW_TWSI CSR.
  */
-static inline u8 octeon_i2c_reg_read(struct octeon_i2c *i2c, u64 eop_reg)
+static inline int octeon_i2c_reg_read(struct octeon_i2c *i2c, u64 eop_reg,
+				      int *error)
 {
 	int tries = 1000;
 	u64 tmp;
@@ -177,26 +175,23 @@
 	__raw_writeq(SW_TWSI_V | eop_reg | SW_TWSI_R, i2c->twsi_base + SW_TWSI(i2c));
 	do {
 		tmp = __raw_readq(i2c->twsi_base + SW_TWSI(i2c));
-<<<<<<< HEAD
-=======
 		if (--tries < 0) {
 			/* signal that the returned data is invalid */
 			if (error)
 				*error = -EIO;
 			return 0;
 		}
->>>>>>> c470abd4
 	} while ((tmp & SW_TWSI_V) != 0);
 
 	return tmp & 0xFF;
 }
 
 #define octeon_i2c_ctl_read(i2c)					\
-	octeon_i2c_reg_read(i2c, SW_TWSI_EOP_TWSI_CTL)
-#define octeon_i2c_data_read(i2c)					\
-	octeon_i2c_reg_read(i2c, SW_TWSI_EOP_TWSI_DATA)
+	octeon_i2c_reg_read(i2c, SW_TWSI_EOP_TWSI_CTL, NULL)
+#define octeon_i2c_data_read(i2c, error)				\
+	octeon_i2c_reg_read(i2c, SW_TWSI_EOP_TWSI_DATA, error)
 #define octeon_i2c_stat_read(i2c)					\
-	octeon_i2c_reg_read(i2c, SW_TWSI_EOP_TWSI_STAT)
+	octeon_i2c_reg_read(i2c, SW_TWSI_EOP_TWSI_STAT, NULL)
 
 /**
  * octeon_i2c_read_int - read the TWSI_INT register
