--- conflicted
+++ resolved
@@ -1329,11 +1329,7 @@
 static int nvme_rdma_device_unplug(struct nvme_rdma_queue *queue)
 {
 	struct nvme_rdma_ctrl *ctrl = queue->ctrl;
-<<<<<<< HEAD
-	int ret;
-=======
 	int ret = 0;
->>>>>>> 9395452b
 
 	/* Own the controller deletion */
 	if (!nvme_change_ctrl_state(&ctrl->ctrl, NVME_CTRL_DELETING))
