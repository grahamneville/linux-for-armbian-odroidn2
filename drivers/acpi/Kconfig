--- conflicted
+++ resolved
@@ -335,12 +335,7 @@
 	  systems require this timer. 
 
 config ACPI_CONTAINER
-<<<<<<< HEAD
-	bool "Container and Module Devices (EXPERIMENTAL)"
-	depends on EXPERIMENTAL
-=======
-	tristate "Container and Module Devices"
->>>>>>> 74fef7a8
+	bool "Container and Module Devices"
 	default (ACPI_HOTPLUG_MEMORY || ACPI_HOTPLUG_CPU || ACPI_HOTPLUG_IO)
 	help
 	  This driver supports ACPI Container and Module devices (IDs
