/*
 * Copyright (c) 2016-2017, Mellanox Technologies. All rights reserved.
 * Copyright (c) 2016-2017, Dave Watson <davejwatson@fb.com>. All rights reserved.
 * Copyright (c) 2016-2017, Lance Chao <lancerchao@fb.com>. All rights reserved.
 * Copyright (c) 2016, Fridolin Pokorny <fridolin.pokorny@gmail.com>. All rights reserved.
 * Copyright (c) 2016, Nikos Mavrogiannopoulos <nmav@gnutls.org>. All rights reserved.
 * Copyright (c) 2018, Covalent IO, Inc. http://covalent.io
 *
 * This software is available to you under a choice of one of two
 * licenses.  You may choose to be licensed under the terms of the GNU
 * General Public License (GPL) Version 2, available from the file
 * COPYING in the main directory of this source tree, or the
 * OpenIB.org BSD license below:
 *
 *     Redistribution and use in source and binary forms, with or
 *     without modification, are permitted provided that the following
 *     conditions are met:
 *
 *      - Redistributions of source code must retain the above
 *        copyright notice, this list of conditions and the following
 *        disclaimer.
 *
 *      - Redistributions in binary form must reproduce the above
 *        copyright notice, this list of conditions and the following
 *        disclaimer in the documentation and/or other materials
 *        provided with the distribution.
 *
 * THE SOFTWARE IS PROVIDED "AS IS", WITHOUT WARRANTY OF ANY KIND,
 * EXPRESS OR IMPLIED, INCLUDING BUT NOT LIMITED TO THE WARRANTIES OF
 * MERCHANTABILITY, FITNESS FOR A PARTICULAR PURPOSE AND
 * NONINFRINGEMENT. IN NO EVENT SHALL THE AUTHORS OR COPYRIGHT HOLDERS
 * BE LIABLE FOR ANY CLAIM, DAMAGES OR OTHER LIABILITY, WHETHER IN AN
 * ACTION OF CONTRACT, TORT OR OTHERWISE, ARISING FROM, OUT OF OR IN
 * CONNECTION WITH THE SOFTWARE OR THE USE OR OTHER DEALINGS IN THE
 * SOFTWARE.
 */

#include <linux/sched/signal.h>
#include <linux/module.h>
#include <crypto/aead.h>

#include <net/strparser.h>
#include <net/tls.h>

#define MAX_IV_SIZE	TLS_CIPHER_AES_GCM_128_IV_SIZE

static int __skb_nsg(struct sk_buff *skb, int offset, int len,
                     unsigned int recursion_level)
{
        int start = skb_headlen(skb);
        int i, chunk = start - offset;
        struct sk_buff *frag_iter;
        int elt = 0;

        if (unlikely(recursion_level >= 24))
                return -EMSGSIZE;

        if (chunk > 0) {
                if (chunk > len)
                        chunk = len;
                elt++;
                len -= chunk;
                if (len == 0)
                        return elt;
                offset += chunk;
        }

        for (i = 0; i < skb_shinfo(skb)->nr_frags; i++) {
                int end;

                WARN_ON(start > offset + len);

                end = start + skb_frag_size(&skb_shinfo(skb)->frags[i]);
                chunk = end - offset;
                if (chunk > 0) {
                        if (chunk > len)
                                chunk = len;
                        elt++;
                        len -= chunk;
                        if (len == 0)
                                return elt;
                        offset += chunk;
                }
                start = end;
        }

        if (unlikely(skb_has_frag_list(skb))) {
                skb_walk_frags(skb, frag_iter) {
                        int end, ret;

                        WARN_ON(start > offset + len);

                        end = start + frag_iter->len;
                        chunk = end - offset;
                        if (chunk > 0) {
                                if (chunk > len)
                                        chunk = len;
                                ret = __skb_nsg(frag_iter, offset - start, chunk,
                                                recursion_level + 1);
                                if (unlikely(ret < 0))
                                        return ret;
                                elt += ret;
                                len -= chunk;
                                if (len == 0)
                                        return elt;
                                offset += chunk;
                        }
                        start = end;
                }
        }
        BUG_ON(len);
        return elt;
}

/* Return the number of scatterlist elements required to completely map the
 * skb, or -EMSGSIZE if the recursion depth is exceeded.
 */
static int skb_nsg(struct sk_buff *skb, int offset, int len)
{
        return __skb_nsg(skb, offset, len, 0);
}

static void tls_decrypt_done(struct crypto_async_request *req, int err)
{
	struct aead_request *aead_req = (struct aead_request *)req;
	struct scatterlist *sgout = aead_req->dst;
	struct tls_sw_context_rx *ctx;
	struct tls_context *tls_ctx;
	struct scatterlist *sg;
	struct sk_buff *skb;
	unsigned int pages;
	int pending;

	skb = (struct sk_buff *)req->data;
	tls_ctx = tls_get_ctx(skb->sk);
	ctx = tls_sw_ctx_rx(tls_ctx);
	pending = atomic_dec_return(&ctx->decrypt_pending);

	/* Propagate if there was an err */
	if (err) {
		ctx->async_wait.err = err;
		tls_err_abort(skb->sk, err);
	}

	/* After using skb->sk to propagate sk through crypto async callback
	 * we need to NULL it again.
	 */
	skb->sk = NULL;

	/* Release the skb, pages and memory allocated for crypto req */
	kfree_skb(skb);

	/* Skip the first S/G entry as it points to AAD */
	for_each_sg(sg_next(sgout), sg, UINT_MAX, pages) {
		if (!sg)
			break;
		put_page(sg_page(sg));
	}

	kfree(aead_req);

	if (!pending && READ_ONCE(ctx->async_notify))
		complete(&ctx->async_wait.completion);
}

static int tls_do_decryption(struct sock *sk,
			     struct sk_buff *skb,
			     struct scatterlist *sgin,
			     struct scatterlist *sgout,
			     char *iv_recv,
			     size_t data_len,
			     struct aead_request *aead_req,
			     bool async)
{
	struct tls_context *tls_ctx = tls_get_ctx(sk);
	struct tls_sw_context_rx *ctx = tls_sw_ctx_rx(tls_ctx);
	int ret;

	aead_request_set_tfm(aead_req, ctx->aead_recv);
	aead_request_set_ad(aead_req, TLS_AAD_SPACE_SIZE);
	aead_request_set_crypt(aead_req, sgin, sgout,
			       data_len + tls_ctx->rx.tag_size,
			       (u8 *)iv_recv);

	if (async) {
		/* Using skb->sk to push sk through to crypto async callback
		 * handler. This allows propagating errors up to the socket
		 * if needed. It _must_ be cleared in the async handler
		 * before kfree_skb is called. We _know_ skb->sk is NULL
		 * because it is a clone from strparser.
		 */
		skb->sk = sk;
		aead_request_set_callback(aead_req,
					  CRYPTO_TFM_REQ_MAY_BACKLOG,
					  tls_decrypt_done, skb);
		atomic_inc(&ctx->decrypt_pending);
	} else {
		aead_request_set_callback(aead_req,
					  CRYPTO_TFM_REQ_MAY_BACKLOG,
					  crypto_req_done, &ctx->async_wait);
	}

	ret = crypto_aead_decrypt(aead_req);
	if (ret == -EINPROGRESS) {
		if (async)
			return ret;

		ret = crypto_wait_req(ret, &ctx->async_wait);
	}

	if (async)
		atomic_dec(&ctx->decrypt_pending);

	return ret;
}

static void tls_trim_both_msgs(struct sock *sk, int target_size)
{
	struct tls_context *tls_ctx = tls_get_ctx(sk);
	struct tls_sw_context_tx *ctx = tls_sw_ctx_tx(tls_ctx);
	struct tls_rec *rec = ctx->open_rec;

	sk_msg_trim(sk, &rec->msg_plaintext, target_size);
	if (target_size > 0)
		target_size += tls_ctx->tx.overhead_size;
	sk_msg_trim(sk, &rec->msg_encrypted, target_size);
}

static int tls_alloc_encrypted_msg(struct sock *sk, int len)
{
	struct tls_context *tls_ctx = tls_get_ctx(sk);
	struct tls_sw_context_tx *ctx = tls_sw_ctx_tx(tls_ctx);
	struct tls_rec *rec = ctx->open_rec;
	struct sk_msg *msg_en = &rec->msg_encrypted;

	return sk_msg_alloc(sk, msg_en, len, 0);
}

static int tls_clone_plaintext_msg(struct sock *sk, int required)
{
	struct tls_context *tls_ctx = tls_get_ctx(sk);
	struct tls_sw_context_tx *ctx = tls_sw_ctx_tx(tls_ctx);
	struct tls_rec *rec = ctx->open_rec;
	struct sk_msg *msg_pl = &rec->msg_plaintext;
	struct sk_msg *msg_en = &rec->msg_encrypted;
	int skip, len;

	/* We add page references worth len bytes from encrypted sg
	 * at the end of plaintext sg. It is guaranteed that msg_en
	 * has enough required room (ensured by caller).
	 */
	len = required - msg_pl->sg.size;

	/* Skip initial bytes in msg_en's data to be able to use
	 * same offset of both plain and encrypted data.
	 */
	skip = tls_ctx->tx.prepend_size + msg_pl->sg.size;

<<<<<<< HEAD
	if (rc == -ENOSPC)
		ctx->sg_encrypted_num_elem = ARRAY_SIZE(ctx->sg_encrypted_data);

	return rc;
=======
	return sk_msg_clone(sk, msg_pl, msg_en, skip, len);
>>>>>>> 0fd79184
}

static struct tls_rec *tls_get_rec(struct sock *sk)
{
	struct tls_context *tls_ctx = tls_get_ctx(sk);
	struct tls_sw_context_tx *ctx = tls_sw_ctx_tx(tls_ctx);
	struct sk_msg *msg_pl, *msg_en;
	struct tls_rec *rec;
	int mem_size;

	mem_size = sizeof(struct tls_rec) + crypto_aead_reqsize(ctx->aead_send);

<<<<<<< HEAD
	if (rc == -ENOSPC)
		ctx->sg_plaintext_num_elem = ARRAY_SIZE(ctx->sg_plaintext_data);

	return rc;
=======
	rec = kzalloc(mem_size, sk->sk_allocation);
	if (!rec)
		return NULL;

	msg_pl = &rec->msg_plaintext;
	msg_en = &rec->msg_encrypted;

	sk_msg_init(msg_pl);
	sk_msg_init(msg_en);

	sg_init_table(rec->sg_aead_in, 2);
	sg_set_buf(&rec->sg_aead_in[0], rec->aad_space,
		   sizeof(rec->aad_space));
	sg_unmark_end(&rec->sg_aead_in[1]);

	sg_init_table(rec->sg_aead_out, 2);
	sg_set_buf(&rec->sg_aead_out[0], rec->aad_space,
		   sizeof(rec->aad_space));
	sg_unmark_end(&rec->sg_aead_out[1]);

	return rec;
>>>>>>> 0fd79184
}

static void tls_free_rec(struct sock *sk, struct tls_rec *rec)
{
	sk_msg_free(sk, &rec->msg_encrypted);
	sk_msg_free(sk, &rec->msg_plaintext);
	kfree(rec);
}

static void tls_free_open_rec(struct sock *sk)
{
	struct tls_context *tls_ctx = tls_get_ctx(sk);
	struct tls_sw_context_tx *ctx = tls_sw_ctx_tx(tls_ctx);
	struct tls_rec *rec = ctx->open_rec;

	if (rec) {
		tls_free_rec(sk, rec);
		ctx->open_rec = NULL;
	}
}

int tls_tx_records(struct sock *sk, int flags)
{
	struct tls_context *tls_ctx = tls_get_ctx(sk);
	struct tls_sw_context_tx *ctx = tls_sw_ctx_tx(tls_ctx);
	struct tls_rec *rec, *tmp;
	struct sk_msg *msg_en;
	int tx_flags, rc = 0;

	if (tls_is_partially_sent_record(tls_ctx)) {
		rec = list_first_entry(&ctx->tx_list,
				       struct tls_rec, list);

		if (flags == -1)
			tx_flags = rec->tx_flags;
		else
			tx_flags = flags;

		rc = tls_push_partial_record(sk, tls_ctx, tx_flags);
		if (rc)
			goto tx_err;

		/* Full record has been transmitted.
		 * Remove the head of tx_list
		 */
		list_del(&rec->list);
		sk_msg_free(sk, &rec->msg_plaintext);
		kfree(rec);
	}

	/* Tx all ready records */
	list_for_each_entry_safe(rec, tmp, &ctx->tx_list, list) {
		if (READ_ONCE(rec->tx_ready)) {
			if (flags == -1)
				tx_flags = rec->tx_flags;
			else
				tx_flags = flags;

			msg_en = &rec->msg_encrypted;
			rc = tls_push_sg(sk, tls_ctx,
					 &msg_en->sg.data[msg_en->sg.curr],
					 0, tx_flags);
			if (rc)
				goto tx_err;

			list_del(&rec->list);
			sk_msg_free(sk, &rec->msg_plaintext);
			kfree(rec);
		} else {
			break;
		}
	}

tx_err:
	if (rc < 0 && rc != -EAGAIN)
		tls_err_abort(sk, EBADMSG);

	return rc;
}

static void tls_encrypt_done(struct crypto_async_request *req, int err)
{
	struct aead_request *aead_req = (struct aead_request *)req;
	struct sock *sk = req->data;
	struct tls_context *tls_ctx = tls_get_ctx(sk);
	struct tls_sw_context_tx *ctx = tls_sw_ctx_tx(tls_ctx);
	struct scatterlist *sge;
	struct sk_msg *msg_en;
	struct tls_rec *rec;
	bool ready = false;
	int pending;

	rec = container_of(aead_req, struct tls_rec, aead_req);
	msg_en = &rec->msg_encrypted;

	sge = sk_msg_elem(msg_en, msg_en->sg.curr);
	sge->offset -= tls_ctx->tx.prepend_size;
	sge->length += tls_ctx->tx.prepend_size;

	/* Check if error is previously set on socket */
	if (err || sk->sk_err) {
		rec = NULL;

		/* If err is already set on socket, return the same code */
		if (sk->sk_err) {
			ctx->async_wait.err = sk->sk_err;
		} else {
			ctx->async_wait.err = err;
			tls_err_abort(sk, err);
		}
	}

	if (rec) {
		struct tls_rec *first_rec;

		/* Mark the record as ready for transmission */
		smp_store_mb(rec->tx_ready, true);

		/* If received record is at head of tx_list, schedule tx */
		first_rec = list_first_entry(&ctx->tx_list,
					     struct tls_rec, list);
		if (rec == first_rec)
			ready = true;
	}

	pending = atomic_dec_return(&ctx->encrypt_pending);

	if (!pending && READ_ONCE(ctx->async_notify))
		complete(&ctx->async_wait.completion);

	if (!ready)
		return;

	/* Schedule the transmission */
	if (!test_and_set_bit(BIT_TX_SCHEDULED, &ctx->tx_bitmask))
		schedule_delayed_work(&ctx->tx_work.work, 1);
}

static int tls_do_encryption(struct sock *sk,
			     struct tls_context *tls_ctx,
			     struct tls_sw_context_tx *ctx,
			     struct aead_request *aead_req,
			     size_t data_len, u32 start)
{
	struct tls_rec *rec = ctx->open_rec;
	struct sk_msg *msg_en = &rec->msg_encrypted;
	struct scatterlist *sge = sk_msg_elem(msg_en, start);
	int rc;

	sge->offset += tls_ctx->tx.prepend_size;
	sge->length -= tls_ctx->tx.prepend_size;

	msg_en->sg.curr = start;

	aead_request_set_tfm(aead_req, ctx->aead_send);
	aead_request_set_ad(aead_req, TLS_AAD_SPACE_SIZE);
	aead_request_set_crypt(aead_req, rec->sg_aead_in,
			       rec->sg_aead_out,
			       data_len, tls_ctx->tx.iv);

	aead_request_set_callback(aead_req, CRYPTO_TFM_REQ_MAY_BACKLOG,
				  tls_encrypt_done, sk);

	/* Add the record in tx_list */
	list_add_tail((struct list_head *)&rec->list, &ctx->tx_list);
	atomic_inc(&ctx->encrypt_pending);

	rc = crypto_aead_encrypt(aead_req);
	if (!rc || rc != -EINPROGRESS) {
		atomic_dec(&ctx->encrypt_pending);
		sge->offset -= tls_ctx->tx.prepend_size;
		sge->length += tls_ctx->tx.prepend_size;
	}

	if (!rc) {
		WRITE_ONCE(rec->tx_ready, true);
	} else if (rc != -EINPROGRESS) {
		list_del(&rec->list);
		return rc;
	}

	/* Unhook the record from context if encryption is not failure */
	ctx->open_rec = NULL;
	tls_advance_record_sn(sk, &tls_ctx->tx);
	return rc;
}

static int tls_split_open_record(struct sock *sk, struct tls_rec *from,
				 struct tls_rec **to, struct sk_msg *msg_opl,
				 struct sk_msg *msg_oen, u32 split_point,
				 u32 tx_overhead_size, u32 *orig_end)
{
	u32 i, j, bytes = 0, apply = msg_opl->apply_bytes;
	struct scatterlist *sge, *osge, *nsge;
	u32 orig_size = msg_opl->sg.size;
	struct scatterlist tmp = { };
	struct sk_msg *msg_npl;
	struct tls_rec *new;
	int ret;

	new = tls_get_rec(sk);
	if (!new)
		return -ENOMEM;
	ret = sk_msg_alloc(sk, &new->msg_encrypted, msg_opl->sg.size +
			   tx_overhead_size, 0);
	if (ret < 0) {
		tls_free_rec(sk, new);
		return ret;
	}

	*orig_end = msg_opl->sg.end;
	i = msg_opl->sg.start;
	sge = sk_msg_elem(msg_opl, i);
	while (apply && sge->length) {
		if (sge->length > apply) {
			u32 len = sge->length - apply;

			get_page(sg_page(sge));
			sg_set_page(&tmp, sg_page(sge), len,
				    sge->offset + apply);
			sge->length = apply;
			bytes += apply;
			apply = 0;
		} else {
			apply -= sge->length;
			bytes += sge->length;
		}

		sk_msg_iter_var_next(i);
		if (i == msg_opl->sg.end)
			break;
		sge = sk_msg_elem(msg_opl, i);
	}

	msg_opl->sg.end = i;
	msg_opl->sg.curr = i;
	msg_opl->sg.copybreak = 0;
	msg_opl->apply_bytes = 0;
	msg_opl->sg.size = bytes;

	msg_npl = &new->msg_plaintext;
	msg_npl->apply_bytes = apply;
	msg_npl->sg.size = orig_size - bytes;

	j = msg_npl->sg.start;
	nsge = sk_msg_elem(msg_npl, j);
	if (tmp.length) {
		memcpy(nsge, &tmp, sizeof(*nsge));
		sk_msg_iter_var_next(j);
		nsge = sk_msg_elem(msg_npl, j);
	}

	osge = sk_msg_elem(msg_opl, i);
	while (osge->length) {
		memcpy(nsge, osge, sizeof(*nsge));
		sg_unmark_end(nsge);
		sk_msg_iter_var_next(i);
		sk_msg_iter_var_next(j);
		if (i == *orig_end)
			break;
		osge = sk_msg_elem(msg_opl, i);
		nsge = sk_msg_elem(msg_npl, j);
	}

	msg_npl->sg.end = j;
	msg_npl->sg.curr = j;
	msg_npl->sg.copybreak = 0;

	*to = new;
	return 0;
}

static void tls_merge_open_record(struct sock *sk, struct tls_rec *to,
				  struct tls_rec *from, u32 orig_end)
{
	struct sk_msg *msg_npl = &from->msg_plaintext;
	struct sk_msg *msg_opl = &to->msg_plaintext;
	struct scatterlist *osge, *nsge;
	u32 i, j;

	i = msg_opl->sg.end;
	sk_msg_iter_var_prev(i);
	j = msg_npl->sg.start;

	osge = sk_msg_elem(msg_opl, i);
	nsge = sk_msg_elem(msg_npl, j);

	if (sg_page(osge) == sg_page(nsge) &&
	    osge->offset + osge->length == nsge->offset) {
		osge->length += nsge->length;
		put_page(sg_page(nsge));
	}

	msg_opl->sg.end = orig_end;
	msg_opl->sg.curr = orig_end;
	msg_opl->sg.copybreak = 0;
	msg_opl->apply_bytes = msg_opl->sg.size + msg_npl->sg.size;
	msg_opl->sg.size += msg_npl->sg.size;

	sk_msg_free(sk, &to->msg_encrypted);
	sk_msg_xfer_full(&to->msg_encrypted, &from->msg_encrypted);

	kfree(from);
}

static int tls_push_record(struct sock *sk, int flags,
			   unsigned char record_type)
{
	struct tls_context *tls_ctx = tls_get_ctx(sk);
	struct tls_sw_context_tx *ctx = tls_sw_ctx_tx(tls_ctx);
	struct tls_rec *rec = ctx->open_rec, *tmp = NULL;
	u32 i, split_point, uninitialized_var(orig_end);
	struct sk_msg *msg_pl, *msg_en;
	struct aead_request *req;
	bool split;
	int rc;

	if (!rec)
		return 0;

	msg_pl = &rec->msg_plaintext;
	msg_en = &rec->msg_encrypted;

	split_point = msg_pl->apply_bytes;
	split = split_point && split_point < msg_pl->sg.size;
	if (split) {
		rc = tls_split_open_record(sk, rec, &tmp, msg_pl, msg_en,
					   split_point, tls_ctx->tx.overhead_size,
					   &orig_end);
		if (rc < 0)
			return rc;
		sk_msg_trim(sk, msg_en, msg_pl->sg.size +
			    tls_ctx->tx.overhead_size);
	}

	rec->tx_flags = flags;
	req = &rec->aead_req;

	i = msg_pl->sg.end;
	sk_msg_iter_var_prev(i);
	sg_mark_end(sk_msg_elem(msg_pl, i));

	i = msg_pl->sg.start;
	sg_chain(rec->sg_aead_in, 2, rec->inplace_crypto ?
		 &msg_en->sg.data[i] : &msg_pl->sg.data[i]);

	i = msg_en->sg.end;
	sk_msg_iter_var_prev(i);
	sg_mark_end(sk_msg_elem(msg_en, i));

	i = msg_en->sg.start;
	sg_chain(rec->sg_aead_out, 2, &msg_en->sg.data[i]);

	tls_make_aad(rec->aad_space, msg_pl->sg.size,
		     tls_ctx->tx.rec_seq, tls_ctx->tx.rec_seq_size,
		     record_type);

	tls_fill_prepend(tls_ctx,
			 page_address(sg_page(&msg_en->sg.data[i])) +
			 msg_en->sg.data[i].offset, msg_pl->sg.size,
			 record_type);

	tls_ctx->pending_open_record_frags = false;

	rc = tls_do_encryption(sk, tls_ctx, ctx, req, msg_pl->sg.size, i);
	if (rc < 0) {
		if (rc != -EINPROGRESS) {
			tls_err_abort(sk, EBADMSG);
			if (split) {
				tls_ctx->pending_open_record_frags = true;
				tls_merge_open_record(sk, rec, tmp, orig_end);
			}
		}
		return rc;
	} else if (split) {
		msg_pl = &tmp->msg_plaintext;
		msg_en = &tmp->msg_encrypted;
		sk_msg_trim(sk, msg_en, msg_pl->sg.size +
			    tls_ctx->tx.overhead_size);
		tls_ctx->pending_open_record_frags = true;
		ctx->open_rec = tmp;
	}

	return tls_tx_records(sk, flags);
}

static int bpf_exec_tx_verdict(struct sk_msg *msg, struct sock *sk,
			       bool full_record, u8 record_type,
			       size_t *copied, int flags)
{
	struct tls_context *tls_ctx = tls_get_ctx(sk);
	struct tls_sw_context_tx *ctx = tls_sw_ctx_tx(tls_ctx);
	struct sk_msg msg_redir = { };
	struct sk_psock *psock;
	struct sock *sk_redir;
	struct tls_rec *rec;
	int err = 0, send;
	bool enospc;

	psock = sk_psock_get(sk);
	if (!psock)
		return tls_push_record(sk, flags, record_type);
more_data:
	enospc = sk_msg_full(msg);
	if (psock->eval == __SK_NONE)
		psock->eval = sk_psock_msg_verdict(sk, psock, msg);
	if (msg->cork_bytes && msg->cork_bytes > msg->sg.size &&
	    !enospc && !full_record) {
		err = -ENOSPC;
		goto out_err;
	}
	msg->cork_bytes = 0;
	send = msg->sg.size;
	if (msg->apply_bytes && msg->apply_bytes < send)
		send = msg->apply_bytes;

	switch (psock->eval) {
	case __SK_PASS:
		err = tls_push_record(sk, flags, record_type);
		if (err < 0) {
			*copied -= sk_msg_free(sk, msg);
			tls_free_open_rec(sk);
			goto out_err;
		}
		break;
	case __SK_REDIRECT:
		sk_redir = psock->sk_redir;
		memcpy(&msg_redir, msg, sizeof(*msg));
		if (msg->apply_bytes < send)
			msg->apply_bytes = 0;
		else
			msg->apply_bytes -= send;
		sk_msg_return_zero(sk, msg, send);
		msg->sg.size -= send;
		release_sock(sk);
		err = tcp_bpf_sendmsg_redir(sk_redir, &msg_redir, send, flags);
		lock_sock(sk);
		if (err < 0) {
			*copied -= sk_msg_free_nocharge(sk, &msg_redir);
			msg->sg.size = 0;
		}
		if (msg->sg.size == 0)
			tls_free_open_rec(sk);
		break;
	case __SK_DROP:
	default:
		sk_msg_free_partial(sk, msg, send);
		if (msg->apply_bytes < send)
			msg->apply_bytes = 0;
		else
			msg->apply_bytes -= send;
		if (msg->sg.size == 0)
			tls_free_open_rec(sk);
		*copied -= send;
		err = -EACCES;
	}

	if (likely(!err)) {
		bool reset_eval = !ctx->open_rec;

		rec = ctx->open_rec;
		if (rec) {
			msg = &rec->msg_plaintext;
			if (!msg->apply_bytes)
				reset_eval = true;
		}
		if (reset_eval) {
			psock->eval = __SK_NONE;
			if (psock->sk_redir) {
				sock_put(psock->sk_redir);
				psock->sk_redir = NULL;
			}
		}
		if (rec)
			goto more_data;
	}
 out_err:
	sk_psock_put(sk, psock);
	return err;
}

static int tls_sw_push_pending_record(struct sock *sk, int flags)
{
	struct tls_context *tls_ctx = tls_get_ctx(sk);
	struct tls_sw_context_tx *ctx = tls_sw_ctx_tx(tls_ctx);
	struct tls_rec *rec = ctx->open_rec;
	struct sk_msg *msg_pl;
	size_t copied;

	if (!rec)
		return 0;

	msg_pl = &rec->msg_plaintext;
	copied = msg_pl->sg.size;
	if (!copied)
		return 0;

	return bpf_exec_tx_verdict(msg_pl, sk, true, TLS_RECORD_TYPE_DATA,
				   &copied, flags);
}

int tls_sw_sendmsg(struct sock *sk, struct msghdr *msg, size_t size)
{
	long timeo = sock_sndtimeo(sk, msg->msg_flags & MSG_DONTWAIT);
	struct tls_context *tls_ctx = tls_get_ctx(sk);
	struct tls_sw_context_tx *ctx = tls_sw_ctx_tx(tls_ctx);
	struct crypto_tfm *tfm = crypto_aead_tfm(ctx->aead_send);
	bool async_capable = tfm->__crt_alg->cra_flags & CRYPTO_ALG_ASYNC;
	unsigned char record_type = TLS_RECORD_TYPE_DATA;
	bool is_kvec = msg->msg_iter.type & ITER_KVEC;
	bool eor = !(msg->msg_flags & MSG_MORE);
	size_t try_to_copy, copied = 0;
	struct sk_msg *msg_pl, *msg_en;
	struct tls_rec *rec;
	int required_size;
	int num_async = 0;
	bool full_record;
	int record_room;
	int num_zc = 0;
	int orig_size;
	int ret = 0;

	if (msg->msg_flags & ~(MSG_MORE | MSG_DONTWAIT | MSG_NOSIGNAL))
		return -ENOTSUPP;

	lock_sock(sk);

	/* Wait till there is any pending write on socket */
	if (unlikely(sk->sk_write_pending)) {
		ret = wait_on_pending_writer(sk, &timeo);
		if (unlikely(ret))
			goto send_end;
	}

	if (unlikely(msg->msg_controllen)) {
		ret = tls_proccess_cmsg(sk, msg, &record_type);
		if (ret) {
			if (ret == -EINPROGRESS)
				num_async++;
			else if (ret != -EAGAIN)
				goto send_end;
		}
	}

	while (msg_data_left(msg)) {
		if (sk->sk_err) {
			ret = -sk->sk_err;
			goto send_end;
		}

		if (ctx->open_rec)
			rec = ctx->open_rec;
		else
			rec = ctx->open_rec = tls_get_rec(sk);
		if (!rec) {
			ret = -ENOMEM;
			goto send_end;
		}

		msg_pl = &rec->msg_plaintext;
		msg_en = &rec->msg_encrypted;

		orig_size = msg_pl->sg.size;
		full_record = false;
		try_to_copy = msg_data_left(msg);
		record_room = TLS_MAX_PAYLOAD_SIZE - msg_pl->sg.size;
		if (try_to_copy >= record_room) {
			try_to_copy = record_room;
			full_record = true;
		}

		required_size = msg_pl->sg.size + try_to_copy +
				tls_ctx->tx.overhead_size;

		if (!sk_stream_memory_free(sk))
			goto wait_for_sndbuf;

alloc_encrypted:
		ret = tls_alloc_encrypted_msg(sk, required_size);
		if (ret) {
			if (ret != -ENOSPC)
				goto wait_for_memory;

			/* Adjust try_to_copy according to the amount that was
			 * actually allocated. The difference is due
			 * to max sg elements limit
			 */
			try_to_copy -= required_size - msg_en->sg.size;
			full_record = true;
		}

		if (!is_kvec && (full_record || eor) && !async_capable) {
			u32 first = msg_pl->sg.end;

			ret = sk_msg_zerocopy_from_iter(sk, &msg->msg_iter,
							msg_pl, try_to_copy);
			if (ret)
				goto fallback_to_reg_send;

			rec->inplace_crypto = 0;

			num_zc++;
			copied += try_to_copy;

			sk_msg_sg_copy_set(msg_pl, first);
			ret = bpf_exec_tx_verdict(msg_pl, sk, full_record,
						  record_type, &copied,
						  msg->msg_flags);
			if (ret) {
				if (ret == -EINPROGRESS)
					num_async++;
				else if (ret == -ENOMEM)
					goto wait_for_memory;
				else if (ret == -ENOSPC)
					goto rollback_iter;
				else if (ret != -EAGAIN)
					goto send_end;
			}
			continue;
rollback_iter:
			copied -= try_to_copy;
			sk_msg_sg_copy_clear(msg_pl, first);
			iov_iter_revert(&msg->msg_iter,
					msg_pl->sg.size - orig_size);
fallback_to_reg_send:
			sk_msg_trim(sk, msg_pl, orig_size);
		}

		required_size = msg_pl->sg.size + try_to_copy;

		ret = tls_clone_plaintext_msg(sk, required_size);
		if (ret) {
			if (ret != -ENOSPC)
				goto send_end;

			/* Adjust try_to_copy according to the amount that was
			 * actually allocated. The difference is due
			 * to max sg elements limit
			 */
			try_to_copy -= required_size - msg_pl->sg.size;
			full_record = true;
			sk_msg_trim(sk, msg_en, msg_pl->sg.size +
				    tls_ctx->tx.overhead_size);
		}

		ret = sk_msg_memcopy_from_iter(sk, &msg->msg_iter, msg_pl,
					       try_to_copy);
		if (ret < 0)
			goto trim_sgl;

		/* Open records defined only if successfully copied, otherwise
		 * we would trim the sg but not reset the open record frags.
		 */
		tls_ctx->pending_open_record_frags = true;
		copied += try_to_copy;
		if (full_record || eor) {
			ret = bpf_exec_tx_verdict(msg_pl, sk, full_record,
						  record_type, &copied,
						  msg->msg_flags);
			if (ret) {
				if (ret == -EINPROGRESS)
					num_async++;
				else if (ret == -ENOMEM)
					goto wait_for_memory;
				else if (ret != -EAGAIN) {
					if (ret == -ENOSPC)
						ret = 0;
					goto send_end;
				}
			}
		}

		continue;

wait_for_sndbuf:
		set_bit(SOCK_NOSPACE, &sk->sk_socket->flags);
wait_for_memory:
		ret = sk_stream_wait_memory(sk, &timeo);
		if (ret) {
trim_sgl:
			tls_trim_both_msgs(sk, orig_size);
			goto send_end;
		}

		if (msg_en->sg.size < required_size)
			goto alloc_encrypted;
	}

	if (!num_async) {
		goto send_end;
	} else if (num_zc) {
		/* Wait for pending encryptions to get completed */
		smp_store_mb(ctx->async_notify, true);

		if (atomic_read(&ctx->encrypt_pending))
			crypto_wait_req(-EINPROGRESS, &ctx->async_wait);
		else
			reinit_completion(&ctx->async_wait.completion);

		WRITE_ONCE(ctx->async_notify, false);

		if (ctx->async_wait.err) {
			ret = ctx->async_wait.err;
			copied = 0;
		}
	}

	/* Transmit if any encryptions have completed */
	if (test_and_clear_bit(BIT_TX_SCHEDULED, &ctx->tx_bitmask)) {
		cancel_delayed_work(&ctx->tx_work.work);
		tls_tx_records(sk, msg->msg_flags);
	}

send_end:
	ret = sk_stream_error(sk, msg->msg_flags, ret);

	release_sock(sk);
	return copied ? copied : ret;
}

int tls_sw_sendpage(struct sock *sk, struct page *page,
		    int offset, size_t size, int flags)
{
	long timeo = sock_sndtimeo(sk, flags & MSG_DONTWAIT);
	struct tls_context *tls_ctx = tls_get_ctx(sk);
	struct tls_sw_context_tx *ctx = tls_sw_ctx_tx(tls_ctx);
	unsigned char record_type = TLS_RECORD_TYPE_DATA;
	struct sk_msg *msg_pl;
	struct tls_rec *rec;
	int num_async = 0;
	size_t copied = 0;
	bool full_record;
	int record_room;
	int ret = 0;
	bool eor;

	if (flags & ~(MSG_MORE | MSG_DONTWAIT | MSG_NOSIGNAL |
		      MSG_SENDPAGE_NOTLAST))
		return -ENOTSUPP;

	/* No MSG_EOR from splice, only look at MSG_MORE */
	eor = !(flags & (MSG_MORE | MSG_SENDPAGE_NOTLAST));

	lock_sock(sk);

	sk_clear_bit(SOCKWQ_ASYNC_NOSPACE, sk);

	/* Wait till there is any pending write on socket */
	if (unlikely(sk->sk_write_pending)) {
		ret = wait_on_pending_writer(sk, &timeo);
		if (unlikely(ret))
			goto sendpage_end;
	}

	/* Call the sk_stream functions to manage the sndbuf mem. */
	while (size > 0) {
		size_t copy, required_size;

		if (sk->sk_err) {
			ret = -sk->sk_err;
			goto sendpage_end;
		}

		if (ctx->open_rec)
			rec = ctx->open_rec;
		else
			rec = ctx->open_rec = tls_get_rec(sk);
		if (!rec) {
			ret = -ENOMEM;
			goto sendpage_end;
		}

		msg_pl = &rec->msg_plaintext;

		full_record = false;
		record_room = TLS_MAX_PAYLOAD_SIZE - msg_pl->sg.size;
		copied = 0;
		copy = size;
		if (copy >= record_room) {
			copy = record_room;
			full_record = true;
		}

		required_size = msg_pl->sg.size + copy +
				tls_ctx->tx.overhead_size;

		if (!sk_stream_memory_free(sk))
			goto wait_for_sndbuf;
alloc_payload:
		ret = tls_alloc_encrypted_msg(sk, required_size);
		if (ret) {
			if (ret != -ENOSPC)
				goto wait_for_memory;

			/* Adjust copy according to the amount that was
			 * actually allocated. The difference is due
			 * to max sg elements limit
			 */
			copy -= required_size - msg_pl->sg.size;
			full_record = true;
		}

		sk_msg_page_add(msg_pl, page, copy, offset);
		sk_mem_charge(sk, copy);

		offset += copy;
		size -= copy;
		copied += copy;

		tls_ctx->pending_open_record_frags = true;
		if (full_record || eor || sk_msg_full(msg_pl)) {
			rec->inplace_crypto = 0;
			ret = bpf_exec_tx_verdict(msg_pl, sk, full_record,
						  record_type, &copied, flags);
			if (ret) {
				if (ret == -EINPROGRESS)
					num_async++;
				else if (ret == -ENOMEM)
					goto wait_for_memory;
				else if (ret != -EAGAIN) {
					if (ret == -ENOSPC)
						ret = 0;
					goto sendpage_end;
				}
			}
		}
		continue;
wait_for_sndbuf:
		set_bit(SOCK_NOSPACE, &sk->sk_socket->flags);
wait_for_memory:
		ret = sk_stream_wait_memory(sk, &timeo);
		if (ret) {
			tls_trim_both_msgs(sk, msg_pl->sg.size);
			goto sendpage_end;
		}

		goto alloc_payload;
	}

	if (num_async) {
		/* Transmit if any encryptions have completed */
		if (test_and_clear_bit(BIT_TX_SCHEDULED, &ctx->tx_bitmask)) {
			cancel_delayed_work(&ctx->tx_work.work);
			tls_tx_records(sk, flags);
		}
	}
sendpage_end:
	ret = sk_stream_error(sk, flags, ret);
	release_sock(sk);
	return copied ? copied : ret;
}

static struct sk_buff *tls_wait_data(struct sock *sk, struct sk_psock *psock,
				     int flags, long timeo, int *err)
{
	struct tls_context *tls_ctx = tls_get_ctx(sk);
	struct tls_sw_context_rx *ctx = tls_sw_ctx_rx(tls_ctx);
	struct sk_buff *skb;
	DEFINE_WAIT_FUNC(wait, woken_wake_function);

	while (!(skb = ctx->recv_pkt) && sk_psock_queue_empty(psock)) {
		if (sk->sk_err) {
			*err = sock_error(sk);
			return NULL;
		}

		if (sk->sk_shutdown & RCV_SHUTDOWN)
			return NULL;

		if (sock_flag(sk, SOCK_DONE))
			return NULL;

		if ((flags & MSG_DONTWAIT) || !timeo) {
			*err = -EAGAIN;
			return NULL;
		}

		add_wait_queue(sk_sleep(sk), &wait);
		sk_set_bit(SOCKWQ_ASYNC_WAITDATA, sk);
		sk_wait_event(sk, &timeo,
			      ctx->recv_pkt != skb ||
			      !sk_psock_queue_empty(psock),
			      &wait);
		sk_clear_bit(SOCKWQ_ASYNC_WAITDATA, sk);
		remove_wait_queue(sk_sleep(sk), &wait);

		/* Handle signals */
		if (signal_pending(current)) {
			*err = sock_intr_errno(timeo);
			return NULL;
		}
	}

	return skb;
}

static int tls_setup_from_iter(struct sock *sk, struct iov_iter *from,
			       int length, int *pages_used,
			       unsigned int *size_used,
			       struct scatterlist *to,
			       int to_max_pages)
{
	int rc = 0, i = 0, num_elem = *pages_used, maxpages;
	struct page *pages[MAX_SKB_FRAGS];
	unsigned int size = *size_used;
	ssize_t copied, use;
	size_t offset;

	while (length > 0) {
		i = 0;
		maxpages = to_max_pages - num_elem;
		if (maxpages == 0) {
			rc = -EFAULT;
			goto out;
		}
		copied = iov_iter_get_pages(from, pages,
					    length,
					    maxpages, &offset);
		if (copied <= 0) {
			rc = -EFAULT;
			goto out;
		}

		iov_iter_advance(from, copied);

		length -= copied;
		size += copied;
		while (copied) {
			use = min_t(int, copied, PAGE_SIZE - offset);

			sg_set_page(&to[num_elem],
				    pages[i], use, offset);
			sg_unmark_end(&to[num_elem]);
			/* We do not uncharge memory from this API */

			offset = 0;
			copied -= use;

			i++;
			num_elem++;
		}
	}
	/* Mark the end in the last sg entry if newly added */
	if (num_elem > *pages_used)
		sg_mark_end(&to[num_elem - 1]);
out:
	if (rc)
		iov_iter_revert(from, size - *size_used);
	*size_used = size;
	*pages_used = num_elem;

	return rc;
}

/* This function decrypts the input skb into either out_iov or in out_sg
 * or in skb buffers itself. The input parameter 'zc' indicates if
 * zero-copy mode needs to be tried or not. With zero-copy mode, either
 * out_iov or out_sg must be non-NULL. In case both out_iov and out_sg are
 * NULL, then the decryption happens inside skb buffers itself, i.e.
 * zero-copy gets disabled and 'zc' is updated.
 */

static int decrypt_internal(struct sock *sk, struct sk_buff *skb,
			    struct iov_iter *out_iov,
			    struct scatterlist *out_sg,
			    int *chunk, bool *zc)
{
	struct tls_context *tls_ctx = tls_get_ctx(sk);
	struct tls_sw_context_rx *ctx = tls_sw_ctx_rx(tls_ctx);
	struct strp_msg *rxm = strp_msg(skb);
	int n_sgin, n_sgout, nsg, mem_size, aead_size, err, pages = 0;
	struct aead_request *aead_req;
	struct sk_buff *unused;
	u8 *aad, *iv, *mem = NULL;
	struct scatterlist *sgin = NULL;
	struct scatterlist *sgout = NULL;
	const int data_len = rxm->full_len - tls_ctx->rx.overhead_size;

	if (*zc && (out_iov || out_sg)) {
		if (out_iov)
			n_sgout = iov_iter_npages(out_iov, INT_MAX) + 1;
		else
			n_sgout = sg_nents(out_sg);
		n_sgin = skb_nsg(skb, rxm->offset + tls_ctx->rx.prepend_size,
				 rxm->full_len - tls_ctx->rx.prepend_size);
	} else {
		n_sgout = 0;
		*zc = false;
		n_sgin = skb_cow_data(skb, 0, &unused);
	}

	if (n_sgin < 1)
		return -EBADMSG;

	/* Increment to accommodate AAD */
	n_sgin = n_sgin + 1;

	nsg = n_sgin + n_sgout;

	aead_size = sizeof(*aead_req) + crypto_aead_reqsize(ctx->aead_recv);
	mem_size = aead_size + (nsg * sizeof(struct scatterlist));
	mem_size = mem_size + TLS_AAD_SPACE_SIZE;
	mem_size = mem_size + crypto_aead_ivsize(ctx->aead_recv);

	/* Allocate a single block of memory which contains
	 * aead_req || sgin[] || sgout[] || aad || iv.
	 * This order achieves correct alignment for aead_req, sgin, sgout.
	 */
	mem = kmalloc(mem_size, sk->sk_allocation);
	if (!mem)
		return -ENOMEM;

	/* Segment the allocated memory */
	aead_req = (struct aead_request *)mem;
	sgin = (struct scatterlist *)(mem + aead_size);
	sgout = sgin + n_sgin;
	aad = (u8 *)(sgout + n_sgout);
	iv = aad + TLS_AAD_SPACE_SIZE;

	/* Prepare IV */
	err = skb_copy_bits(skb, rxm->offset + TLS_HEADER_SIZE,
			    iv + TLS_CIPHER_AES_GCM_128_SALT_SIZE,
			    tls_ctx->rx.iv_size);
	if (err < 0) {
		kfree(mem);
		return err;
	}
	memcpy(iv, tls_ctx->rx.iv, TLS_CIPHER_AES_GCM_128_SALT_SIZE);

	/* Prepare AAD */
	tls_make_aad(aad, rxm->full_len - tls_ctx->rx.overhead_size,
		     tls_ctx->rx.rec_seq, tls_ctx->rx.rec_seq_size,
		     ctx->control);

	/* Prepare sgin */
	sg_init_table(sgin, n_sgin);
	sg_set_buf(&sgin[0], aad, TLS_AAD_SPACE_SIZE);
	err = skb_to_sgvec(skb, &sgin[1],
			   rxm->offset + tls_ctx->rx.prepend_size,
			   rxm->full_len - tls_ctx->rx.prepend_size);
	if (err < 0) {
		kfree(mem);
		return err;
	}

	if (n_sgout) {
		if (out_iov) {
			sg_init_table(sgout, n_sgout);
			sg_set_buf(&sgout[0], aad, TLS_AAD_SPACE_SIZE);

			*chunk = 0;
			err = tls_setup_from_iter(sk, out_iov, data_len,
						  &pages, chunk, &sgout[1],
						  (n_sgout - 1));
			if (err < 0)
				goto fallback_to_reg_recv;
		} else if (out_sg) {
			memcpy(sgout, out_sg, n_sgout * sizeof(*sgout));
		} else {
			goto fallback_to_reg_recv;
		}
	} else {
fallback_to_reg_recv:
		sgout = sgin;
		pages = 0;
		*chunk = 0;
		*zc = false;
	}

	/* Prepare and submit AEAD request */
	err = tls_do_decryption(sk, skb, sgin, sgout, iv,
				data_len, aead_req, *zc);
	if (err == -EINPROGRESS)
		return err;

	/* Release the pages in case iov was mapped to pages */
	for (; pages > 0; pages--)
		put_page(sg_page(&sgout[pages]));

	kfree(mem);
	return err;
}

static int decrypt_skb_update(struct sock *sk, struct sk_buff *skb,
			      struct iov_iter *dest, int *chunk, bool *zc)
{
	struct tls_context *tls_ctx = tls_get_ctx(sk);
	struct tls_sw_context_rx *ctx = tls_sw_ctx_rx(tls_ctx);
	struct strp_msg *rxm = strp_msg(skb);
	int err = 0;

#ifdef CONFIG_TLS_DEVICE
	err = tls_device_decrypted(sk, skb);
	if (err < 0)
		return err;
#endif
	if (!ctx->decrypted) {
		err = decrypt_internal(sk, skb, dest, NULL, chunk, zc);
		if (err < 0) {
			if (err == -EINPROGRESS)
				tls_advance_record_sn(sk, &tls_ctx->rx);

			return err;
		}
	} else {
		*zc = false;
	}

	rxm->offset += tls_ctx->rx.prepend_size;
	rxm->full_len -= tls_ctx->rx.overhead_size;
	tls_advance_record_sn(sk, &tls_ctx->rx);
	ctx->decrypted = true;
	ctx->saved_data_ready(sk);

	return err;
}

int decrypt_skb(struct sock *sk, struct sk_buff *skb,
		struct scatterlist *sgout)
{
	bool zc = true;
	int chunk;

	return decrypt_internal(sk, skb, NULL, sgout, &chunk, &zc);
}

static bool tls_sw_advance_skb(struct sock *sk, struct sk_buff *skb,
			       unsigned int len)
{
	struct tls_context *tls_ctx = tls_get_ctx(sk);
	struct tls_sw_context_rx *ctx = tls_sw_ctx_rx(tls_ctx);

	if (skb) {
		struct strp_msg *rxm = strp_msg(skb);

		if (len < rxm->full_len) {
			rxm->offset += len;
			rxm->full_len -= len;
			return false;
		}
		kfree_skb(skb);
	}

	/* Finished with message */
	ctx->recv_pkt = NULL;
	__strp_unpause(&ctx->strp);

	return true;
}

int tls_sw_recvmsg(struct sock *sk,
		   struct msghdr *msg,
		   size_t len,
		   int nonblock,
		   int flags,
		   int *addr_len)
{
	struct tls_context *tls_ctx = tls_get_ctx(sk);
	struct tls_sw_context_rx *ctx = tls_sw_ctx_rx(tls_ctx);
	struct sk_psock *psock;
	unsigned char control;
	struct strp_msg *rxm;
	struct sk_buff *skb;
	ssize_t copied = 0;
	bool cmsg = false;
	int target, err = 0;
	long timeo;
	bool is_kvec = msg->msg_iter.type & ITER_KVEC;
	int num_async = 0;

	flags |= nonblock;

	if (unlikely(flags & MSG_ERRQUEUE))
		return sock_recv_errqueue(sk, msg, len, SOL_IP, IP_RECVERR);

	psock = sk_psock_get(sk);
	lock_sock(sk);

	target = sock_rcvlowat(sk, flags & MSG_WAITALL, len);
	timeo = sock_rcvtimeo(sk, flags & MSG_DONTWAIT);
	do {
		bool zc = false;
		bool async = false;
		int chunk = 0;

		skb = tls_wait_data(sk, psock, flags, timeo, &err);
		if (!skb) {
			if (psock) {
				int ret = __tcp_bpf_recvmsg(sk, psock,
							    msg, len, flags);

				if (ret > 0) {
					copied += ret;
					len -= ret;
					continue;
				}
			}
			goto recv_end;
		}

		rxm = strp_msg(skb);

		if (!cmsg) {
			int cerr;

			cerr = put_cmsg(msg, SOL_TLS, TLS_GET_RECORD_TYPE,
					sizeof(ctx->control), &ctx->control);
			cmsg = true;
			control = ctx->control;
			if (ctx->control != TLS_RECORD_TYPE_DATA) {
				if (cerr || msg->msg_flags & MSG_CTRUNC) {
					err = -EIO;
					goto recv_end;
				}
			}
		} else if (control != ctx->control) {
			goto recv_end;
		}

		if (!ctx->decrypted) {
			int to_copy = rxm->full_len - tls_ctx->rx.overhead_size;

			if (!is_kvec && to_copy <= len &&
			    likely(!(flags & MSG_PEEK)))
				zc = true;

			err = decrypt_skb_update(sk, skb, &msg->msg_iter,
						 &chunk, &zc);
			if (err < 0 && err != -EINPROGRESS) {
				tls_err_abort(sk, EBADMSG);
				goto recv_end;
			}

			if (err == -EINPROGRESS) {
				async = true;
				num_async++;
				goto pick_next_record;
			}

			ctx->decrypted = true;
		}

		if (!zc) {
			chunk = min_t(unsigned int, rxm->full_len, len);

			err = skb_copy_datagram_msg(skb, rxm->offset, msg,
						    chunk);
			if (err < 0)
				goto recv_end;
		}

pick_next_record:
		copied += chunk;
		len -= chunk;
		if (likely(!(flags & MSG_PEEK))) {
			u8 control = ctx->control;

			/* For async, drop current skb reference */
			if (async)
				skb = NULL;

			if (tls_sw_advance_skb(sk, skb, chunk)) {
				/* Return full control message to
				 * userspace before trying to parse
				 * another message type
				 */
				msg->msg_flags |= MSG_EOR;
				if (control != TLS_RECORD_TYPE_DATA)
					goto recv_end;
			} else {
				break;
			}
		} else {
			/* MSG_PEEK right now cannot look beyond current skb
			 * from strparser, meaning we cannot advance skb here
			 * and thus unpause strparser since we'd loose original
			 * one.
			 */
			break;
		}

		/* If we have a new message from strparser, continue now. */
		if (copied >= target && !ctx->recv_pkt)
			break;
	} while (len);

recv_end:
	if (num_async) {
		/* Wait for all previously submitted records to be decrypted */
		smp_store_mb(ctx->async_notify, true);
		if (atomic_read(&ctx->decrypt_pending)) {
			err = crypto_wait_req(-EINPROGRESS, &ctx->async_wait);
			if (err) {
				/* one of async decrypt failed */
				tls_err_abort(sk, err);
				copied = 0;
			}
		} else {
			reinit_completion(&ctx->async_wait.completion);
		}
		WRITE_ONCE(ctx->async_notify, false);
	}

	release_sock(sk);
	if (psock)
		sk_psock_put(sk, psock);
	return copied ? : err;
}

ssize_t tls_sw_splice_read(struct socket *sock,  loff_t *ppos,
			   struct pipe_inode_info *pipe,
			   size_t len, unsigned int flags)
{
	struct tls_context *tls_ctx = tls_get_ctx(sock->sk);
	struct tls_sw_context_rx *ctx = tls_sw_ctx_rx(tls_ctx);
	struct strp_msg *rxm = NULL;
	struct sock *sk = sock->sk;
	struct sk_buff *skb;
	ssize_t copied = 0;
	int err = 0;
	long timeo;
	int chunk;
	bool zc = false;

	lock_sock(sk);

	timeo = sock_rcvtimeo(sk, flags & MSG_DONTWAIT);

	skb = tls_wait_data(sk, NULL, flags, timeo, &err);
	if (!skb)
		goto splice_read_end;

	/* splice does not support reading control messages */
	if (ctx->control != TLS_RECORD_TYPE_DATA) {
		err = -ENOTSUPP;
		goto splice_read_end;
	}

	if (!ctx->decrypted) {
		err = decrypt_skb_update(sk, skb, NULL, &chunk, &zc);

		if (err < 0) {
			tls_err_abort(sk, EBADMSG);
			goto splice_read_end;
		}
		ctx->decrypted = true;
	}
	rxm = strp_msg(skb);

	chunk = min_t(unsigned int, rxm->full_len, len);
	copied = skb_splice_bits(skb, sk, rxm->offset, pipe, chunk, flags);
	if (copied < 0)
		goto splice_read_end;

	if (likely(!(flags & MSG_PEEK)))
		tls_sw_advance_skb(sk, skb, copied);

splice_read_end:
	release_sock(sk);
	return copied ? : err;
}

bool tls_sw_stream_read(const struct sock *sk)
{
	struct tls_context *tls_ctx = tls_get_ctx(sk);
	struct tls_sw_context_rx *ctx = tls_sw_ctx_rx(tls_ctx);
	bool ingress_empty = true;
	struct sk_psock *psock;

	rcu_read_lock();
	psock = sk_psock(sk);
	if (psock)
		ingress_empty = list_empty(&psock->ingress_msg);
	rcu_read_unlock();

	return !ingress_empty || ctx->recv_pkt;
}

static int tls_read_size(struct strparser *strp, struct sk_buff *skb)
{
	struct tls_context *tls_ctx = tls_get_ctx(strp->sk);
	struct tls_sw_context_rx *ctx = tls_sw_ctx_rx(tls_ctx);
	char header[TLS_HEADER_SIZE + MAX_IV_SIZE];
	struct strp_msg *rxm = strp_msg(skb);
	size_t cipher_overhead;
	size_t data_len = 0;
	int ret;

	/* Verify that we have a full TLS header, or wait for more data */
	if (rxm->offset + tls_ctx->rx.prepend_size > skb->len)
		return 0;

	/* Sanity-check size of on-stack buffer. */
	if (WARN_ON(tls_ctx->rx.prepend_size > sizeof(header))) {
		ret = -EINVAL;
		goto read_failure;
	}

	/* Linearize header to local buffer */
	ret = skb_copy_bits(skb, rxm->offset, header, tls_ctx->rx.prepend_size);

	if (ret < 0)
		goto read_failure;

	ctx->control = header[0];

	data_len = ((header[4] & 0xFF) | (header[3] << 8));

	cipher_overhead = tls_ctx->rx.tag_size + tls_ctx->rx.iv_size;

	if (data_len > TLS_MAX_PAYLOAD_SIZE + cipher_overhead) {
		ret = -EMSGSIZE;
		goto read_failure;
	}
	if (data_len < cipher_overhead) {
		ret = -EBADMSG;
		goto read_failure;
	}

	if (header[1] != TLS_VERSION_MINOR(tls_ctx->crypto_recv.info.version) ||
	    header[2] != TLS_VERSION_MAJOR(tls_ctx->crypto_recv.info.version)) {
		ret = -EINVAL;
		goto read_failure;
	}

#ifdef CONFIG_TLS_DEVICE
	handle_device_resync(strp->sk, TCP_SKB_CB(skb)->seq + rxm->offset,
			     *(u64*)tls_ctx->rx.rec_seq);
#endif
	return data_len + TLS_HEADER_SIZE;

read_failure:
	tls_err_abort(strp->sk, ret);

	return ret;
}

static void tls_queue(struct strparser *strp, struct sk_buff *skb)
{
	struct tls_context *tls_ctx = tls_get_ctx(strp->sk);
	struct tls_sw_context_rx *ctx = tls_sw_ctx_rx(tls_ctx);

	ctx->decrypted = false;

	ctx->recv_pkt = skb;
	strp_pause(strp);

	ctx->saved_data_ready(strp->sk);
}

static void tls_data_ready(struct sock *sk)
{
	struct tls_context *tls_ctx = tls_get_ctx(sk);
	struct tls_sw_context_rx *ctx = tls_sw_ctx_rx(tls_ctx);
	struct sk_psock *psock;

	strp_data_ready(&ctx->strp);

	psock = sk_psock_get(sk);
	if (psock && !list_empty(&psock->ingress_msg)) {
		ctx->saved_data_ready(sk);
		sk_psock_put(sk, psock);
	}
}

void tls_sw_free_resources_tx(struct sock *sk)
{
	struct tls_context *tls_ctx = tls_get_ctx(sk);
	struct tls_sw_context_tx *ctx = tls_sw_ctx_tx(tls_ctx);
	struct tls_rec *rec, *tmp;

	/* Wait for any pending async encryptions to complete */
	smp_store_mb(ctx->async_notify, true);
	if (atomic_read(&ctx->encrypt_pending))
		crypto_wait_req(-EINPROGRESS, &ctx->async_wait);

	cancel_delayed_work_sync(&ctx->tx_work.work);

	/* Tx whatever records we can transmit and abandon the rest */
	tls_tx_records(sk, -1);

	/* Free up un-sent records in tx_list. First, free
	 * the partially sent record if any at head of tx_list.
	 */
	if (tls_ctx->partially_sent_record) {
		struct scatterlist *sg = tls_ctx->partially_sent_record;

		while (1) {
			put_page(sg_page(sg));
			sk_mem_uncharge(sk, sg->length);

			if (sg_is_last(sg))
				break;
			sg++;
		}

		tls_ctx->partially_sent_record = NULL;

		rec = list_first_entry(&ctx->tx_list,
				       struct tls_rec, list);
		list_del(&rec->list);
		sk_msg_free(sk, &rec->msg_plaintext);
		kfree(rec);
	}

	list_for_each_entry_safe(rec, tmp, &ctx->tx_list, list) {
		list_del(&rec->list);
		sk_msg_free(sk, &rec->msg_encrypted);
		sk_msg_free(sk, &rec->msg_plaintext);
		kfree(rec);
	}

	crypto_free_aead(ctx->aead_send);
	tls_free_open_rec(sk);

	kfree(ctx);
}

void tls_sw_release_resources_rx(struct sock *sk)
{
	struct tls_context *tls_ctx = tls_get_ctx(sk);
	struct tls_sw_context_rx *ctx = tls_sw_ctx_rx(tls_ctx);

	if (ctx->aead_recv) {
		kfree_skb(ctx->recv_pkt);
		ctx->recv_pkt = NULL;
		crypto_free_aead(ctx->aead_recv);
		strp_stop(&ctx->strp);
		write_lock_bh(&sk->sk_callback_lock);
		sk->sk_data_ready = ctx->saved_data_ready;
		write_unlock_bh(&sk->sk_callback_lock);
		release_sock(sk);
		strp_done(&ctx->strp);
		lock_sock(sk);
	}
}

void tls_sw_free_resources_rx(struct sock *sk)
{
	struct tls_context *tls_ctx = tls_get_ctx(sk);
	struct tls_sw_context_rx *ctx = tls_sw_ctx_rx(tls_ctx);

	tls_sw_release_resources_rx(sk);

	kfree(ctx);
}

/* The work handler to transmitt the encrypted records in tx_list */
static void tx_work_handler(struct work_struct *work)
{
	struct delayed_work *delayed_work = to_delayed_work(work);
	struct tx_work *tx_work = container_of(delayed_work,
					       struct tx_work, work);
	struct sock *sk = tx_work->sk;
	struct tls_context *tls_ctx = tls_get_ctx(sk);
	struct tls_sw_context_tx *ctx = tls_sw_ctx_tx(tls_ctx);

	if (!test_and_clear_bit(BIT_TX_SCHEDULED, &ctx->tx_bitmask))
		return;

	lock_sock(sk);
	tls_tx_records(sk, -1);
	release_sock(sk);
}

int tls_set_sw_offload(struct sock *sk, struct tls_context *ctx, int tx)
{
	struct tls_crypto_info *crypto_info;
	struct tls12_crypto_info_aes_gcm_128 *gcm_128_info;
	struct tls_sw_context_tx *sw_ctx_tx = NULL;
	struct tls_sw_context_rx *sw_ctx_rx = NULL;
	struct cipher_context *cctx;
	struct crypto_aead **aead;
	struct strp_callbacks cb;
	u16 nonce_size, tag_size, iv_size, rec_seq_size;
	char *iv, *rec_seq;
	int rc = 0;

	if (!ctx) {
		rc = -EINVAL;
		goto out;
	}

	if (tx) {
		if (!ctx->priv_ctx_tx) {
			sw_ctx_tx = kzalloc(sizeof(*sw_ctx_tx), GFP_KERNEL);
			if (!sw_ctx_tx) {
				rc = -ENOMEM;
				goto out;
			}
			ctx->priv_ctx_tx = sw_ctx_tx;
		} else {
			sw_ctx_tx =
				(struct tls_sw_context_tx *)ctx->priv_ctx_tx;
		}
	} else {
		if (!ctx->priv_ctx_rx) {
			sw_ctx_rx = kzalloc(sizeof(*sw_ctx_rx), GFP_KERNEL);
			if (!sw_ctx_rx) {
				rc = -ENOMEM;
				goto out;
			}
			ctx->priv_ctx_rx = sw_ctx_rx;
		} else {
			sw_ctx_rx =
				(struct tls_sw_context_rx *)ctx->priv_ctx_rx;
		}
	}

	if (tx) {
		crypto_init_wait(&sw_ctx_tx->async_wait);
		crypto_info = &ctx->crypto_send.info;
		cctx = &ctx->tx;
		aead = &sw_ctx_tx->aead_send;
		INIT_LIST_HEAD(&sw_ctx_tx->tx_list);
		INIT_DELAYED_WORK(&sw_ctx_tx->tx_work.work, tx_work_handler);
		sw_ctx_tx->tx_work.sk = sk;
	} else {
		crypto_init_wait(&sw_ctx_rx->async_wait);
		crypto_info = &ctx->crypto_recv.info;
		cctx = &ctx->rx;
		aead = &sw_ctx_rx->aead_recv;
	}

	switch (crypto_info->cipher_type) {
	case TLS_CIPHER_AES_GCM_128: {
		nonce_size = TLS_CIPHER_AES_GCM_128_IV_SIZE;
		tag_size = TLS_CIPHER_AES_GCM_128_TAG_SIZE;
		iv_size = TLS_CIPHER_AES_GCM_128_IV_SIZE;
		iv = ((struct tls12_crypto_info_aes_gcm_128 *)crypto_info)->iv;
		rec_seq_size = TLS_CIPHER_AES_GCM_128_REC_SEQ_SIZE;
		rec_seq =
		 ((struct tls12_crypto_info_aes_gcm_128 *)crypto_info)->rec_seq;
		gcm_128_info =
			(struct tls12_crypto_info_aes_gcm_128 *)crypto_info;
		break;
	}
	default:
		rc = -EINVAL;
		goto free_priv;
	}

	/* Sanity-check the IV size for stack allocations. */
	if (iv_size > MAX_IV_SIZE || nonce_size > MAX_IV_SIZE) {
		rc = -EINVAL;
		goto free_priv;
	}

	cctx->prepend_size = TLS_HEADER_SIZE + nonce_size;
	cctx->tag_size = tag_size;
	cctx->overhead_size = cctx->prepend_size + cctx->tag_size;
	cctx->iv_size = iv_size;
	cctx->iv = kmalloc(iv_size + TLS_CIPHER_AES_GCM_128_SALT_SIZE,
			   GFP_KERNEL);
	if (!cctx->iv) {
		rc = -ENOMEM;
		goto free_priv;
	}
	memcpy(cctx->iv, gcm_128_info->salt, TLS_CIPHER_AES_GCM_128_SALT_SIZE);
	memcpy(cctx->iv + TLS_CIPHER_AES_GCM_128_SALT_SIZE, iv, iv_size);
	cctx->rec_seq_size = rec_seq_size;
	cctx->rec_seq = kmemdup(rec_seq, rec_seq_size, GFP_KERNEL);
	if (!cctx->rec_seq) {
		rc = -ENOMEM;
		goto free_iv;
	}

	if (!*aead) {
		*aead = crypto_alloc_aead("gcm(aes)", 0, 0);
		if (IS_ERR(*aead)) {
			rc = PTR_ERR(*aead);
			*aead = NULL;
			goto free_rec_seq;
		}
	}

	ctx->push_pending_record = tls_sw_push_pending_record;

	rc = crypto_aead_setkey(*aead, gcm_128_info->key,
				TLS_CIPHER_AES_GCM_128_KEY_SIZE);
	if (rc)
		goto free_aead;

	rc = crypto_aead_setauthsize(*aead, cctx->tag_size);
	if (rc)
		goto free_aead;

	if (sw_ctx_rx) {
		/* Set up strparser */
		memset(&cb, 0, sizeof(cb));
		cb.rcv_msg = tls_queue;
		cb.parse_msg = tls_read_size;

		strp_init(&sw_ctx_rx->strp, sk, &cb);

		write_lock_bh(&sk->sk_callback_lock);
		sw_ctx_rx->saved_data_ready = sk->sk_data_ready;
		sk->sk_data_ready = tls_data_ready;
		write_unlock_bh(&sk->sk_callback_lock);

		strp_check_rcv(&sw_ctx_rx->strp);
	}

	goto out;

free_aead:
	crypto_free_aead(*aead);
	*aead = NULL;
free_rec_seq:
	kfree(cctx->rec_seq);
	cctx->rec_seq = NULL;
free_iv:
	kfree(cctx->iv);
	cctx->iv = NULL;
free_priv:
	if (tx) {
		kfree(ctx->priv_ctx_tx);
		ctx->priv_ctx_tx = NULL;
	} else {
		kfree(ctx->priv_ctx_rx);
		ctx->priv_ctx_rx = NULL;
	}
out:
	return rc;
}<|MERGE_RESOLUTION|>--- conflicted
+++ resolved
@@ -256,14 +256,7 @@
 	 */
 	skip = tls_ctx->tx.prepend_size + msg_pl->sg.size;
 
-<<<<<<< HEAD
-	if (rc == -ENOSPC)
-		ctx->sg_encrypted_num_elem = ARRAY_SIZE(ctx->sg_encrypted_data);
-
-	return rc;
-=======
 	return sk_msg_clone(sk, msg_pl, msg_en, skip, len);
->>>>>>> 0fd79184
 }
 
 static struct tls_rec *tls_get_rec(struct sock *sk)
@@ -276,12 +269,6 @@
 
 	mem_size = sizeof(struct tls_rec) + crypto_aead_reqsize(ctx->aead_send);
 
-<<<<<<< HEAD
-	if (rc == -ENOSPC)
-		ctx->sg_plaintext_num_elem = ARRAY_SIZE(ctx->sg_plaintext_data);
-
-	return rc;
-=======
 	rec = kzalloc(mem_size, sk->sk_allocation);
 	if (!rec)
 		return NULL;
@@ -303,7 +290,6 @@
 	sg_unmark_end(&rec->sg_aead_out[1]);
 
 	return rec;
->>>>>>> 0fd79184
 }
 
 static void tls_free_rec(struct sock *sk, struct tls_rec *rec)
