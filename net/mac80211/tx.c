/*
 * Copyright 2002-2005, Instant802 Networks, Inc.
 * Copyright 2005-2006, Devicescape Software, Inc.
 * Copyright 2006-2007	Jiri Benc <jbenc@suse.cz>
 * Copyright 2007	Johannes Berg <johannes@sipsolutions.net>
 * Copyright 2013-2014  Intel Mobile Communications GmbH
 * Copyright (C) 2018 Intel Corporation
 *
 * This program is free software; you can redistribute it and/or modify
 * it under the terms of the GNU General Public License version 2 as
 * published by the Free Software Foundation.
 *
 *
 * Transmit and frame generation functions.
 */

#include <linux/kernel.h>
#include <linux/slab.h>
#include <linux/skbuff.h>
#include <linux/if_vlan.h>
#include <linux/etherdevice.h>
#include <linux/bitmap.h>
#include <linux/rcupdate.h>
#include <linux/export.h>
#include <net/net_namespace.h>
#include <net/ieee80211_radiotap.h>
#include <net/cfg80211.h>
#include <net/mac80211.h>
#include <net/codel.h>
#include <net/codel_impl.h>
#include <asm/unaligned.h>
#include <net/fq_impl.h>

#include "ieee80211_i.h"
#include "driver-ops.h"
#include "led.h"
#include "mesh.h"
#include "wep.h"
#include "wpa.h"
#include "wme.h"
#include "rate.h"

/* misc utils */

static inline void ieee80211_tx_stats(struct net_device *dev, u32 len)
{
	struct pcpu_sw_netstats *tstats = this_cpu_ptr(dev->tstats);

	u64_stats_update_begin(&tstats->syncp);
	tstats->tx_packets++;
	tstats->tx_bytes += len;
	u64_stats_update_end(&tstats->syncp);
}

static __le16 ieee80211_duration(struct ieee80211_tx_data *tx,
				 struct sk_buff *skb, int group_addr,
				 int next_frag_len)
{
	int rate, mrate, erp, dur, i, shift = 0;
	struct ieee80211_rate *txrate;
	struct ieee80211_local *local = tx->local;
	struct ieee80211_supported_band *sband;
	struct ieee80211_hdr *hdr;
	struct ieee80211_tx_info *info = IEEE80211_SKB_CB(skb);
	struct ieee80211_chanctx_conf *chanctx_conf;
	u32 rate_flags = 0;

	/* assume HW handles this */
	if (tx->rate.flags & (IEEE80211_TX_RC_MCS | IEEE80211_TX_RC_VHT_MCS))
		return 0;

	rcu_read_lock();
	chanctx_conf = rcu_dereference(tx->sdata->vif.chanctx_conf);
	if (chanctx_conf) {
		shift = ieee80211_chandef_get_shift(&chanctx_conf->def);
		rate_flags = ieee80211_chandef_rate_flags(&chanctx_conf->def);
	}
	rcu_read_unlock();

	/* uh huh? */
	if (WARN_ON_ONCE(tx->rate.idx < 0))
		return 0;

	sband = local->hw.wiphy->bands[info->band];
	txrate = &sband->bitrates[tx->rate.idx];

	erp = txrate->flags & IEEE80211_RATE_ERP_G;

	/*
	 * data and mgmt (except PS Poll):
	 * - during CFP: 32768
	 * - during contention period:
	 *   if addr1 is group address: 0
	 *   if more fragments = 0 and addr1 is individual address: time to
	 *      transmit one ACK plus SIFS
	 *   if more fragments = 1 and addr1 is individual address: time to
	 *      transmit next fragment plus 2 x ACK plus 3 x SIFS
	 *
	 * IEEE 802.11, 9.6:
	 * - control response frame (CTS or ACK) shall be transmitted using the
	 *   same rate as the immediately previous frame in the frame exchange
	 *   sequence, if this rate belongs to the PHY mandatory rates, or else
	 *   at the highest possible rate belonging to the PHY rates in the
	 *   BSSBasicRateSet
	 */
	hdr = (struct ieee80211_hdr *)skb->data;
	if (ieee80211_is_ctl(hdr->frame_control)) {
		/* TODO: These control frames are not currently sent by
		 * mac80211, but should they be implemented, this function
		 * needs to be updated to support duration field calculation.
		 *
		 * RTS: time needed to transmit pending data/mgmt frame plus
		 *    one CTS frame plus one ACK frame plus 3 x SIFS
		 * CTS: duration of immediately previous RTS minus time
		 *    required to transmit CTS and its SIFS
		 * ACK: 0 if immediately previous directed data/mgmt had
		 *    more=0, with more=1 duration in ACK frame is duration
		 *    from previous frame minus time needed to transmit ACK
		 *    and its SIFS
		 * PS Poll: BIT(15) | BIT(14) | aid
		 */
		return 0;
	}

	/* data/mgmt */
	if (0 /* FIX: data/mgmt during CFP */)
		return cpu_to_le16(32768);

	if (group_addr) /* Group address as the destination - no ACK */
		return 0;

	/* Individual destination address:
	 * IEEE 802.11, Ch. 9.6 (after IEEE 802.11g changes)
	 * CTS and ACK frames shall be transmitted using the highest rate in
	 * basic rate set that is less than or equal to the rate of the
	 * immediately previous frame and that is using the same modulation
	 * (CCK or OFDM). If no basic rate set matches with these requirements,
	 * the highest mandatory rate of the PHY that is less than or equal to
	 * the rate of the previous frame is used.
	 * Mandatory rates for IEEE 802.11g PHY: 1, 2, 5.5, 11, 6, 12, 24 Mbps
	 */
	rate = -1;
	/* use lowest available if everything fails */
	mrate = sband->bitrates[0].bitrate;
	for (i = 0; i < sband->n_bitrates; i++) {
		struct ieee80211_rate *r = &sband->bitrates[i];

		if (r->bitrate > txrate->bitrate)
			break;

		if ((rate_flags & r->flags) != rate_flags)
			continue;

		if (tx->sdata->vif.bss_conf.basic_rates & BIT(i))
			rate = DIV_ROUND_UP(r->bitrate, 1 << shift);

		switch (sband->band) {
		case NL80211_BAND_2GHZ: {
			u32 flag;
			if (tx->sdata->flags & IEEE80211_SDATA_OPERATING_GMODE)
				flag = IEEE80211_RATE_MANDATORY_G;
			else
				flag = IEEE80211_RATE_MANDATORY_B;
			if (r->flags & flag)
				mrate = r->bitrate;
			break;
		}
		case NL80211_BAND_5GHZ:
			if (r->flags & IEEE80211_RATE_MANDATORY_A)
				mrate = r->bitrate;
			break;
		case NL80211_BAND_60GHZ:
			/* TODO, for now fall through */
		case NUM_NL80211_BANDS:
			WARN_ON(1);
			break;
		}
	}
	if (rate == -1) {
		/* No matching basic rate found; use highest suitable mandatory
		 * PHY rate */
		rate = DIV_ROUND_UP(mrate, 1 << shift);
	}

	/* Don't calculate ACKs for QoS Frames with NoAck Policy set */
	if (ieee80211_is_data_qos(hdr->frame_control) &&
	    *(ieee80211_get_qos_ctl(hdr)) & IEEE80211_QOS_CTL_ACK_POLICY_NOACK)
		dur = 0;
	else
		/* Time needed to transmit ACK
		 * (10 bytes + 4-byte FCS = 112 bits) plus SIFS; rounded up
		 * to closest integer */
		dur = ieee80211_frame_duration(sband->band, 10, rate, erp,
				tx->sdata->vif.bss_conf.use_short_preamble,
				shift);

	if (next_frag_len) {
		/* Frame is fragmented: duration increases with time needed to
		 * transmit next fragment plus ACK and 2 x SIFS. */
		dur *= 2; /* ACK + SIFS */
		/* next fragment */
		dur += ieee80211_frame_duration(sband->band, next_frag_len,
				txrate->bitrate, erp,
				tx->sdata->vif.bss_conf.use_short_preamble,
				shift);
	}

	return cpu_to_le16(dur);
}

/* tx handlers */
static ieee80211_tx_result debug_noinline
ieee80211_tx_h_dynamic_ps(struct ieee80211_tx_data *tx)
{
	struct ieee80211_local *local = tx->local;
	struct ieee80211_if_managed *ifmgd;
	struct ieee80211_tx_info *info = IEEE80211_SKB_CB(tx->skb);

	/* driver doesn't support power save */
	if (!ieee80211_hw_check(&local->hw, SUPPORTS_PS))
		return TX_CONTINUE;

	/* hardware does dynamic power save */
	if (ieee80211_hw_check(&local->hw, SUPPORTS_DYNAMIC_PS))
		return TX_CONTINUE;

	/* dynamic power save disabled */
	if (local->hw.conf.dynamic_ps_timeout <= 0)
		return TX_CONTINUE;

	/* we are scanning, don't enable power save */
	if (local->scanning)
		return TX_CONTINUE;

	if (!local->ps_sdata)
		return TX_CONTINUE;

	/* No point if we're going to suspend */
	if (local->quiescing)
		return TX_CONTINUE;

	/* dynamic ps is supported only in managed mode */
	if (tx->sdata->vif.type != NL80211_IFTYPE_STATION)
		return TX_CONTINUE;

	if (unlikely(info->flags & IEEE80211_TX_INTFL_OFFCHAN_TX_OK))
		return TX_CONTINUE;

	ifmgd = &tx->sdata->u.mgd;

	/*
	 * Don't wakeup from power save if u-apsd is enabled, voip ac has
	 * u-apsd enabled and the frame is in voip class. This effectively
	 * means that even if all access categories have u-apsd enabled, in
	 * practise u-apsd is only used with the voip ac. This is a
	 * workaround for the case when received voip class packets do not
	 * have correct qos tag for some reason, due the network or the
	 * peer application.
	 *
	 * Note: ifmgd->uapsd_queues access is racy here. If the value is
	 * changed via debugfs, user needs to reassociate manually to have
	 * everything in sync.
	 */
	if ((ifmgd->flags & IEEE80211_STA_UAPSD_ENABLED) &&
	    (ifmgd->uapsd_queues & IEEE80211_WMM_IE_STA_QOSINFO_AC_VO) &&
	    skb_get_queue_mapping(tx->skb) == IEEE80211_AC_VO)
		return TX_CONTINUE;

	if (local->hw.conf.flags & IEEE80211_CONF_PS) {
		ieee80211_stop_queues_by_reason(&local->hw,
						IEEE80211_MAX_QUEUE_MAP,
						IEEE80211_QUEUE_STOP_REASON_PS,
						false);
		ifmgd->flags &= ~IEEE80211_STA_NULLFUNC_ACKED;
		ieee80211_queue_work(&local->hw,
				     &local->dynamic_ps_disable_work);
	}

	/* Don't restart the timer if we're not disassociated */
	if (!ifmgd->associated)
		return TX_CONTINUE;

	mod_timer(&local->dynamic_ps_timer, jiffies +
		  msecs_to_jiffies(local->hw.conf.dynamic_ps_timeout));

	return TX_CONTINUE;
}

static ieee80211_tx_result debug_noinline
ieee80211_tx_h_check_assoc(struct ieee80211_tx_data *tx)
{

	struct ieee80211_hdr *hdr = (struct ieee80211_hdr *)tx->skb->data;
	struct ieee80211_tx_info *info = IEEE80211_SKB_CB(tx->skb);
	bool assoc = false;

	if (unlikely(info->flags & IEEE80211_TX_CTL_INJECTED))
		return TX_CONTINUE;

	if (unlikely(test_bit(SCAN_SW_SCANNING, &tx->local->scanning)) &&
	    test_bit(SDATA_STATE_OFFCHANNEL, &tx->sdata->state) &&
	    !ieee80211_is_probe_req(hdr->frame_control) &&
	    !ieee80211_is_nullfunc(hdr->frame_control))
		/*
		 * When software scanning only nullfunc frames (to notify
		 * the sleep state to the AP) and probe requests (for the
		 * active scan) are allowed, all other frames should not be
		 * sent and we should not get here, but if we do
		 * nonetheless, drop them to avoid sending them
		 * off-channel. See the link below and
		 * ieee80211_start_scan() for more.
		 *
		 * http://article.gmane.org/gmane.linux.kernel.wireless.general/30089
		 */
		return TX_DROP;

	if (tx->sdata->vif.type == NL80211_IFTYPE_OCB)
		return TX_CONTINUE;

	if (tx->sdata->vif.type == NL80211_IFTYPE_WDS)
		return TX_CONTINUE;

	if (tx->flags & IEEE80211_TX_PS_BUFFERED)
		return TX_CONTINUE;

	if (tx->sta)
		assoc = test_sta_flag(tx->sta, WLAN_STA_ASSOC);

	if (likely(tx->flags & IEEE80211_TX_UNICAST)) {
		if (unlikely(!assoc &&
			     ieee80211_is_data(hdr->frame_control))) {
#ifdef CONFIG_MAC80211_VERBOSE_DEBUG
			sdata_info(tx->sdata,
				   "dropped data frame to not associated station %pM\n",
				   hdr->addr1);
#endif
			I802_DEBUG_INC(tx->local->tx_handlers_drop_not_assoc);
			return TX_DROP;
		}
	} else if (unlikely(ieee80211_is_data(hdr->frame_control) &&
			    ieee80211_vif_get_num_mcast_if(tx->sdata) == 0)) {
		/*
		 * No associated STAs - no need to send multicast
		 * frames.
		 */
		return TX_DROP;
	}

	return TX_CONTINUE;
}

/* This function is called whenever the AP is about to exceed the maximum limit
 * of buffered frames for power saving STAs. This situation should not really
 * happen often during normal operation, so dropping the oldest buffered packet
 * from each queue should be OK to make some room for new frames. */
static void purge_old_ps_buffers(struct ieee80211_local *local)
{
	int total = 0, purged = 0;
	struct sk_buff *skb;
	struct ieee80211_sub_if_data *sdata;
	struct sta_info *sta;

	list_for_each_entry_rcu(sdata, &local->interfaces, list) {
		struct ps_data *ps;

		if (sdata->vif.type == NL80211_IFTYPE_AP)
			ps = &sdata->u.ap.ps;
		else if (ieee80211_vif_is_mesh(&sdata->vif))
			ps = &sdata->u.mesh.ps;
		else
			continue;

		skb = skb_dequeue(&ps->bc_buf);
		if (skb) {
			purged++;
			ieee80211_free_txskb(&local->hw, skb);
		}
		total += skb_queue_len(&ps->bc_buf);
	}

	/*
	 * Drop one frame from each station from the lowest-priority
	 * AC that has frames at all.
	 */
	list_for_each_entry_rcu(sta, &local->sta_list, list) {
		int ac;

		for (ac = IEEE80211_AC_BK; ac >= IEEE80211_AC_VO; ac--) {
			skb = skb_dequeue(&sta->ps_tx_buf[ac]);
			total += skb_queue_len(&sta->ps_tx_buf[ac]);
			if (skb) {
				purged++;
				ieee80211_free_txskb(&local->hw, skb);
				break;
			}
		}
	}

	local->total_ps_buffered = total;
	ps_dbg_hw(&local->hw, "PS buffers full - purged %d frames\n", purged);
}

static ieee80211_tx_result
ieee80211_tx_h_multicast_ps_buf(struct ieee80211_tx_data *tx)
{
	struct ieee80211_tx_info *info = IEEE80211_SKB_CB(tx->skb);
	struct ieee80211_hdr *hdr = (struct ieee80211_hdr *)tx->skb->data;
	struct ps_data *ps;

	/*
	 * broadcast/multicast frame
	 *
	 * If any of the associated/peer stations is in power save mode,
	 * the frame is buffered to be sent after DTIM beacon frame.
	 * This is done either by the hardware or us.
	 */

	/* powersaving STAs currently only in AP/VLAN/mesh mode */
	if (tx->sdata->vif.type == NL80211_IFTYPE_AP ||
	    tx->sdata->vif.type == NL80211_IFTYPE_AP_VLAN) {
		if (!tx->sdata->bss)
			return TX_CONTINUE;

		ps = &tx->sdata->bss->ps;
	} else if (ieee80211_vif_is_mesh(&tx->sdata->vif)) {
		ps = &tx->sdata->u.mesh.ps;
	} else {
		return TX_CONTINUE;
	}


	/* no buffering for ordered frames */
	if (ieee80211_has_order(hdr->frame_control))
		return TX_CONTINUE;

	if (ieee80211_is_probe_req(hdr->frame_control))
		return TX_CONTINUE;

	if (ieee80211_hw_check(&tx->local->hw, QUEUE_CONTROL))
		info->hw_queue = tx->sdata->vif.cab_queue;

	/* no stations in PS mode */
	if (!atomic_read(&ps->num_sta_ps))
		return TX_CONTINUE;

	info->flags |= IEEE80211_TX_CTL_SEND_AFTER_DTIM;

	/* device releases frame after DTIM beacon */
	if (!ieee80211_hw_check(&tx->local->hw, HOST_BROADCAST_PS_BUFFERING))
		return TX_CONTINUE;

	/* buffered in mac80211 */
	if (tx->local->total_ps_buffered >= TOTAL_MAX_TX_BUFFER)
		purge_old_ps_buffers(tx->local);

	if (skb_queue_len(&ps->bc_buf) >= AP_MAX_BC_BUFFER) {
		ps_dbg(tx->sdata,
		       "BC TX buffer full - dropping the oldest frame\n");
		ieee80211_free_txskb(&tx->local->hw, skb_dequeue(&ps->bc_buf));
	} else
		tx->local->total_ps_buffered++;

	skb_queue_tail(&ps->bc_buf, tx->skb);

	return TX_QUEUED;
}

static int ieee80211_use_mfp(__le16 fc, struct sta_info *sta,
			     struct sk_buff *skb)
{
	if (!ieee80211_is_mgmt(fc))
		return 0;

	if (sta == NULL || !test_sta_flag(sta, WLAN_STA_MFP))
		return 0;

	if (!ieee80211_is_robust_mgmt_frame(skb))
		return 0;

	return 1;
}

static ieee80211_tx_result
ieee80211_tx_h_unicast_ps_buf(struct ieee80211_tx_data *tx)
{
	struct sta_info *sta = tx->sta;
	struct ieee80211_tx_info *info = IEEE80211_SKB_CB(tx->skb);
	struct ieee80211_hdr *hdr = (struct ieee80211_hdr *)tx->skb->data;
	struct ieee80211_local *local = tx->local;

	if (unlikely(!sta))
		return TX_CONTINUE;

	if (unlikely((test_sta_flag(sta, WLAN_STA_PS_STA) ||
		      test_sta_flag(sta, WLAN_STA_PS_DRIVER) ||
		      test_sta_flag(sta, WLAN_STA_PS_DELIVER)) &&
		     !(info->flags & IEEE80211_TX_CTL_NO_PS_BUFFER))) {
		int ac = skb_get_queue_mapping(tx->skb);

		if (ieee80211_is_mgmt(hdr->frame_control) &&
		    !ieee80211_is_bufferable_mmpdu(hdr->frame_control)) {
			info->flags |= IEEE80211_TX_CTL_NO_PS_BUFFER;
			return TX_CONTINUE;
		}

		ps_dbg(sta->sdata, "STA %pM aid %d: PS buffer for AC %d\n",
		       sta->sta.addr, sta->sta.aid, ac);
		if (tx->local->total_ps_buffered >= TOTAL_MAX_TX_BUFFER)
			purge_old_ps_buffers(tx->local);

		/* sync with ieee80211_sta_ps_deliver_wakeup */
		spin_lock(&sta->ps_lock);
		/*
		 * STA woke up the meantime and all the frames on ps_tx_buf have
		 * been queued to pending queue. No reordering can happen, go
		 * ahead and Tx the packet.
		 */
		if (!test_sta_flag(sta, WLAN_STA_PS_STA) &&
		    !test_sta_flag(sta, WLAN_STA_PS_DRIVER) &&
		    !test_sta_flag(sta, WLAN_STA_PS_DELIVER)) {
			spin_unlock(&sta->ps_lock);
			return TX_CONTINUE;
		}

		if (skb_queue_len(&sta->ps_tx_buf[ac]) >= STA_MAX_TX_BUFFER) {
			struct sk_buff *old = skb_dequeue(&sta->ps_tx_buf[ac]);
			ps_dbg(tx->sdata,
			       "STA %pM TX buffer for AC %d full - dropping oldest frame\n",
			       sta->sta.addr, ac);
			ieee80211_free_txskb(&local->hw, old);
		} else
			tx->local->total_ps_buffered++;

		info->control.jiffies = jiffies;
		info->control.vif = &tx->sdata->vif;
		info->flags |= IEEE80211_TX_INTFL_NEED_TXPROCESSING;
		info->flags &= ~IEEE80211_TX_TEMPORARY_FLAGS;
		skb_queue_tail(&sta->ps_tx_buf[ac], tx->skb);
		spin_unlock(&sta->ps_lock);

		if (!timer_pending(&local->sta_cleanup))
			mod_timer(&local->sta_cleanup,
				  round_jiffies(jiffies +
						STA_INFO_CLEANUP_INTERVAL));

		/*
		 * We queued up some frames, so the TIM bit might
		 * need to be set, recalculate it.
		 */
		sta_info_recalc_tim(sta);

		return TX_QUEUED;
	} else if (unlikely(test_sta_flag(sta, WLAN_STA_PS_STA))) {
		ps_dbg(tx->sdata,
		       "STA %pM in PS mode, but polling/in SP -> send frame\n",
		       sta->sta.addr);
	}

	return TX_CONTINUE;
}

static ieee80211_tx_result debug_noinline
ieee80211_tx_h_ps_buf(struct ieee80211_tx_data *tx)
{
	if (unlikely(tx->flags & IEEE80211_TX_PS_BUFFERED))
		return TX_CONTINUE;

	if (tx->flags & IEEE80211_TX_UNICAST)
		return ieee80211_tx_h_unicast_ps_buf(tx);
	else
		return ieee80211_tx_h_multicast_ps_buf(tx);
}

static ieee80211_tx_result debug_noinline
ieee80211_tx_h_check_control_port_protocol(struct ieee80211_tx_data *tx)
{
	struct ieee80211_tx_info *info = IEEE80211_SKB_CB(tx->skb);

	if (unlikely(tx->sdata->control_port_protocol == tx->skb->protocol)) {
		if (tx->sdata->control_port_no_encrypt)
			info->flags |= IEEE80211_TX_INTFL_DONT_ENCRYPT;
		info->control.flags |= IEEE80211_TX_CTRL_PORT_CTRL_PROTO;
		info->flags |= IEEE80211_TX_CTL_USE_MINRATE;
	}

	return TX_CONTINUE;
}

static ieee80211_tx_result debug_noinline
ieee80211_tx_h_select_key(struct ieee80211_tx_data *tx)
{
	struct ieee80211_key *key;
	struct ieee80211_tx_info *info = IEEE80211_SKB_CB(tx->skb);
	struct ieee80211_hdr *hdr = (struct ieee80211_hdr *)tx->skb->data;

	if (unlikely(info->flags & IEEE80211_TX_INTFL_DONT_ENCRYPT))
		tx->key = NULL;
	else if (tx->sta &&
		 (key = rcu_dereference(tx->sta->ptk[tx->sta->ptk_idx])))
		tx->key = key;
	else if (ieee80211_is_group_privacy_action(tx->skb) &&
		(key = rcu_dereference(tx->sdata->default_multicast_key)))
		tx->key = key;
	else if (ieee80211_is_mgmt(hdr->frame_control) &&
		 is_multicast_ether_addr(hdr->addr1) &&
		 ieee80211_is_robust_mgmt_frame(tx->skb) &&
		 (key = rcu_dereference(tx->sdata->default_mgmt_key)))
		tx->key = key;
	else if (is_multicast_ether_addr(hdr->addr1) &&
		 (key = rcu_dereference(tx->sdata->default_multicast_key)))
		tx->key = key;
	else if (!is_multicast_ether_addr(hdr->addr1) &&
		 (key = rcu_dereference(tx->sdata->default_unicast_key)))
		tx->key = key;
	else
		tx->key = NULL;

	if (tx->key) {
		bool skip_hw = false;

		/* TODO: add threshold stuff again */

		switch (tx->key->conf.cipher) {
		case WLAN_CIPHER_SUITE_WEP40:
		case WLAN_CIPHER_SUITE_WEP104:
		case WLAN_CIPHER_SUITE_TKIP:
			if (!ieee80211_is_data_present(hdr->frame_control))
				tx->key = NULL;
			break;
		case WLAN_CIPHER_SUITE_CCMP:
		case WLAN_CIPHER_SUITE_CCMP_256:
		case WLAN_CIPHER_SUITE_GCMP:
		case WLAN_CIPHER_SUITE_GCMP_256:
			if (!ieee80211_is_data_present(hdr->frame_control) &&
			    !ieee80211_use_mfp(hdr->frame_control, tx->sta,
					       tx->skb) &&
			    !ieee80211_is_group_privacy_action(tx->skb))
				tx->key = NULL;
			else
				skip_hw = (tx->key->conf.flags &
					   IEEE80211_KEY_FLAG_SW_MGMT_TX) &&
					ieee80211_is_mgmt(hdr->frame_control);
			break;
		case WLAN_CIPHER_SUITE_AES_CMAC:
		case WLAN_CIPHER_SUITE_BIP_CMAC_256:
		case WLAN_CIPHER_SUITE_BIP_GMAC_128:
		case WLAN_CIPHER_SUITE_BIP_GMAC_256:
			if (!ieee80211_is_mgmt(hdr->frame_control))
				tx->key = NULL;
			break;
		}

		if (unlikely(tx->key && tx->key->flags & KEY_FLAG_TAINTED &&
			     !ieee80211_is_deauth(hdr->frame_control)))
			return TX_DROP;

		if (!skip_hw && tx->key &&
		    tx->key->flags & KEY_FLAG_UPLOADED_TO_HARDWARE)
			info->control.hw_key = &tx->key->conf;
	}

	return TX_CONTINUE;
}

static ieee80211_tx_result debug_noinline
ieee80211_tx_h_rate_ctrl(struct ieee80211_tx_data *tx)
{
	struct ieee80211_tx_info *info = IEEE80211_SKB_CB(tx->skb);
	struct ieee80211_hdr *hdr = (void *)tx->skb->data;
	struct ieee80211_supported_band *sband;
	u32 len;
	struct ieee80211_tx_rate_control txrc;
	struct ieee80211_sta_rates *ratetbl = NULL;
	bool assoc = false;

	memset(&txrc, 0, sizeof(txrc));

	sband = tx->local->hw.wiphy->bands[info->band];

	len = min_t(u32, tx->skb->len + FCS_LEN,
			 tx->local->hw.wiphy->frag_threshold);

	/* set up the tx rate control struct we give the RC algo */
	txrc.hw = &tx->local->hw;
	txrc.sband = sband;
	txrc.bss_conf = &tx->sdata->vif.bss_conf;
	txrc.skb = tx->skb;
	txrc.reported_rate.idx = -1;
	txrc.rate_idx_mask = tx->sdata->rc_rateidx_mask[info->band];

	if (tx->sdata->rc_has_mcs_mask[info->band])
		txrc.rate_idx_mcs_mask =
			tx->sdata->rc_rateidx_mcs_mask[info->band];

	txrc.bss = (tx->sdata->vif.type == NL80211_IFTYPE_AP ||
		    tx->sdata->vif.type == NL80211_IFTYPE_MESH_POINT ||
		    tx->sdata->vif.type == NL80211_IFTYPE_ADHOC ||
		    tx->sdata->vif.type == NL80211_IFTYPE_OCB);

	/* set up RTS protection if desired */
	if (len > tx->local->hw.wiphy->rts_threshold) {
		txrc.rts = true;
	}

	info->control.use_rts = txrc.rts;
	info->control.use_cts_prot = tx->sdata->vif.bss_conf.use_cts_prot;

	/*
	 * Use short preamble if the BSS can handle it, but not for
	 * management frames unless we know the receiver can handle
	 * that -- the management frame might be to a station that
	 * just wants a probe response.
	 */
	if (tx->sdata->vif.bss_conf.use_short_preamble &&
	    (ieee80211_is_data(hdr->frame_control) ||
	     (tx->sta && test_sta_flag(tx->sta, WLAN_STA_SHORT_PREAMBLE))))
		txrc.short_preamble = true;

	info->control.short_preamble = txrc.short_preamble;

	/* don't ask rate control when rate already injected via radiotap */
	if (info->control.flags & IEEE80211_TX_CTRL_RATE_INJECT)
		return TX_CONTINUE;

	if (tx->sta)
		assoc = test_sta_flag(tx->sta, WLAN_STA_ASSOC);

	/*
	 * Lets not bother rate control if we're associated and cannot
	 * talk to the sta. This should not happen.
	 */
	if (WARN(test_bit(SCAN_SW_SCANNING, &tx->local->scanning) && assoc &&
		 !rate_usable_index_exists(sband, &tx->sta->sta),
		 "%s: Dropped data frame as no usable bitrate found while "
		 "scanning and associated. Target station: "
		 "%pM on %d GHz band\n",
		 tx->sdata->name, hdr->addr1,
		 info->band ? 5 : 2))
		return TX_DROP;

	/*
	 * If we're associated with the sta at this point we know we can at
	 * least send the frame at the lowest bit rate.
	 */
	rate_control_get_rate(tx->sdata, tx->sta, &txrc);

	if (tx->sta && !info->control.skip_table)
		ratetbl = rcu_dereference(tx->sta->sta.rates);

	if (unlikely(info->control.rates[0].idx < 0)) {
		if (ratetbl) {
			struct ieee80211_tx_rate rate = {
				.idx = ratetbl->rate[0].idx,
				.flags = ratetbl->rate[0].flags,
				.count = ratetbl->rate[0].count
			};

			if (ratetbl->rate[0].idx < 0)
				return TX_DROP;

			tx->rate = rate;
		} else {
			return TX_DROP;
		}
	} else {
		tx->rate = info->control.rates[0];
	}

	if (txrc.reported_rate.idx < 0) {
		txrc.reported_rate = tx->rate;
		if (tx->sta && ieee80211_is_data(hdr->frame_control))
			tx->sta->tx_stats.last_rate = txrc.reported_rate;
	} else if (tx->sta)
		tx->sta->tx_stats.last_rate = txrc.reported_rate;

	if (ratetbl)
		return TX_CONTINUE;

	if (unlikely(!info->control.rates[0].count))
		info->control.rates[0].count = 1;

	if (WARN_ON_ONCE((info->control.rates[0].count > 1) &&
			 (info->flags & IEEE80211_TX_CTL_NO_ACK)))
		info->control.rates[0].count = 1;

	return TX_CONTINUE;
}

static __le16 ieee80211_tx_next_seq(struct sta_info *sta, int tid)
{
	u16 *seq = &sta->tid_seq[tid];
	__le16 ret = cpu_to_le16(*seq);

	/* Increase the sequence number. */
	*seq = (*seq + 0x10) & IEEE80211_SCTL_SEQ;

	return ret;
}

static ieee80211_tx_result debug_noinline
ieee80211_tx_h_sequence(struct ieee80211_tx_data *tx)
{
	struct ieee80211_tx_info *info = IEEE80211_SKB_CB(tx->skb);
	struct ieee80211_hdr *hdr = (struct ieee80211_hdr *)tx->skb->data;
	int tid;

	/*
	 * Packet injection may want to control the sequence
	 * number, if we have no matching interface then we
	 * neither assign one ourselves nor ask the driver to.
	 */
	if (unlikely(info->control.vif->type == NL80211_IFTYPE_MONITOR))
		return TX_CONTINUE;

	if (unlikely(ieee80211_is_ctl(hdr->frame_control)))
		return TX_CONTINUE;

	if (ieee80211_hdrlen(hdr->frame_control) < 24)
		return TX_CONTINUE;

	if (ieee80211_is_qos_nullfunc(hdr->frame_control))
		return TX_CONTINUE;

	/*
	 * Anything but QoS data that has a sequence number field
	 * (is long enough) gets a sequence number from the global
	 * counter.  QoS data frames with a multicast destination
	 * also use the global counter (802.11-2012 9.3.2.10).
	 */
	if (!ieee80211_is_data_qos(hdr->frame_control) ||
	    is_multicast_ether_addr(hdr->addr1)) {
		if (tx->flags & IEEE80211_TX_NO_SEQNO)
			return TX_CONTINUE;
		/* driver should assign sequence number */
		info->flags |= IEEE80211_TX_CTL_ASSIGN_SEQ;
		/* for pure STA mode without beacons, we can do it */
		hdr->seq_ctrl = cpu_to_le16(tx->sdata->sequence_number);
		tx->sdata->sequence_number += 0x10;
		if (tx->sta)
			tx->sta->tx_stats.msdu[IEEE80211_NUM_TIDS]++;
		return TX_CONTINUE;
	}

	/*
	 * This should be true for injected/management frames only, for
	 * management frames we have set the IEEE80211_TX_CTL_ASSIGN_SEQ
	 * above since they are not QoS-data frames.
	 */
	if (!tx->sta)
		return TX_CONTINUE;

	/* include per-STA, per-TID sequence counter */
	tid = ieee80211_get_tid(hdr);
	tx->sta->tx_stats.msdu[tid]++;

	hdr->seq_ctrl = ieee80211_tx_next_seq(tx->sta, tid);

	return TX_CONTINUE;
}

static int ieee80211_fragment(struct ieee80211_tx_data *tx,
			      struct sk_buff *skb, int hdrlen,
			      int frag_threshold)
{
	struct ieee80211_local *local = tx->local;
	struct ieee80211_tx_info *info;
	struct sk_buff *tmp;
	int per_fragm = frag_threshold - hdrlen - FCS_LEN;
	int pos = hdrlen + per_fragm;
	int rem = skb->len - hdrlen - per_fragm;

	if (WARN_ON(rem < 0))
		return -EINVAL;

	/* first fragment was already added to queue by caller */

	while (rem) {
		int fraglen = per_fragm;

		if (fraglen > rem)
			fraglen = rem;
		rem -= fraglen;
		tmp = dev_alloc_skb(local->tx_headroom +
				    frag_threshold +
				    tx->sdata->encrypt_headroom +
				    IEEE80211_ENCRYPT_TAILROOM);
		if (!tmp)
			return -ENOMEM;

		__skb_queue_tail(&tx->skbs, tmp);

		skb_reserve(tmp,
			    local->tx_headroom + tx->sdata->encrypt_headroom);

		/* copy control information */
		memcpy(tmp->cb, skb->cb, sizeof(tmp->cb));

		info = IEEE80211_SKB_CB(tmp);
		info->flags &= ~(IEEE80211_TX_CTL_CLEAR_PS_FILT |
				 IEEE80211_TX_CTL_FIRST_FRAGMENT);

		if (rem)
			info->flags |= IEEE80211_TX_CTL_MORE_FRAMES;

		skb_copy_queue_mapping(tmp, skb);
		tmp->priority = skb->priority;
		tmp->dev = skb->dev;

		/* copy header and data */
		skb_put_data(tmp, skb->data, hdrlen);
		skb_put_data(tmp, skb->data + pos, fraglen);

		pos += fraglen;
	}

	/* adjust first fragment's length */
	skb_trim(skb, hdrlen + per_fragm);
	return 0;
}

static ieee80211_tx_result debug_noinline
ieee80211_tx_h_fragment(struct ieee80211_tx_data *tx)
{
	struct sk_buff *skb = tx->skb;
	struct ieee80211_tx_info *info = IEEE80211_SKB_CB(skb);
	struct ieee80211_hdr *hdr = (void *)skb->data;
	int frag_threshold = tx->local->hw.wiphy->frag_threshold;
	int hdrlen;
	int fragnum;

	/* no matter what happens, tx->skb moves to tx->skbs */
	__skb_queue_tail(&tx->skbs, skb);
	tx->skb = NULL;

	if (info->flags & IEEE80211_TX_CTL_DONTFRAG)
		return TX_CONTINUE;

	if (ieee80211_hw_check(&tx->local->hw, SUPPORTS_TX_FRAG))
		return TX_CONTINUE;

	/*
	 * Warn when submitting a fragmented A-MPDU frame and drop it.
	 * This scenario is handled in ieee80211_tx_prepare but extra
	 * caution taken here as fragmented ampdu may cause Tx stop.
	 */
	if (WARN_ON(info->flags & IEEE80211_TX_CTL_AMPDU))
		return TX_DROP;

	hdrlen = ieee80211_hdrlen(hdr->frame_control);

	/* internal error, why isn't DONTFRAG set? */
	if (WARN_ON(skb->len + FCS_LEN <= frag_threshold))
		return TX_DROP;

	/*
	 * Now fragment the frame. This will allocate all the fragments and
	 * chain them (using skb as the first fragment) to skb->next.
	 * During transmission, we will remove the successfully transmitted
	 * fragments from this list. When the low-level driver rejects one
	 * of the fragments then we will simply pretend to accept the skb
	 * but store it away as pending.
	 */
	if (ieee80211_fragment(tx, skb, hdrlen, frag_threshold))
		return TX_DROP;

	/* update duration/seq/flags of fragments */
	fragnum = 0;

	skb_queue_walk(&tx->skbs, skb) {
		const __le16 morefrags = cpu_to_le16(IEEE80211_FCTL_MOREFRAGS);

		hdr = (void *)skb->data;
		info = IEEE80211_SKB_CB(skb);

		if (!skb_queue_is_last(&tx->skbs, skb)) {
			hdr->frame_control |= morefrags;
			/*
			 * No multi-rate retries for fragmented frames, that
			 * would completely throw off the NAV at other STAs.
			 */
			info->control.rates[1].idx = -1;
			info->control.rates[2].idx = -1;
			info->control.rates[3].idx = -1;
			BUILD_BUG_ON(IEEE80211_TX_MAX_RATES != 4);
			info->flags &= ~IEEE80211_TX_CTL_RATE_CTRL_PROBE;
		} else {
			hdr->frame_control &= ~morefrags;
		}
		hdr->seq_ctrl |= cpu_to_le16(fragnum & IEEE80211_SCTL_FRAG);
		fragnum++;
	}

	return TX_CONTINUE;
}

static ieee80211_tx_result debug_noinline
ieee80211_tx_h_stats(struct ieee80211_tx_data *tx)
{
	struct sk_buff *skb;
	int ac = -1;

	if (!tx->sta)
		return TX_CONTINUE;

	skb_queue_walk(&tx->skbs, skb) {
		ac = skb_get_queue_mapping(skb);
		tx->sta->tx_stats.bytes[ac] += skb->len;
	}
	if (ac >= 0)
		tx->sta->tx_stats.packets[ac]++;

	return TX_CONTINUE;
}

static ieee80211_tx_result debug_noinline
ieee80211_tx_h_encrypt(struct ieee80211_tx_data *tx)
{
	if (!tx->key)
		return TX_CONTINUE;

	switch (tx->key->conf.cipher) {
	case WLAN_CIPHER_SUITE_WEP40:
	case WLAN_CIPHER_SUITE_WEP104:
		return ieee80211_crypto_wep_encrypt(tx);
	case WLAN_CIPHER_SUITE_TKIP:
		return ieee80211_crypto_tkip_encrypt(tx);
	case WLAN_CIPHER_SUITE_CCMP:
		return ieee80211_crypto_ccmp_encrypt(
			tx, IEEE80211_CCMP_MIC_LEN);
	case WLAN_CIPHER_SUITE_CCMP_256:
		return ieee80211_crypto_ccmp_encrypt(
			tx, IEEE80211_CCMP_256_MIC_LEN);
	case WLAN_CIPHER_SUITE_AES_CMAC:
		return ieee80211_crypto_aes_cmac_encrypt(tx);
	case WLAN_CIPHER_SUITE_BIP_CMAC_256:
		return ieee80211_crypto_aes_cmac_256_encrypt(tx);
	case WLAN_CIPHER_SUITE_BIP_GMAC_128:
	case WLAN_CIPHER_SUITE_BIP_GMAC_256:
		return ieee80211_crypto_aes_gmac_encrypt(tx);
	case WLAN_CIPHER_SUITE_GCMP:
	case WLAN_CIPHER_SUITE_GCMP_256:
		return ieee80211_crypto_gcmp_encrypt(tx);
	default:
		return ieee80211_crypto_hw_encrypt(tx);
	}

	return TX_DROP;
}

static ieee80211_tx_result debug_noinline
ieee80211_tx_h_calculate_duration(struct ieee80211_tx_data *tx)
{
	struct sk_buff *skb;
	struct ieee80211_hdr *hdr;
	int next_len;
	bool group_addr;

	skb_queue_walk(&tx->skbs, skb) {
		hdr = (void *) skb->data;
		if (unlikely(ieee80211_is_pspoll(hdr->frame_control)))
			break; /* must not overwrite AID */
		if (!skb_queue_is_last(&tx->skbs, skb)) {
			struct sk_buff *next = skb_queue_next(&tx->skbs, skb);
			next_len = next->len;
		} else
			next_len = 0;
		group_addr = is_multicast_ether_addr(hdr->addr1);

		hdr->duration_id =
			ieee80211_duration(tx, skb, group_addr, next_len);
	}

	return TX_CONTINUE;
}

/* actual transmit path */

static bool ieee80211_tx_prep_agg(struct ieee80211_tx_data *tx,
				  struct sk_buff *skb,
				  struct ieee80211_tx_info *info,
				  struct tid_ampdu_tx *tid_tx,
				  int tid)
{
	bool queued = false;
	bool reset_agg_timer = false;
	struct sk_buff *purge_skb = NULL;

	if (test_bit(HT_AGG_STATE_OPERATIONAL, &tid_tx->state)) {
		info->flags |= IEEE80211_TX_CTL_AMPDU;
		reset_agg_timer = true;
	} else if (test_bit(HT_AGG_STATE_WANT_START, &tid_tx->state)) {
		/*
		 * nothing -- this aggregation session is being started
		 * but that might still fail with the driver
		 */
	} else if (!tx->sta->sta.txq[tid]) {
		spin_lock(&tx->sta->lock);
		/*
		 * Need to re-check now, because we may get here
		 *
		 *  1) in the window during which the setup is actually
		 *     already done, but not marked yet because not all
		 *     packets are spliced over to the driver pending
		 *     queue yet -- if this happened we acquire the lock
		 *     either before or after the splice happens, but
		 *     need to recheck which of these cases happened.
		 *
		 *  2) during session teardown, if the OPERATIONAL bit
		 *     was cleared due to the teardown but the pointer
		 *     hasn't been assigned NULL yet (or we loaded it
		 *     before it was assigned) -- in this case it may
		 *     now be NULL which means we should just let the
		 *     packet pass through because splicing the frames
		 *     back is already done.
		 */
		tid_tx = rcu_dereference_protected_tid_tx(tx->sta, tid);

		if (!tid_tx) {
			/* do nothing, let packet pass through */
		} else if (test_bit(HT_AGG_STATE_OPERATIONAL, &tid_tx->state)) {
			info->flags |= IEEE80211_TX_CTL_AMPDU;
			reset_agg_timer = true;
		} else {
			queued = true;
			if (info->flags & IEEE80211_TX_CTL_NO_PS_BUFFER) {
				clear_sta_flag(tx->sta, WLAN_STA_SP);
				ps_dbg(tx->sta->sdata,
				       "STA %pM aid %d: SP frame queued, close the SP w/o telling the peer\n",
				       tx->sta->sta.addr, tx->sta->sta.aid);
			}
			info->control.vif = &tx->sdata->vif;
			info->flags |= IEEE80211_TX_INTFL_NEED_TXPROCESSING;
			info->flags &= ~IEEE80211_TX_TEMPORARY_FLAGS;
			__skb_queue_tail(&tid_tx->pending, skb);
			if (skb_queue_len(&tid_tx->pending) > STA_MAX_TX_BUFFER)
				purge_skb = __skb_dequeue(&tid_tx->pending);
		}
		spin_unlock(&tx->sta->lock);

		if (purge_skb)
			ieee80211_free_txskb(&tx->local->hw, purge_skb);
	}

	/* reset session timer */
	if (reset_agg_timer)
		tid_tx->last_tx = jiffies;

	return queued;
}

/*
 * initialises @tx
 * pass %NULL for the station if unknown, a valid pointer if known
 * or an ERR_PTR() if the station is known not to exist
 */
static ieee80211_tx_result
ieee80211_tx_prepare(struct ieee80211_sub_if_data *sdata,
		     struct ieee80211_tx_data *tx,
		     struct sta_info *sta, struct sk_buff *skb)
{
	struct ieee80211_local *local = sdata->local;
	struct ieee80211_hdr *hdr;
	struct ieee80211_tx_info *info = IEEE80211_SKB_CB(skb);
	int tid;

	memset(tx, 0, sizeof(*tx));
	tx->skb = skb;
	tx->local = local;
	tx->sdata = sdata;
	__skb_queue_head_init(&tx->skbs);

	/*
	 * If this flag is set to true anywhere, and we get here,
	 * we are doing the needed processing, so remove the flag
	 * now.
	 */
	info->flags &= ~IEEE80211_TX_INTFL_NEED_TXPROCESSING;

	hdr = (struct ieee80211_hdr *) skb->data;

	if (likely(sta)) {
		if (!IS_ERR(sta))
			tx->sta = sta;
	} else {
		if (sdata->vif.type == NL80211_IFTYPE_AP_VLAN) {
			tx->sta = rcu_dereference(sdata->u.vlan.sta);
			if (!tx->sta && sdata->wdev.use_4addr)
				return TX_DROP;
		} else if (info->flags & (IEEE80211_TX_INTFL_NL80211_FRAME_TX |
					  IEEE80211_TX_CTL_INJECTED) ||
			   tx->sdata->control_port_protocol == tx->skb->protocol) {
			tx->sta = sta_info_get_bss(sdata, hdr->addr1);
		}
		if (!tx->sta && !is_multicast_ether_addr(hdr->addr1))
			tx->sta = sta_info_get(sdata, hdr->addr1);
	}

	if (tx->sta && ieee80211_is_data_qos(hdr->frame_control) &&
	    !ieee80211_is_qos_nullfunc(hdr->frame_control) &&
	    ieee80211_hw_check(&local->hw, AMPDU_AGGREGATION) &&
	    !ieee80211_hw_check(&local->hw, TX_AMPDU_SETUP_IN_HW)) {
		struct tid_ampdu_tx *tid_tx;

		tid = ieee80211_get_tid(hdr);

		tid_tx = rcu_dereference(tx->sta->ampdu_mlme.tid_tx[tid]);
		if (tid_tx) {
			bool queued;

			queued = ieee80211_tx_prep_agg(tx, skb, info,
						       tid_tx, tid);

			if (unlikely(queued))
				return TX_QUEUED;
		}
	}

	if (is_multicast_ether_addr(hdr->addr1)) {
		tx->flags &= ~IEEE80211_TX_UNICAST;
		info->flags |= IEEE80211_TX_CTL_NO_ACK;
	} else
		tx->flags |= IEEE80211_TX_UNICAST;

	if (!(info->flags & IEEE80211_TX_CTL_DONTFRAG)) {
		if (!(tx->flags & IEEE80211_TX_UNICAST) ||
		    skb->len + FCS_LEN <= local->hw.wiphy->frag_threshold ||
		    info->flags & IEEE80211_TX_CTL_AMPDU)
			info->flags |= IEEE80211_TX_CTL_DONTFRAG;
	}

	if (!tx->sta)
		info->flags |= IEEE80211_TX_CTL_CLEAR_PS_FILT;
	else if (test_and_clear_sta_flag(tx->sta, WLAN_STA_CLEAR_PS_FILT)) {
		info->flags |= IEEE80211_TX_CTL_CLEAR_PS_FILT;
		ieee80211_check_fast_xmit(tx->sta);
	}

	info->flags |= IEEE80211_TX_CTL_FIRST_FRAGMENT;

	return TX_CONTINUE;
}

static struct txq_info *ieee80211_get_txq(struct ieee80211_local *local,
					  struct ieee80211_vif *vif,
					  struct sta_info *sta,
					  struct sk_buff *skb)
{
	struct ieee80211_hdr *hdr = (struct ieee80211_hdr *) skb->data;
	struct ieee80211_tx_info *info = IEEE80211_SKB_CB(skb);
	struct ieee80211_txq *txq = NULL;

	if ((info->flags & IEEE80211_TX_CTL_SEND_AFTER_DTIM) ||
	    (info->control.flags & IEEE80211_TX_CTRL_PS_RESPONSE))
		return NULL;

	if (unlikely(!ieee80211_is_data_present(hdr->frame_control))) {
		if ((!ieee80211_is_mgmt(hdr->frame_control) ||
		     ieee80211_is_bufferable_mmpdu(hdr->frame_control) ||
		     vif->type == NL80211_IFTYPE_STATION) &&
		    sta && sta->uploaded) {
			/*
			 * This will be NULL if the driver didn't set the
			 * opt-in hardware flag.
			 */
			txq = sta->sta.txq[IEEE80211_NUM_TIDS];
		}
	} else if (sta) {
		u8 tid = skb->priority & IEEE80211_QOS_CTL_TID_MASK;

		if (!sta->uploaded)
			return NULL;

		txq = sta->sta.txq[tid];
	} else if (vif) {
		txq = vif->txq;
	}

	if (!txq)
		return NULL;

	return to_txq_info(txq);
}

static void ieee80211_set_skb_enqueue_time(struct sk_buff *skb)
{
	IEEE80211_SKB_CB(skb)->control.enqueue_time = codel_get_time();
}

static u32 codel_skb_len_func(const struct sk_buff *skb)
{
	return skb->len;
}

static codel_time_t codel_skb_time_func(const struct sk_buff *skb)
{
	const struct ieee80211_tx_info *info;

	info = (const struct ieee80211_tx_info *)skb->cb;
	return info->control.enqueue_time;
}

static struct sk_buff *codel_dequeue_func(struct codel_vars *cvars,
					  void *ctx)
{
	struct ieee80211_local *local;
	struct txq_info *txqi;
	struct fq *fq;
	struct fq_flow *flow;

	txqi = ctx;
	local = vif_to_sdata(txqi->txq.vif)->local;
	fq = &local->fq;

	if (cvars == &txqi->def_cvars)
		flow = &txqi->def_flow;
	else
		flow = &fq->flows[cvars - local->cvars];

	return fq_flow_dequeue(fq, flow);
}

static void codel_drop_func(struct sk_buff *skb,
			    void *ctx)
{
	struct ieee80211_local *local;
	struct ieee80211_hw *hw;
	struct txq_info *txqi;

	txqi = ctx;
	local = vif_to_sdata(txqi->txq.vif)->local;
	hw = &local->hw;

	ieee80211_free_txskb(hw, skb);
}

static struct sk_buff *fq_tin_dequeue_func(struct fq *fq,
					   struct fq_tin *tin,
					   struct fq_flow *flow)
{
	struct ieee80211_local *local;
	struct txq_info *txqi;
	struct codel_vars *cvars;
	struct codel_params *cparams;
	struct codel_stats *cstats;

	local = container_of(fq, struct ieee80211_local, fq);
	txqi = container_of(tin, struct txq_info, tin);
	cstats = &txqi->cstats;

	if (txqi->txq.sta) {
		struct sta_info *sta = container_of(txqi->txq.sta,
						    struct sta_info, sta);
		cparams = &sta->cparams;
	} else {
		cparams = &local->cparams;
	}

	if (flow == &txqi->def_flow)
		cvars = &txqi->def_cvars;
	else
		cvars = &local->cvars[flow - fq->flows];

	return codel_dequeue(txqi,
			     &flow->backlog,
			     cparams,
			     cvars,
			     cstats,
			     codel_skb_len_func,
			     codel_skb_time_func,
			     codel_drop_func,
			     codel_dequeue_func);
}

static void fq_skb_free_func(struct fq *fq,
			     struct fq_tin *tin,
			     struct fq_flow *flow,
			     struct sk_buff *skb)
{
	struct ieee80211_local *local;

	local = container_of(fq, struct ieee80211_local, fq);
	ieee80211_free_txskb(&local->hw, skb);
}

static struct fq_flow *fq_flow_get_default_func(struct fq *fq,
						struct fq_tin *tin,
						int idx,
						struct sk_buff *skb)
{
	struct txq_info *txqi;

	txqi = container_of(tin, struct txq_info, tin);
	return &txqi->def_flow;
}

static void ieee80211_txq_enqueue(struct ieee80211_local *local,
				  struct txq_info *txqi,
				  struct sk_buff *skb)
{
	struct fq *fq = &local->fq;
	struct fq_tin *tin = &txqi->tin;

	ieee80211_set_skb_enqueue_time(skb);
	fq_tin_enqueue(fq, tin, skb,
		       fq_skb_free_func,
		       fq_flow_get_default_func);
}

static bool fq_vlan_filter_func(struct fq *fq, struct fq_tin *tin,
				struct fq_flow *flow, struct sk_buff *skb,
				void *data)
{
	struct ieee80211_tx_info *info = IEEE80211_SKB_CB(skb);

	return info->control.vif == data;
}

void ieee80211_txq_remove_vlan(struct ieee80211_local *local,
			       struct ieee80211_sub_if_data *sdata)
{
	struct fq *fq = &local->fq;
	struct txq_info *txqi;
	struct fq_tin *tin;
	struct ieee80211_sub_if_data *ap;

	if (WARN_ON(sdata->vif.type != NL80211_IFTYPE_AP_VLAN))
		return;

	ap = container_of(sdata->bss, struct ieee80211_sub_if_data, u.ap);

	if (!ap->vif.txq)
		return;

	txqi = to_txq_info(ap->vif.txq);
	tin = &txqi->tin;

	spin_lock_bh(&fq->lock);
	fq_tin_filter(fq, tin, fq_vlan_filter_func, &sdata->vif,
		      fq_skb_free_func);
	spin_unlock_bh(&fq->lock);
}

void ieee80211_txq_init(struct ieee80211_sub_if_data *sdata,
			struct sta_info *sta,
			struct txq_info *txqi, int tid)
{
	fq_tin_init(&txqi->tin);
	fq_flow_init(&txqi->def_flow);
	codel_vars_init(&txqi->def_cvars);
	codel_stats_init(&txqi->cstats);
	__skb_queue_head_init(&txqi->frags);

	txqi->txq.vif = &sdata->vif;

	if (!sta) {
		sdata->vif.txq = &txqi->txq;
		txqi->txq.tid = 0;
		txqi->txq.ac = IEEE80211_AC_BE;

		return;
	}

	if (tid == IEEE80211_NUM_TIDS) {
		if (sdata->vif.type == NL80211_IFTYPE_STATION) {
			/* Drivers need to opt in to the management MPDU TXQ */
			if (!ieee80211_hw_check(&sdata->local->hw,
						STA_MMPDU_TXQ))
				return;
		} else if (!ieee80211_hw_check(&sdata->local->hw,
					       BUFF_MMPDU_TXQ)) {
			/* Drivers need to opt in to the bufferable MMPDU TXQ */
			return;
		}
		txqi->txq.ac = IEEE80211_AC_VO;
	} else {
		txqi->txq.ac = ieee80211_ac_from_tid(tid);
	}

	txqi->txq.sta = &sta->sta;
	txqi->txq.tid = tid;
	sta->sta.txq[tid] = &txqi->txq;
}

void ieee80211_txq_purge(struct ieee80211_local *local,
			 struct txq_info *txqi)
{
	struct fq *fq = &local->fq;
	struct fq_tin *tin = &txqi->tin;

	fq_tin_reset(fq, tin, fq_skb_free_func);
	ieee80211_purge_tx_queue(&local->hw, &txqi->frags);
}

void ieee80211_txq_set_params(struct ieee80211_local *local)
{
	if (local->hw.wiphy->txq_limit)
		local->fq.limit = local->hw.wiphy->txq_limit;
	else
		local->hw.wiphy->txq_limit = local->fq.limit;

	if (local->hw.wiphy->txq_memory_limit)
		local->fq.memory_limit = local->hw.wiphy->txq_memory_limit;
	else
		local->hw.wiphy->txq_memory_limit = local->fq.memory_limit;

	if (local->hw.wiphy->txq_quantum)
		local->fq.quantum = local->hw.wiphy->txq_quantum;
	else
		local->hw.wiphy->txq_quantum = local->fq.quantum;
}

int ieee80211_txq_setup_flows(struct ieee80211_local *local)
{
	struct fq *fq = &local->fq;
	int ret;
	int i;
	bool supp_vht = false;
	enum nl80211_band band;

	if (!local->ops->wake_tx_queue)
		return 0;

	ret = fq_init(fq, 4096);
	if (ret)
		return ret;

	/*
	 * If the hardware doesn't support VHT, it is safe to limit the maximum
	 * queue size. 4 Mbytes is 64 max-size aggregates in 802.11n.
	 */
	for (band = 0; band < NUM_NL80211_BANDS; band++) {
		struct ieee80211_supported_band *sband;

		sband = local->hw.wiphy->bands[band];
		if (!sband)
			continue;

		supp_vht = supp_vht || sband->vht_cap.vht_supported;
	}

	if (!supp_vht)
		fq->memory_limit = 4 << 20; /* 4 Mbytes */

	codel_params_init(&local->cparams);
	local->cparams.interval = MS2TIME(100);
	local->cparams.target = MS2TIME(20);
	local->cparams.ecn = true;

	local->cvars = kcalloc(fq->flows_cnt, sizeof(local->cvars[0]),
			       GFP_KERNEL);
	if (!local->cvars) {
		spin_lock_bh(&fq->lock);
		fq_reset(fq, fq_skb_free_func);
		spin_unlock_bh(&fq->lock);
		return -ENOMEM;
	}

	for (i = 0; i < fq->flows_cnt; i++)
		codel_vars_init(&local->cvars[i]);

	ieee80211_txq_set_params(local);

	return 0;
}

void ieee80211_txq_teardown_flows(struct ieee80211_local *local)
{
	struct fq *fq = &local->fq;

	if (!local->ops->wake_tx_queue)
		return;

	kfree(local->cvars);
	local->cvars = NULL;

	spin_lock_bh(&fq->lock);
	fq_reset(fq, fq_skb_free_func);
	spin_unlock_bh(&fq->lock);
}

static bool ieee80211_queue_skb(struct ieee80211_local *local,
				struct ieee80211_sub_if_data *sdata,
				struct sta_info *sta,
				struct sk_buff *skb)
{
	struct fq *fq = &local->fq;
	struct ieee80211_vif *vif;
	struct txq_info *txqi;

	if (!local->ops->wake_tx_queue ||
	    sdata->vif.type == NL80211_IFTYPE_MONITOR)
		return false;

	if (sdata->vif.type == NL80211_IFTYPE_AP_VLAN)
		sdata = container_of(sdata->bss,
				     struct ieee80211_sub_if_data, u.ap);

	vif = &sdata->vif;
	txqi = ieee80211_get_txq(local, vif, sta, skb);

	if (!txqi)
		return false;

	spin_lock_bh(&fq->lock);
	ieee80211_txq_enqueue(local, txqi, skb);
	spin_unlock_bh(&fq->lock);

	drv_wake_tx_queue(local, txqi);

	return true;
}

static bool ieee80211_tx_frags(struct ieee80211_local *local,
			       struct ieee80211_vif *vif,
			       struct ieee80211_sta *sta,
			       struct sk_buff_head *skbs,
			       bool txpending)
{
	struct ieee80211_tx_control control = {};
	struct sk_buff *skb, *tmp;
	unsigned long flags;

	skb_queue_walk_safe(skbs, skb, tmp) {
		struct ieee80211_tx_info *info = IEEE80211_SKB_CB(skb);
		int q = info->hw_queue;

#ifdef CONFIG_MAC80211_VERBOSE_DEBUG
		if (WARN_ON_ONCE(q >= local->hw.queues)) {
			__skb_unlink(skb, skbs);
			ieee80211_free_txskb(&local->hw, skb);
			continue;
		}
#endif

		spin_lock_irqsave(&local->queue_stop_reason_lock, flags);
		if (local->queue_stop_reasons[q] ||
		    (!txpending && !skb_queue_empty(&local->pending[q]))) {
			if (unlikely(info->flags &
				     IEEE80211_TX_INTFL_OFFCHAN_TX_OK)) {
				if (local->queue_stop_reasons[q] &
				    ~BIT(IEEE80211_QUEUE_STOP_REASON_OFFCHANNEL)) {
					/*
					 * Drop off-channel frames if queues
					 * are stopped for any reason other
					 * than off-channel operation. Never
					 * queue them.
					 */
					spin_unlock_irqrestore(
						&local->queue_stop_reason_lock,
						flags);
					ieee80211_purge_tx_queue(&local->hw,
								 skbs);
					return true;
				}
			} else {

				/*
				 * Since queue is stopped, queue up frames for
				 * later transmission from the tx-pending
				 * tasklet when the queue is woken again.
				 */
				if (txpending)
					skb_queue_splice_init(skbs,
							      &local->pending[q]);
				else
					skb_queue_splice_tail_init(skbs,
								   &local->pending[q]);

				spin_unlock_irqrestore(&local->queue_stop_reason_lock,
						       flags);
				return false;
			}
		}
		spin_unlock_irqrestore(&local->queue_stop_reason_lock, flags);

		info->control.vif = vif;
		control.sta = sta;

		__skb_unlink(skb, skbs);
		drv_tx(local, &control, skb);
	}

	return true;
}

/*
 * Returns false if the frame couldn't be transmitted but was queued instead.
 */
static bool __ieee80211_tx(struct ieee80211_local *local,
			   struct sk_buff_head *skbs, int led_len,
			   struct sta_info *sta, bool txpending)
{
	struct ieee80211_tx_info *info;
	struct ieee80211_sub_if_data *sdata;
	struct ieee80211_vif *vif;
	struct ieee80211_sta *pubsta;
	struct sk_buff *skb;
	bool result = true;
	__le16 fc;

	if (WARN_ON(skb_queue_empty(skbs)))
		return true;

	skb = skb_peek(skbs);
	fc = ((struct ieee80211_hdr *)skb->data)->frame_control;
	info = IEEE80211_SKB_CB(skb);
	sdata = vif_to_sdata(info->control.vif);
	if (sta && !sta->uploaded)
		sta = NULL;

	if (sta)
		pubsta = &sta->sta;
	else
		pubsta = NULL;

	switch (sdata->vif.type) {
	case NL80211_IFTYPE_MONITOR:
		if (sdata->u.mntr.flags & MONITOR_FLAG_ACTIVE) {
			vif = &sdata->vif;
			break;
		}
		sdata = rcu_dereference(local->monitor_sdata);
		if (sdata) {
			vif = &sdata->vif;
			info->hw_queue =
				vif->hw_queue[skb_get_queue_mapping(skb)];
		} else if (ieee80211_hw_check(&local->hw, QUEUE_CONTROL)) {
			ieee80211_purge_tx_queue(&local->hw, skbs);
			return true;
		} else
			vif = NULL;
		break;
	case NL80211_IFTYPE_AP_VLAN:
		sdata = container_of(sdata->bss,
				     struct ieee80211_sub_if_data, u.ap);
		/* fall through */
	default:
		vif = &sdata->vif;
		break;
	}

	result = ieee80211_tx_frags(local, vif, pubsta, skbs,
				    txpending);

	ieee80211_tpt_led_trig_tx(local, fc, led_len);

	WARN_ON_ONCE(!skb_queue_empty(skbs));

	return result;
}

/*
 * Invoke TX handlers, return 0 on success and non-zero if the
 * frame was dropped or queued.
 *
 * The handlers are split into an early and late part. The latter is everything
 * that can be sensitive to reordering, and will be deferred to after packets
 * are dequeued from the intermediate queues (when they are enabled).
 */
static int invoke_tx_handlers_early(struct ieee80211_tx_data *tx)
{
	ieee80211_tx_result res = TX_DROP;

#define CALL_TXH(txh) \
	do {				\
		res = txh(tx);		\
		if (res != TX_CONTINUE)	\
			goto txh_done;	\
	} while (0)

	CALL_TXH(ieee80211_tx_h_dynamic_ps);
	CALL_TXH(ieee80211_tx_h_check_assoc);
	CALL_TXH(ieee80211_tx_h_ps_buf);
	CALL_TXH(ieee80211_tx_h_check_control_port_protocol);
	CALL_TXH(ieee80211_tx_h_select_key);
	if (!ieee80211_hw_check(&tx->local->hw, HAS_RATE_CONTROL))
		CALL_TXH(ieee80211_tx_h_rate_ctrl);

 txh_done:
	if (unlikely(res == TX_DROP)) {
		I802_DEBUG_INC(tx->local->tx_handlers_drop);
		if (tx->skb)
			ieee80211_free_txskb(&tx->local->hw, tx->skb);
		else
			ieee80211_purge_tx_queue(&tx->local->hw, &tx->skbs);
		return -1;
	} else if (unlikely(res == TX_QUEUED)) {
		I802_DEBUG_INC(tx->local->tx_handlers_queued);
		return -1;
	}

	return 0;
}

/*
 * Late handlers can be called while the sta lock is held. Handlers that can
 * cause packets to be generated will cause deadlock!
 */
static int invoke_tx_handlers_late(struct ieee80211_tx_data *tx)
{
	struct ieee80211_tx_info *info = IEEE80211_SKB_CB(tx->skb);
	ieee80211_tx_result res = TX_CONTINUE;

	if (unlikely(info->flags & IEEE80211_TX_INTFL_RETRANSMISSION)) {
		__skb_queue_tail(&tx->skbs, tx->skb);
		tx->skb = NULL;
		goto txh_done;
	}

	CALL_TXH(ieee80211_tx_h_michael_mic_add);
	CALL_TXH(ieee80211_tx_h_sequence);
	CALL_TXH(ieee80211_tx_h_fragment);
	/* handlers after fragment must be aware of tx info fragmentation! */
	CALL_TXH(ieee80211_tx_h_stats);
	CALL_TXH(ieee80211_tx_h_encrypt);
	if (!ieee80211_hw_check(&tx->local->hw, HAS_RATE_CONTROL))
		CALL_TXH(ieee80211_tx_h_calculate_duration);
#undef CALL_TXH

 txh_done:
	if (unlikely(res == TX_DROP)) {
		I802_DEBUG_INC(tx->local->tx_handlers_drop);
		if (tx->skb)
			ieee80211_free_txskb(&tx->local->hw, tx->skb);
		else
			ieee80211_purge_tx_queue(&tx->local->hw, &tx->skbs);
		return -1;
	} else if (unlikely(res == TX_QUEUED)) {
		I802_DEBUG_INC(tx->local->tx_handlers_queued);
		return -1;
	}

	return 0;
}

static int invoke_tx_handlers(struct ieee80211_tx_data *tx)
{
	int r = invoke_tx_handlers_early(tx);

	if (r)
		return r;
	return invoke_tx_handlers_late(tx);
}

bool ieee80211_tx_prepare_skb(struct ieee80211_hw *hw,
			      struct ieee80211_vif *vif, struct sk_buff *skb,
			      int band, struct ieee80211_sta **sta)
{
	struct ieee80211_sub_if_data *sdata = vif_to_sdata(vif);
	struct ieee80211_tx_info *info = IEEE80211_SKB_CB(skb);
	struct ieee80211_tx_data tx;
	struct sk_buff *skb2;

	if (ieee80211_tx_prepare(sdata, &tx, NULL, skb) == TX_DROP)
		return false;

	info->band = band;
	info->control.vif = vif;
	info->hw_queue = vif->hw_queue[skb_get_queue_mapping(skb)];

	if (invoke_tx_handlers(&tx))
		return false;

	if (sta) {
		if (tx.sta)
			*sta = &tx.sta->sta;
		else
			*sta = NULL;
	}

	/* this function isn't suitable for fragmented data frames */
	skb2 = __skb_dequeue(&tx.skbs);
	if (WARN_ON(skb2 != skb || !skb_queue_empty(&tx.skbs))) {
		ieee80211_free_txskb(hw, skb2);
		ieee80211_purge_tx_queue(hw, &tx.skbs);
		return false;
	}

	return true;
}
EXPORT_SYMBOL(ieee80211_tx_prepare_skb);

/*
 * Returns false if the frame couldn't be transmitted but was queued instead.
 */
static bool ieee80211_tx(struct ieee80211_sub_if_data *sdata,
			 struct sta_info *sta, struct sk_buff *skb,
			 bool txpending, u32 txdata_flags)
{
	struct ieee80211_local *local = sdata->local;
	struct ieee80211_tx_data tx;
	ieee80211_tx_result res_prepare;
	struct ieee80211_tx_info *info = IEEE80211_SKB_CB(skb);
	bool result = true;
	int led_len;

	if (unlikely(skb->len < 10)) {
		dev_kfree_skb(skb);
		return true;
	}

	/* initialises tx */
	led_len = skb->len;
	res_prepare = ieee80211_tx_prepare(sdata, &tx, sta, skb);

	tx.flags |= txdata_flags;

	if (unlikely(res_prepare == TX_DROP)) {
		ieee80211_free_txskb(&local->hw, skb);
		return true;
	} else if (unlikely(res_prepare == TX_QUEUED)) {
		return true;
	}

	/* set up hw_queue value early */
	if (!(info->flags & IEEE80211_TX_CTL_TX_OFFCHAN) ||
	    !ieee80211_hw_check(&local->hw, QUEUE_CONTROL))
		info->hw_queue =
			sdata->vif.hw_queue[skb_get_queue_mapping(skb)];

	if (invoke_tx_handlers_early(&tx))
		return true;

	if (ieee80211_queue_skb(local, sdata, tx.sta, tx.skb))
		return true;

	if (!invoke_tx_handlers_late(&tx))
		result = __ieee80211_tx(local, &tx.skbs, led_len,
					tx.sta, txpending);

	return result;
}

/* device xmit handlers */

static int ieee80211_skb_resize(struct ieee80211_sub_if_data *sdata,
				struct sk_buff *skb,
				int head_need, bool may_encrypt)
{
	struct ieee80211_local *local = sdata->local;
	int tail_need = 0;

	if (may_encrypt && sdata->crypto_tx_tailroom_needed_cnt) {
		tail_need = IEEE80211_ENCRYPT_TAILROOM;
		tail_need -= skb_tailroom(skb);
		tail_need = max_t(int, tail_need, 0);
	}

	if (skb_cloned(skb) &&
	    (!ieee80211_hw_check(&local->hw, SUPPORTS_CLONED_SKBS) ||
	     !skb_clone_writable(skb, ETH_HLEN) ||
	     (may_encrypt && sdata->crypto_tx_tailroom_needed_cnt)))
		I802_DEBUG_INC(local->tx_expand_skb_head_cloned);
	else if (head_need || tail_need)
		I802_DEBUG_INC(local->tx_expand_skb_head);
	else
		return 0;

	if (pskb_expand_head(skb, head_need, tail_need, GFP_ATOMIC)) {
		wiphy_debug(local->hw.wiphy,
			    "failed to reallocate TX buffer\n");
		return -ENOMEM;
	}

	return 0;
}

void ieee80211_xmit(struct ieee80211_sub_if_data *sdata,
		    struct sta_info *sta, struct sk_buff *skb,
		    u32 txdata_flags)
{
	struct ieee80211_local *local = sdata->local;
	struct ieee80211_tx_info *info = IEEE80211_SKB_CB(skb);
	struct ieee80211_hdr *hdr;
	int headroom;
	bool may_encrypt;

	may_encrypt = !(info->flags & IEEE80211_TX_INTFL_DONT_ENCRYPT);

	headroom = local->tx_headroom;
	if (may_encrypt)
		headroom += sdata->encrypt_headroom;
	headroom -= skb_headroom(skb);
	headroom = max_t(int, 0, headroom);

	if (ieee80211_skb_resize(sdata, skb, headroom, may_encrypt)) {
		ieee80211_free_txskb(&local->hw, skb);
		return;
	}

	hdr = (struct ieee80211_hdr *) skb->data;
	info->control.vif = &sdata->vif;

	if (ieee80211_vif_is_mesh(&sdata->vif)) {
		if (ieee80211_is_data(hdr->frame_control) &&
		    is_unicast_ether_addr(hdr->addr1)) {
			if (mesh_nexthop_resolve(sdata, skb))
				return; /* skb queued: don't free */
		} else {
			ieee80211_mps_set_frame_flags(sdata, NULL, hdr);
		}
	}

	ieee80211_set_qos_hdr(sdata, skb);
	ieee80211_tx(sdata, sta, skb, false, txdata_flags);
}

static bool ieee80211_parse_tx_radiotap(struct ieee80211_local *local,
					struct sk_buff *skb)
{
	struct ieee80211_radiotap_iterator iterator;
	struct ieee80211_radiotap_header *rthdr =
		(struct ieee80211_radiotap_header *) skb->data;
	struct ieee80211_tx_info *info = IEEE80211_SKB_CB(skb);
	struct ieee80211_supported_band *sband =
		local->hw.wiphy->bands[info->band];
	int ret = ieee80211_radiotap_iterator_init(&iterator, rthdr, skb->len,
						   NULL);
	u16 txflags;
	u16 rate = 0;
	bool rate_found = false;
	u8 rate_retries = 0;
	u16 rate_flags = 0;
	u8 mcs_known, mcs_flags, mcs_bw;
	u16 vht_known;
	u8 vht_mcs = 0, vht_nss = 0;
	int i;

	info->flags |= IEEE80211_TX_INTFL_DONT_ENCRYPT |
		       IEEE80211_TX_CTL_DONTFRAG;

	/*
	 * for every radiotap entry that is present
	 * (ieee80211_radiotap_iterator_next returns -ENOENT when no more
	 * entries present, or -EINVAL on error)
	 */

	while (!ret) {
		ret = ieee80211_radiotap_iterator_next(&iterator);

		if (ret)
			continue;

		/* see if this argument is something we can use */
		switch (iterator.this_arg_index) {
		/*
		 * You must take care when dereferencing iterator.this_arg
		 * for multibyte types... the pointer is not aligned.  Use
		 * get_unaligned((type *)iterator.this_arg) to dereference
		 * iterator.this_arg for type "type" safely on all arches.
		*/
		case IEEE80211_RADIOTAP_FLAGS:
			if (*iterator.this_arg & IEEE80211_RADIOTAP_F_FCS) {
				/*
				 * this indicates that the skb we have been
				 * handed has the 32-bit FCS CRC at the end...
				 * we should react to that by snipping it off
				 * because it will be recomputed and added
				 * on transmission
				 */
				if (skb->len < (iterator._max_length + FCS_LEN))
					return false;

				skb_trim(skb, skb->len - FCS_LEN);
			}
			if (*iterator.this_arg & IEEE80211_RADIOTAP_F_WEP)
				info->flags &= ~IEEE80211_TX_INTFL_DONT_ENCRYPT;
			if (*iterator.this_arg & IEEE80211_RADIOTAP_F_FRAG)
				info->flags &= ~IEEE80211_TX_CTL_DONTFRAG;
			break;

		case IEEE80211_RADIOTAP_TX_FLAGS:
			txflags = get_unaligned_le16(iterator.this_arg);
			if (txflags & IEEE80211_RADIOTAP_F_TX_NOACK)
				info->flags |= IEEE80211_TX_CTL_NO_ACK;
			break;

		case IEEE80211_RADIOTAP_RATE:
			rate = *iterator.this_arg;
			rate_flags = 0;
			rate_found = true;
			break;

		case IEEE80211_RADIOTAP_DATA_RETRIES:
			rate_retries = *iterator.this_arg;
			break;

		case IEEE80211_RADIOTAP_MCS:
			mcs_known = iterator.this_arg[0];
			mcs_flags = iterator.this_arg[1];
			if (!(mcs_known & IEEE80211_RADIOTAP_MCS_HAVE_MCS))
				break;

			rate_found = true;
			rate = iterator.this_arg[2];
			rate_flags = IEEE80211_TX_RC_MCS;

			if (mcs_known & IEEE80211_RADIOTAP_MCS_HAVE_GI &&
			    mcs_flags & IEEE80211_RADIOTAP_MCS_SGI)
				rate_flags |= IEEE80211_TX_RC_SHORT_GI;

			mcs_bw = mcs_flags & IEEE80211_RADIOTAP_MCS_BW_MASK;
			if (mcs_known & IEEE80211_RADIOTAP_MCS_HAVE_BW &&
			    mcs_bw == IEEE80211_RADIOTAP_MCS_BW_40)
				rate_flags |= IEEE80211_TX_RC_40_MHZ_WIDTH;
			break;

		case IEEE80211_RADIOTAP_VHT:
			vht_known = get_unaligned_le16(iterator.this_arg);
			rate_found = true;

			rate_flags = IEEE80211_TX_RC_VHT_MCS;
			if ((vht_known & IEEE80211_RADIOTAP_VHT_KNOWN_GI) &&
			    (iterator.this_arg[2] &
			     IEEE80211_RADIOTAP_VHT_FLAG_SGI))
				rate_flags |= IEEE80211_TX_RC_SHORT_GI;
			if (vht_known &
			    IEEE80211_RADIOTAP_VHT_KNOWN_BANDWIDTH) {
				if (iterator.this_arg[3] == 1)
					rate_flags |=
						IEEE80211_TX_RC_40_MHZ_WIDTH;
				else if (iterator.this_arg[3] == 4)
					rate_flags |=
						IEEE80211_TX_RC_80_MHZ_WIDTH;
				else if (iterator.this_arg[3] == 11)
					rate_flags |=
						IEEE80211_TX_RC_160_MHZ_WIDTH;
			}

			vht_mcs = iterator.this_arg[4] >> 4;
			vht_nss = iterator.this_arg[4] & 0xF;
			break;

		/*
		 * Please update the file
		 * Documentation/networking/mac80211-injection.txt
		 * when parsing new fields here.
		 */

		default:
			break;
		}
	}

	if (ret != -ENOENT) /* ie, if we didn't simply run out of fields */
		return false;

	if (rate_found) {
		info->control.flags |= IEEE80211_TX_CTRL_RATE_INJECT;

		for (i = 0; i < IEEE80211_TX_MAX_RATES; i++) {
			info->control.rates[i].idx = -1;
			info->control.rates[i].flags = 0;
			info->control.rates[i].count = 0;
		}

		if (rate_flags & IEEE80211_TX_RC_MCS) {
			info->control.rates[0].idx = rate;
		} else if (rate_flags & IEEE80211_TX_RC_VHT_MCS) {
			ieee80211_rate_set_vht(info->control.rates, vht_mcs,
					       vht_nss);
		} else {
			for (i = 0; i < sband->n_bitrates; i++) {
				if (rate * 5 != sband->bitrates[i].bitrate)
					continue;

				info->control.rates[0].idx = i;
				break;
			}
		}

		if (info->control.rates[0].idx < 0)
			info->control.flags &= ~IEEE80211_TX_CTRL_RATE_INJECT;

		info->control.rates[0].flags = rate_flags;
		info->control.rates[0].count = min_t(u8, rate_retries + 1,
						     local->hw.max_rate_tries);
	}

	/*
	 * remove the radiotap header
	 * iterator->_max_length was sanity-checked against
	 * skb->len by iterator init
	 */
	skb_pull(skb, iterator._max_length);

	return true;
}

netdev_tx_t ieee80211_monitor_start_xmit(struct sk_buff *skb,
					 struct net_device *dev)
{
	struct ieee80211_local *local = wdev_priv(dev->ieee80211_ptr);
	struct ieee80211_chanctx_conf *chanctx_conf;
	struct ieee80211_radiotap_header *prthdr =
		(struct ieee80211_radiotap_header *)skb->data;
	struct ieee80211_tx_info *info = IEEE80211_SKB_CB(skb);
	struct ieee80211_hdr *hdr;
	struct ieee80211_sub_if_data *tmp_sdata, *sdata;
	struct cfg80211_chan_def *chandef;
	u16 len_rthdr;
	int hdrlen;

	/* check for not even having the fixed radiotap header part */
	if (unlikely(skb->len < sizeof(struct ieee80211_radiotap_header)))
		goto fail; /* too short to be possibly valid */

	/* is it a header version we can trust to find length from? */
	if (unlikely(prthdr->it_version))
		goto fail; /* only version 0 is supported */

	/* then there must be a radiotap header with a length we can use */
	len_rthdr = ieee80211_get_radiotap_len(skb->data);

	/* does the skb contain enough to deliver on the alleged length? */
	if (unlikely(skb->len < len_rthdr))
		goto fail; /* skb too short for claimed rt header extent */

	/*
	 * fix up the pointers accounting for the radiotap
	 * header still being in there.  We are being given
	 * a precooked IEEE80211 header so no need for
	 * normal processing
	 */
	skb_set_mac_header(skb, len_rthdr);
	/*
	 * these are just fixed to the end of the rt area since we
	 * don't have any better information and at this point, nobody cares
	 */
	skb_set_network_header(skb, len_rthdr);
	skb_set_transport_header(skb, len_rthdr);

	if (skb->len < len_rthdr + 2)
		goto fail;

	hdr = (struct ieee80211_hdr *)(skb->data + len_rthdr);
	hdrlen = ieee80211_hdrlen(hdr->frame_control);

	if (skb->len < len_rthdr + hdrlen)
		goto fail;

	/*
	 * Initialize skb->protocol if the injected frame is a data frame
	 * carrying a rfc1042 header
	 */
	if (ieee80211_is_data(hdr->frame_control) &&
	    skb->len >= len_rthdr + hdrlen + sizeof(rfc1042_header) + 2) {
		u8 *payload = (u8 *)hdr + hdrlen;

		if (ether_addr_equal(payload, rfc1042_header))
			skb->protocol = cpu_to_be16((payload[6] << 8) |
						    payload[7]);
	}

	memset(info, 0, sizeof(*info));

	info->flags = IEEE80211_TX_CTL_REQ_TX_STATUS |
		      IEEE80211_TX_CTL_INJECTED;

	rcu_read_lock();

	/*
	 * We process outgoing injected frames that have a local address
	 * we handle as though they are non-injected frames.
	 * This code here isn't entirely correct, the local MAC address
	 * isn't always enough to find the interface to use; for proper
	 * VLAN/WDS support we will need a different mechanism (which
	 * likely isn't going to be monitor interfaces).
	 */
	sdata = IEEE80211_DEV_TO_SUB_IF(dev);

	list_for_each_entry_rcu(tmp_sdata, &local->interfaces, list) {
		if (!ieee80211_sdata_running(tmp_sdata))
			continue;
		if (tmp_sdata->vif.type == NL80211_IFTYPE_MONITOR ||
		    tmp_sdata->vif.type == NL80211_IFTYPE_AP_VLAN ||
		    tmp_sdata->vif.type == NL80211_IFTYPE_WDS)
			continue;
		if (ether_addr_equal(tmp_sdata->vif.addr, hdr->addr2)) {
			sdata = tmp_sdata;
			break;
		}
	}

	chanctx_conf = rcu_dereference(sdata->vif.chanctx_conf);
	if (!chanctx_conf) {
		tmp_sdata = rcu_dereference(local->monitor_sdata);
		if (tmp_sdata)
			chanctx_conf =
				rcu_dereference(tmp_sdata->vif.chanctx_conf);
	}

	if (chanctx_conf)
		chandef = &chanctx_conf->def;
	else if (!local->use_chanctx)
		chandef = &local->_oper_chandef;
	else
		goto fail_rcu;

	/*
	 * Frame injection is not allowed if beaconing is not allowed
	 * or if we need radar detection. Beaconing is usually not allowed when
	 * the mode or operation (Adhoc, AP, Mesh) does not support DFS.
	 * Passive scan is also used in world regulatory domains where
	 * your country is not known and as such it should be treated as
	 * NO TX unless the channel is explicitly allowed in which case
	 * your current regulatory domain would not have the passive scan
	 * flag.
	 *
	 * Since AP mode uses monitor interfaces to inject/TX management
	 * frames we can make AP mode the exception to this rule once it
	 * supports radar detection as its implementation can deal with
	 * radar detection by itself. We can do that later by adding a
	 * monitor flag interfaces used for AP support.
	 */
	if (!cfg80211_reg_can_beacon(local->hw.wiphy, chandef,
				     sdata->vif.type))
		goto fail_rcu;

	info->band = chandef->chan->band;

	/* process and remove the injection radiotap header */
	if (!ieee80211_parse_tx_radiotap(local, skb))
		goto fail_rcu;

	ieee80211_xmit(sdata, NULL, skb, 0);
	rcu_read_unlock();

	return NETDEV_TX_OK;

fail_rcu:
	rcu_read_unlock();
fail:
	dev_kfree_skb(skb);
	return NETDEV_TX_OK; /* meaning, we dealt with the skb */
}

static inline bool ieee80211_is_tdls_setup(struct sk_buff *skb)
{
	u16 ethertype = (skb->data[12] << 8) | skb->data[13];

	return ethertype == ETH_P_TDLS &&
	       skb->len > 14 &&
	       skb->data[14] == WLAN_TDLS_SNAP_RFTYPE;
}

static int ieee80211_lookup_ra_sta(struct ieee80211_sub_if_data *sdata,
				   struct sk_buff *skb,
				   struct sta_info **sta_out)
{
	struct sta_info *sta;

	switch (sdata->vif.type) {
	case NL80211_IFTYPE_AP_VLAN:
		sta = rcu_dereference(sdata->u.vlan.sta);
		if (sta) {
			*sta_out = sta;
			return 0;
		} else if (sdata->wdev.use_4addr) {
			return -ENOLINK;
		}
		/* fall through */
	case NL80211_IFTYPE_AP:
	case NL80211_IFTYPE_OCB:
	case NL80211_IFTYPE_ADHOC:
		if (is_multicast_ether_addr(skb->data)) {
			*sta_out = ERR_PTR(-ENOENT);
			return 0;
		}
		sta = sta_info_get_bss(sdata, skb->data);
		break;
	case NL80211_IFTYPE_WDS:
		sta = sta_info_get(sdata, sdata->u.wds.remote_addr);
		break;
#ifdef CONFIG_MAC80211_MESH
	case NL80211_IFTYPE_MESH_POINT:
		/* determined much later */
		*sta_out = NULL;
		return 0;
#endif
	case NL80211_IFTYPE_STATION:
		if (sdata->wdev.wiphy->flags & WIPHY_FLAG_SUPPORTS_TDLS) {
			sta = sta_info_get(sdata, skb->data);
			if (sta && test_sta_flag(sta, WLAN_STA_TDLS_PEER)) {
				if (test_sta_flag(sta,
						  WLAN_STA_TDLS_PEER_AUTH)) {
					*sta_out = sta;
					return 0;
				}

				/*
				 * TDLS link during setup - throw out frames to
				 * peer. Allow TDLS-setup frames to unauthorized
				 * peers for the special case of a link teardown
				 * after a TDLS sta is removed due to being
				 * unreachable.
				 */
				if (!ieee80211_is_tdls_setup(skb))
					return -EINVAL;
			}

		}

		sta = sta_info_get(sdata, sdata->u.mgd.bssid);
		if (!sta)
			return -ENOLINK;
		break;
	default:
		return -EINVAL;
	}

	*sta_out = sta ?: ERR_PTR(-ENOENT);
	return 0;
}

/**
 * ieee80211_build_hdr - build 802.11 header in the given frame
 * @sdata: virtual interface to build the header for
 * @skb: the skb to build the header in
 * @info_flags: skb flags to set
 *
 * This function takes the skb with 802.3 header and reformats the header to
 * the appropriate IEEE 802.11 header based on which interface the packet is
 * being transmitted on.
 *
 * Note that this function also takes care of the TX status request and
 * potential unsharing of the SKB - this needs to be interleaved with the
 * header building.
 *
 * The function requires the read-side RCU lock held
 *
 * Returns: the (possibly reallocated) skb or an ERR_PTR() code
 */
static struct sk_buff *ieee80211_build_hdr(struct ieee80211_sub_if_data *sdata,
					   struct sk_buff *skb, u32 info_flags,
					   struct sta_info *sta)
{
	struct ieee80211_local *local = sdata->local;
	struct ieee80211_tx_info *info;
	int head_need;
	u16 ethertype, hdrlen,  meshhdrlen = 0;
	__le16 fc;
	struct ieee80211_hdr hdr;
	struct ieee80211s_hdr mesh_hdr __maybe_unused;
	struct mesh_path __maybe_unused *mppath = NULL, *mpath = NULL;
	const u8 *encaps_data;
	int encaps_len, skip_header_bytes;
	bool wme_sta = false, authorized = false;
	bool tdls_peer;
	bool multicast;
	u16 info_id = 0;
	struct ieee80211_chanctx_conf *chanctx_conf;
	struct ieee80211_sub_if_data *ap_sdata;
	enum nl80211_band band;
	int ret;

	if (IS_ERR(sta))
		sta = NULL;

	/* convert Ethernet header to proper 802.11 header (based on
	 * operation mode) */
	ethertype = (skb->data[12] << 8) | skb->data[13];
	fc = cpu_to_le16(IEEE80211_FTYPE_DATA | IEEE80211_STYPE_DATA);

	switch (sdata->vif.type) {
	case NL80211_IFTYPE_AP_VLAN:
		if (sdata->wdev.use_4addr) {
			fc |= cpu_to_le16(IEEE80211_FCTL_FROMDS | IEEE80211_FCTL_TODS);
			/* RA TA DA SA */
			memcpy(hdr.addr1, sta->sta.addr, ETH_ALEN);
			memcpy(hdr.addr2, sdata->vif.addr, ETH_ALEN);
			memcpy(hdr.addr3, skb->data, ETH_ALEN);
			memcpy(hdr.addr4, skb->data + ETH_ALEN, ETH_ALEN);
			hdrlen = 30;
			authorized = test_sta_flag(sta, WLAN_STA_AUTHORIZED);
			wme_sta = sta->sta.wme;
		}
		ap_sdata = container_of(sdata->bss, struct ieee80211_sub_if_data,
					u.ap);
		chanctx_conf = rcu_dereference(ap_sdata->vif.chanctx_conf);
		if (!chanctx_conf) {
			ret = -ENOTCONN;
			goto free;
		}
		band = chanctx_conf->def.chan->band;
		if (sdata->wdev.use_4addr)
			break;
		/* fall through */
	case NL80211_IFTYPE_AP:
		if (sdata->vif.type == NL80211_IFTYPE_AP)
			chanctx_conf = rcu_dereference(sdata->vif.chanctx_conf);
		if (!chanctx_conf) {
			ret = -ENOTCONN;
			goto free;
		}
		fc |= cpu_to_le16(IEEE80211_FCTL_FROMDS);
		/* DA BSSID SA */
		memcpy(hdr.addr1, skb->data, ETH_ALEN);
		memcpy(hdr.addr2, sdata->vif.addr, ETH_ALEN);
		memcpy(hdr.addr3, skb->data + ETH_ALEN, ETH_ALEN);
		hdrlen = 24;
		band = chanctx_conf->def.chan->band;
		break;
	case NL80211_IFTYPE_WDS:
		fc |= cpu_to_le16(IEEE80211_FCTL_FROMDS | IEEE80211_FCTL_TODS);
		/* RA TA DA SA */
		memcpy(hdr.addr1, sdata->u.wds.remote_addr, ETH_ALEN);
		memcpy(hdr.addr2, sdata->vif.addr, ETH_ALEN);
		memcpy(hdr.addr3, skb->data, ETH_ALEN);
		memcpy(hdr.addr4, skb->data + ETH_ALEN, ETH_ALEN);
		hdrlen = 30;
		/*
		 * This is the exception! WDS style interfaces are prohibited
		 * when channel contexts are in used so this must be valid
		 */
		band = local->hw.conf.chandef.chan->band;
		break;
#ifdef CONFIG_MAC80211_MESH
	case NL80211_IFTYPE_MESH_POINT:
		if (!is_multicast_ether_addr(skb->data)) {
			struct sta_info *next_hop;
			bool mpp_lookup = true;

			mpath = mesh_path_lookup(sdata, skb->data);
			if (mpath) {
				mpp_lookup = false;
				next_hop = rcu_dereference(mpath->next_hop);
				if (!next_hop ||
				    !(mpath->flags & (MESH_PATH_ACTIVE |
						      MESH_PATH_RESOLVING)))
					mpp_lookup = true;
			}

			if (mpp_lookup) {
				mppath = mpp_path_lookup(sdata, skb->data);
				if (mppath)
					mppath->exp_time = jiffies;
			}

			if (mppath && mpath)
				mesh_path_del(sdata, mpath->dst);
		}

		/*
		 * Use address extension if it is a packet from
		 * another interface or if we know the destination
		 * is being proxied by a portal (i.e. portal address
		 * differs from proxied address)
		 */
		if (ether_addr_equal(sdata->vif.addr, skb->data + ETH_ALEN) &&
		    !(mppath && !ether_addr_equal(mppath->mpp, skb->data))) {
			hdrlen = ieee80211_fill_mesh_addresses(&hdr, &fc,
					skb->data, skb->data + ETH_ALEN);
			meshhdrlen = ieee80211_new_mesh_header(sdata, &mesh_hdr,
							       NULL, NULL);
		} else {
			/* DS -> MBSS (802.11-2012 13.11.3.3).
			 * For unicast with unknown forwarding information,
			 * destination might be in the MBSS or if that fails
			 * forwarded to another mesh gate. In either case
			 * resolution will be handled in ieee80211_xmit(), so
			 * leave the original DA. This also works for mcast */
			const u8 *mesh_da = skb->data;

			if (mppath)
				mesh_da = mppath->mpp;
			else if (mpath)
				mesh_da = mpath->dst;

			hdrlen = ieee80211_fill_mesh_addresses(&hdr, &fc,
					mesh_da, sdata->vif.addr);
			if (is_multicast_ether_addr(mesh_da))
				/* DA TA mSA AE:SA */
				meshhdrlen = ieee80211_new_mesh_header(
						sdata, &mesh_hdr,
						skb->data + ETH_ALEN, NULL);
			else
				/* RA TA mDA mSA AE:DA SA */
				meshhdrlen = ieee80211_new_mesh_header(
						sdata, &mesh_hdr, skb->data,
						skb->data + ETH_ALEN);

		}
		chanctx_conf = rcu_dereference(sdata->vif.chanctx_conf);
		if (!chanctx_conf) {
			ret = -ENOTCONN;
			goto free;
		}
		band = chanctx_conf->def.chan->band;
		break;
#endif
	case NL80211_IFTYPE_STATION:
		/* we already did checks when looking up the RA STA */
		tdls_peer = test_sta_flag(sta, WLAN_STA_TDLS_PEER);

		if (tdls_peer) {
			/* DA SA BSSID */
			memcpy(hdr.addr1, skb->data, ETH_ALEN);
			memcpy(hdr.addr2, skb->data + ETH_ALEN, ETH_ALEN);
			memcpy(hdr.addr3, sdata->u.mgd.bssid, ETH_ALEN);
			hdrlen = 24;
		}  else if (sdata->u.mgd.use_4addr &&
			    cpu_to_be16(ethertype) != sdata->control_port_protocol) {
			fc |= cpu_to_le16(IEEE80211_FCTL_FROMDS |
					  IEEE80211_FCTL_TODS);
			/* RA TA DA SA */
			memcpy(hdr.addr1, sdata->u.mgd.bssid, ETH_ALEN);
			memcpy(hdr.addr2, sdata->vif.addr, ETH_ALEN);
			memcpy(hdr.addr3, skb->data, ETH_ALEN);
			memcpy(hdr.addr4, skb->data + ETH_ALEN, ETH_ALEN);
			hdrlen = 30;
		} else {
			fc |= cpu_to_le16(IEEE80211_FCTL_TODS);
			/* BSSID SA DA */
			memcpy(hdr.addr1, sdata->u.mgd.bssid, ETH_ALEN);
			memcpy(hdr.addr2, skb->data + ETH_ALEN, ETH_ALEN);
			memcpy(hdr.addr3, skb->data, ETH_ALEN);
			hdrlen = 24;
		}
		chanctx_conf = rcu_dereference(sdata->vif.chanctx_conf);
		if (!chanctx_conf) {
			ret = -ENOTCONN;
			goto free;
		}
		band = chanctx_conf->def.chan->band;
		break;
	case NL80211_IFTYPE_OCB:
		/* DA SA BSSID */
		memcpy(hdr.addr1, skb->data, ETH_ALEN);
		memcpy(hdr.addr2, skb->data + ETH_ALEN, ETH_ALEN);
		eth_broadcast_addr(hdr.addr3);
		hdrlen = 24;
		chanctx_conf = rcu_dereference(sdata->vif.chanctx_conf);
		if (!chanctx_conf) {
			ret = -ENOTCONN;
			goto free;
		}
		band = chanctx_conf->def.chan->band;
		break;
	case NL80211_IFTYPE_ADHOC:
		/* DA SA BSSID */
		memcpy(hdr.addr1, skb->data, ETH_ALEN);
		memcpy(hdr.addr2, skb->data + ETH_ALEN, ETH_ALEN);
		memcpy(hdr.addr3, sdata->u.ibss.bssid, ETH_ALEN);
		hdrlen = 24;
		chanctx_conf = rcu_dereference(sdata->vif.chanctx_conf);
		if (!chanctx_conf) {
			ret = -ENOTCONN;
			goto free;
		}
		band = chanctx_conf->def.chan->band;
		break;
	default:
		ret = -EINVAL;
		goto free;
	}

	multicast = is_multicast_ether_addr(hdr.addr1);

	/* sta is always NULL for mesh */
	if (sta) {
		authorized = test_sta_flag(sta, WLAN_STA_AUTHORIZED);
		wme_sta = sta->sta.wme;
	} else if (ieee80211_vif_is_mesh(&sdata->vif)) {
		/* For mesh, the use of the QoS header is mandatory */
		wme_sta = true;
	}

	/* receiver does QoS (which also means we do) use it */
	if (wme_sta) {
		fc |= cpu_to_le16(IEEE80211_STYPE_QOS_DATA);
		hdrlen += 2;
	}

	/*
	 * Drop unicast frames to unauthorised stations unless they are
	 * EAPOL frames from the local station.
	 */
	if (unlikely(!ieee80211_vif_is_mesh(&sdata->vif) &&
		     (sdata->vif.type != NL80211_IFTYPE_OCB) &&
		     !multicast && !authorized &&
		     (cpu_to_be16(ethertype) != sdata->control_port_protocol ||
		      !ether_addr_equal(sdata->vif.addr, skb->data + ETH_ALEN)))) {
#ifdef CONFIG_MAC80211_VERBOSE_DEBUG
		net_info_ratelimited("%s: dropped frame to %pM (unauthorized port)\n",
				    sdata->name, hdr.addr1);
#endif

		I802_DEBUG_INC(local->tx_handlers_drop_unauth_port);

		ret = -EPERM;
		goto free;
	}

	if (unlikely(!multicast && skb->sk &&
		     skb_shinfo(skb)->tx_flags & SKBTX_WIFI_STATUS)) {
		struct sk_buff *ack_skb = skb_clone_sk(skb);

		if (ack_skb) {
			unsigned long flags;
			int id;

			spin_lock_irqsave(&local->ack_status_lock, flags);
			id = idr_alloc(&local->ack_status_frames, ack_skb,
				       1, 0x10000, GFP_ATOMIC);
			spin_unlock_irqrestore(&local->ack_status_lock, flags);

			if (id >= 0) {
				info_id = id;
				info_flags |= IEEE80211_TX_CTL_REQ_TX_STATUS;
			} else {
				kfree_skb(ack_skb);
			}
		}
	}

	/*
	 * If the skb is shared we need to obtain our own copy.
	 */
	if (skb_shared(skb)) {
		struct sk_buff *tmp_skb = skb;

		/* can't happen -- skb is a clone if info_id != 0 */
		WARN_ON(info_id);

		skb = skb_clone(skb, GFP_ATOMIC);
		kfree_skb(tmp_skb);

		if (!skb) {
			ret = -ENOMEM;
			goto free;
		}
	}

	hdr.frame_control = fc;
	hdr.duration_id = 0;
	hdr.seq_ctrl = 0;

	skip_header_bytes = ETH_HLEN;
	if (ethertype == ETH_P_AARP || ethertype == ETH_P_IPX) {
		encaps_data = bridge_tunnel_header;
		encaps_len = sizeof(bridge_tunnel_header);
		skip_header_bytes -= 2;
	} else if (ethertype >= ETH_P_802_3_MIN) {
		encaps_data = rfc1042_header;
		encaps_len = sizeof(rfc1042_header);
		skip_header_bytes -= 2;
	} else {
		encaps_data = NULL;
		encaps_len = 0;
	}

	skb_pull(skb, skip_header_bytes);
	head_need = hdrlen + encaps_len + meshhdrlen - skb_headroom(skb);

	/*
	 * So we need to modify the skb header and hence need a copy of
	 * that. The head_need variable above doesn't, so far, include
	 * the needed header space that we don't need right away. If we
	 * can, then we don't reallocate right now but only after the
	 * frame arrives at the master device (if it does...)
	 *
	 * If we cannot, however, then we will reallocate to include all
	 * the ever needed space. Also, if we need to reallocate it anyway,
	 * make it big enough for everything we may ever need.
	 */

	if (head_need > 0 || skb_cloned(skb)) {
		head_need += sdata->encrypt_headroom;
		head_need += local->tx_headroom;
		head_need = max_t(int, 0, head_need);
		if (ieee80211_skb_resize(sdata, skb, head_need, true)) {
			ieee80211_free_txskb(&local->hw, skb);
			skb = NULL;
			return ERR_PTR(-ENOMEM);
		}
	}

	if (encaps_data)
		memcpy(skb_push(skb, encaps_len), encaps_data, encaps_len);

#ifdef CONFIG_MAC80211_MESH
	if (meshhdrlen > 0)
		memcpy(skb_push(skb, meshhdrlen), &mesh_hdr, meshhdrlen);
#endif

	if (ieee80211_is_data_qos(fc)) {
		__le16 *qos_control;

		qos_control = skb_push(skb, 2);
		memcpy(skb_push(skb, hdrlen - 2), &hdr, hdrlen - 2);
		/*
		 * Maybe we could actually set some fields here, for now just
		 * initialise to zero to indicate no special operation.
		 */
		*qos_control = 0;
	} else
		memcpy(skb_push(skb, hdrlen), &hdr, hdrlen);

	skb_reset_mac_header(skb);

	info = IEEE80211_SKB_CB(skb);
	memset(info, 0, sizeof(*info));

	info->flags = info_flags;
	info->ack_frame_id = info_id;
	info->band = band;

	return skb;
 free:
	kfree_skb(skb);
	return ERR_PTR(ret);
}

/*
 * fast-xmit overview
 *
 * The core idea of this fast-xmit is to remove per-packet checks by checking
 * them out of band. ieee80211_check_fast_xmit() implements the out-of-band
 * checks that are needed to get the sta->fast_tx pointer assigned, after which
 * much less work can be done per packet. For example, fragmentation must be
 * disabled or the fast_tx pointer will not be set. All the conditions are seen
 * in the code here.
 *
 * Once assigned, the fast_tx data structure also caches the per-packet 802.11
 * header and other data to aid packet processing in ieee80211_xmit_fast().
 *
 * The most difficult part of this is that when any of these assumptions
 * change, an external trigger (i.e. a call to ieee80211_clear_fast_xmit(),
 * ieee80211_check_fast_xmit() or friends) is required to reset the data,
 * since the per-packet code no longer checks the conditions. This is reflected
 * by the calls to these functions throughout the rest of the code, and must be
 * maintained if any of the TX path checks change.
 */

void ieee80211_check_fast_xmit(struct sta_info *sta)
{
	struct ieee80211_fast_tx build = {}, *fast_tx = NULL, *old;
	struct ieee80211_local *local = sta->local;
	struct ieee80211_sub_if_data *sdata = sta->sdata;
	struct ieee80211_hdr *hdr = (void *)build.hdr;
	struct ieee80211_chanctx_conf *chanctx_conf;
	__le16 fc;

	if (!ieee80211_hw_check(&local->hw, SUPPORT_FAST_XMIT))
		return;

	/* Locking here protects both the pointer itself, and against concurrent
	 * invocations winning data access races to, e.g., the key pointer that
	 * is used.
	 * Without it, the invocation of this function right after the key
	 * pointer changes wouldn't be sufficient, as another CPU could access
	 * the pointer, then stall, and then do the cache update after the CPU
	 * that invalidated the key.
	 * With the locking, such scenarios cannot happen as the check for the
	 * key and the fast-tx assignment are done atomically, so the CPU that
	 * modifies the key will either wait or other one will see the key
	 * cleared/changed already.
	 */
	spin_lock_bh(&sta->lock);
	if (ieee80211_hw_check(&local->hw, SUPPORTS_PS) &&
	    !ieee80211_hw_check(&local->hw, SUPPORTS_DYNAMIC_PS) &&
	    sdata->vif.type == NL80211_IFTYPE_STATION)
		goto out;

	if (!test_sta_flag(sta, WLAN_STA_AUTHORIZED))
		goto out;

	if (test_sta_flag(sta, WLAN_STA_PS_STA) ||
	    test_sta_flag(sta, WLAN_STA_PS_DRIVER) ||
	    test_sta_flag(sta, WLAN_STA_PS_DELIVER) ||
	    test_sta_flag(sta, WLAN_STA_CLEAR_PS_FILT))
		goto out;

	if (sdata->noack_map)
		goto out;

	/* fast-xmit doesn't handle fragmentation at all */
	if (local->hw.wiphy->frag_threshold != (u32)-1 &&
	    !ieee80211_hw_check(&local->hw, SUPPORTS_TX_FRAG))
		goto out;

	rcu_read_lock();
	chanctx_conf = rcu_dereference(sdata->vif.chanctx_conf);
	if (!chanctx_conf) {
		rcu_read_unlock();
		goto out;
	}
	build.band = chanctx_conf->def.chan->band;
	rcu_read_unlock();

	fc = cpu_to_le16(IEEE80211_FTYPE_DATA | IEEE80211_STYPE_DATA);

	switch (sdata->vif.type) {
	case NL80211_IFTYPE_ADHOC:
		/* DA SA BSSID */
		build.da_offs = offsetof(struct ieee80211_hdr, addr1);
		build.sa_offs = offsetof(struct ieee80211_hdr, addr2);
		memcpy(hdr->addr3, sdata->u.ibss.bssid, ETH_ALEN);
		build.hdr_len = 24;
		break;
	case NL80211_IFTYPE_STATION:
		if (test_sta_flag(sta, WLAN_STA_TDLS_PEER)) {
			/* DA SA BSSID */
			build.da_offs = offsetof(struct ieee80211_hdr, addr1);
			build.sa_offs = offsetof(struct ieee80211_hdr, addr2);
			memcpy(hdr->addr3, sdata->u.mgd.bssid, ETH_ALEN);
			build.hdr_len = 24;
			break;
		}

		if (sdata->u.mgd.use_4addr) {
			/* non-regular ethertype cannot use the fastpath */
			fc |= cpu_to_le16(IEEE80211_FCTL_FROMDS |
					  IEEE80211_FCTL_TODS);
			/* RA TA DA SA */
			memcpy(hdr->addr1, sdata->u.mgd.bssid, ETH_ALEN);
			memcpy(hdr->addr2, sdata->vif.addr, ETH_ALEN);
			build.da_offs = offsetof(struct ieee80211_hdr, addr3);
			build.sa_offs = offsetof(struct ieee80211_hdr, addr4);
			build.hdr_len = 30;
			break;
		}
		fc |= cpu_to_le16(IEEE80211_FCTL_TODS);
		/* BSSID SA DA */
		memcpy(hdr->addr1, sdata->u.mgd.bssid, ETH_ALEN);
		build.da_offs = offsetof(struct ieee80211_hdr, addr3);
		build.sa_offs = offsetof(struct ieee80211_hdr, addr2);
		build.hdr_len = 24;
		break;
	case NL80211_IFTYPE_AP_VLAN:
		if (sdata->wdev.use_4addr) {
			fc |= cpu_to_le16(IEEE80211_FCTL_FROMDS |
					  IEEE80211_FCTL_TODS);
			/* RA TA DA SA */
			memcpy(hdr->addr1, sta->sta.addr, ETH_ALEN);
			memcpy(hdr->addr2, sdata->vif.addr, ETH_ALEN);
			build.da_offs = offsetof(struct ieee80211_hdr, addr3);
			build.sa_offs = offsetof(struct ieee80211_hdr, addr4);
			build.hdr_len = 30;
			break;
		}
		/* fall through */
	case NL80211_IFTYPE_AP:
		fc |= cpu_to_le16(IEEE80211_FCTL_FROMDS);
		/* DA BSSID SA */
		build.da_offs = offsetof(struct ieee80211_hdr, addr1);
		memcpy(hdr->addr2, sdata->vif.addr, ETH_ALEN);
		build.sa_offs = offsetof(struct ieee80211_hdr, addr3);
		build.hdr_len = 24;
		break;
	default:
		/* not handled on fast-xmit */
		goto out;
	}

	if (sta->sta.wme) {
		build.hdr_len += 2;
		fc |= cpu_to_le16(IEEE80211_STYPE_QOS_DATA);
	}

	/* We store the key here so there's no point in using rcu_dereference()
	 * but that's fine because the code that changes the pointers will call
	 * this function after doing so. For a single CPU that would be enough,
	 * for multiple see the comment above.
	 */
	build.key = rcu_access_pointer(sta->ptk[sta->ptk_idx]);
	if (!build.key)
		build.key = rcu_access_pointer(sdata->default_unicast_key);
	if (build.key) {
		bool gen_iv, iv_spc, mmic;

		gen_iv = build.key->conf.flags & IEEE80211_KEY_FLAG_GENERATE_IV;
		iv_spc = build.key->conf.flags & IEEE80211_KEY_FLAG_PUT_IV_SPACE;
		mmic = build.key->conf.flags &
			(IEEE80211_KEY_FLAG_GENERATE_MMIC |
			 IEEE80211_KEY_FLAG_PUT_MIC_SPACE);

		/* don't handle software crypto */
		if (!(build.key->flags & KEY_FLAG_UPLOADED_TO_HARDWARE))
			goto out;

		/* Key is being removed */
		if (build.key->flags & KEY_FLAG_TAINTED)
			goto out;

		switch (build.key->conf.cipher) {
		case WLAN_CIPHER_SUITE_CCMP:
		case WLAN_CIPHER_SUITE_CCMP_256:
			/* add fixed key ID */
			if (gen_iv) {
				(build.hdr + build.hdr_len)[3] =
					0x20 | (build.key->conf.keyidx << 6);
				build.pn_offs = build.hdr_len;
			}
			if (gen_iv || iv_spc)
				build.hdr_len += IEEE80211_CCMP_HDR_LEN;
			break;
		case WLAN_CIPHER_SUITE_GCMP:
		case WLAN_CIPHER_SUITE_GCMP_256:
			/* add fixed key ID */
			if (gen_iv) {
				(build.hdr + build.hdr_len)[3] =
					0x20 | (build.key->conf.keyidx << 6);
				build.pn_offs = build.hdr_len;
			}
			if (gen_iv || iv_spc)
				build.hdr_len += IEEE80211_GCMP_HDR_LEN;
			break;
		case WLAN_CIPHER_SUITE_TKIP:
			/* cannot handle MMIC or IV generation in xmit-fast */
			if (mmic || gen_iv)
				goto out;
			if (iv_spc)
				build.hdr_len += IEEE80211_TKIP_IV_LEN;
			break;
		case WLAN_CIPHER_SUITE_WEP40:
		case WLAN_CIPHER_SUITE_WEP104:
			/* cannot handle IV generation in fast-xmit */
			if (gen_iv)
				goto out;
			if (iv_spc)
				build.hdr_len += IEEE80211_WEP_IV_LEN;
			break;
		case WLAN_CIPHER_SUITE_AES_CMAC:
		case WLAN_CIPHER_SUITE_BIP_CMAC_256:
		case WLAN_CIPHER_SUITE_BIP_GMAC_128:
		case WLAN_CIPHER_SUITE_BIP_GMAC_256:
			WARN(1,
			     "management cipher suite 0x%x enabled for data\n",
			     build.key->conf.cipher);
			goto out;
		default:
			/* we don't know how to generate IVs for this at all */
			if (WARN_ON(gen_iv))
				goto out;
			/* pure hardware keys are OK, of course */
			if (!(build.key->flags & KEY_FLAG_CIPHER_SCHEME))
				break;
			/* cipher scheme might require space allocation */
			if (iv_spc &&
			    build.key->conf.iv_len > IEEE80211_FAST_XMIT_MAX_IV)
				goto out;
			if (iv_spc)
				build.hdr_len += build.key->conf.iv_len;
		}

		fc |= cpu_to_le16(IEEE80211_FCTL_PROTECTED);
	}

	hdr->frame_control = fc;

	memcpy(build.hdr + build.hdr_len,
	       rfc1042_header,  sizeof(rfc1042_header));
	build.hdr_len += sizeof(rfc1042_header);

	fast_tx = kmemdup(&build, sizeof(build), GFP_ATOMIC);
	/* if the kmemdup fails, continue w/o fast_tx */
	if (!fast_tx)
		goto out;

 out:
	/* we might have raced against another call to this function */
	old = rcu_dereference_protected(sta->fast_tx,
					lockdep_is_held(&sta->lock));
	rcu_assign_pointer(sta->fast_tx, fast_tx);
	if (old)
		kfree_rcu(old, rcu_head);
	spin_unlock_bh(&sta->lock);
}

void ieee80211_check_fast_xmit_all(struct ieee80211_local *local)
{
	struct sta_info *sta;

	rcu_read_lock();
	list_for_each_entry_rcu(sta, &local->sta_list, list)
		ieee80211_check_fast_xmit(sta);
	rcu_read_unlock();
}

void ieee80211_check_fast_xmit_iface(struct ieee80211_sub_if_data *sdata)
{
	struct ieee80211_local *local = sdata->local;
	struct sta_info *sta;

	rcu_read_lock();

	list_for_each_entry_rcu(sta, &local->sta_list, list) {
		if (sdata != sta->sdata &&
		    (!sta->sdata->bss || sta->sdata->bss != sdata->bss))
			continue;
		ieee80211_check_fast_xmit(sta);
	}

	rcu_read_unlock();
}

void ieee80211_clear_fast_xmit(struct sta_info *sta)
{
	struct ieee80211_fast_tx *fast_tx;

	spin_lock_bh(&sta->lock);
	fast_tx = rcu_dereference_protected(sta->fast_tx,
					    lockdep_is_held(&sta->lock));
	RCU_INIT_POINTER(sta->fast_tx, NULL);
	spin_unlock_bh(&sta->lock);

	if (fast_tx)
		kfree_rcu(fast_tx, rcu_head);
}

static bool ieee80211_amsdu_realloc_pad(struct ieee80211_local *local,
					struct sk_buff *skb, int headroom)
{
	if (skb_headroom(skb) < headroom) {
		I802_DEBUG_INC(local->tx_expand_skb_head);

		if (pskb_expand_head(skb, headroom, 0, GFP_ATOMIC)) {
			wiphy_debug(local->hw.wiphy,
				    "failed to reallocate TX buffer\n");
			return false;
		}
	}

	return true;
}

static bool ieee80211_amsdu_prepare_head(struct ieee80211_sub_if_data *sdata,
					 struct ieee80211_fast_tx *fast_tx,
					 struct sk_buff *skb)
{
	struct ieee80211_local *local = sdata->local;
	struct ieee80211_tx_info *info = IEEE80211_SKB_CB(skb);
	struct ieee80211_hdr *hdr;
	struct ethhdr *amsdu_hdr;
	int hdr_len = fast_tx->hdr_len - sizeof(rfc1042_header);
	int subframe_len = skb->len - hdr_len;
	void *data;
	u8 *qc, *h_80211_src, *h_80211_dst;
	const u8 *bssid;

	if (info->flags & IEEE80211_TX_CTL_RATE_CTRL_PROBE)
		return false;

	if (info->control.flags & IEEE80211_TX_CTRL_AMSDU)
		return true;

	if (!ieee80211_amsdu_realloc_pad(local, skb, sizeof(*amsdu_hdr)))
		return false;

	data = skb_push(skb, sizeof(*amsdu_hdr));
	memmove(data, data + sizeof(*amsdu_hdr), hdr_len);
	hdr = data;
	amsdu_hdr = data + hdr_len;
	/* h_80211_src/dst is addr* field within hdr */
	h_80211_src = data + fast_tx->sa_offs;
	h_80211_dst = data + fast_tx->da_offs;

	amsdu_hdr->h_proto = cpu_to_be16(subframe_len);
	ether_addr_copy(amsdu_hdr->h_source, h_80211_src);
	ether_addr_copy(amsdu_hdr->h_dest, h_80211_dst);

	/* according to IEEE 802.11-2012 8.3.2 table 8-19, the outer SA/DA
	 * fields needs to be changed to BSSID for A-MSDU frames depending
	 * on FromDS/ToDS values.
	 */
	switch (sdata->vif.type) {
	case NL80211_IFTYPE_STATION:
		bssid = sdata->u.mgd.bssid;
		break;
	case NL80211_IFTYPE_AP:
	case NL80211_IFTYPE_AP_VLAN:
		bssid = sdata->vif.addr;
		break;
	default:
		bssid = NULL;
	}

	if (bssid && ieee80211_has_fromds(hdr->frame_control))
		ether_addr_copy(h_80211_src, bssid);

	if (bssid && ieee80211_has_tods(hdr->frame_control))
		ether_addr_copy(h_80211_dst, bssid);

	qc = ieee80211_get_qos_ctl(hdr);
	*qc |= IEEE80211_QOS_CTL_A_MSDU_PRESENT;

	info->control.flags |= IEEE80211_TX_CTRL_AMSDU;

	return true;
}

static bool ieee80211_amsdu_aggregate(struct ieee80211_sub_if_data *sdata,
				      struct sta_info *sta,
				      struct ieee80211_fast_tx *fast_tx,
				      struct sk_buff *skb)
{
	struct ieee80211_local *local = sdata->local;
	struct fq *fq = &local->fq;
	struct fq_tin *tin;
	struct fq_flow *flow;
	u8 tid = skb->priority & IEEE80211_QOS_CTL_TAG1D_MASK;
	struct ieee80211_txq *txq = sta->sta.txq[tid];
	struct txq_info *txqi;
	struct sk_buff **frag_tail, *head;
	int subframe_len = skb->len - ETH_ALEN;
	u8 max_subframes = sta->sta.max_amsdu_subframes;
	int max_frags = local->hw.max_tx_fragments;
	int max_amsdu_len = sta->sta.max_amsdu_len;
	__be16 len;
	void *data;
	bool ret = false;
	unsigned int orig_len;
	int n = 2, nfrags, pad = 0;
	u16 hdrlen;

	if (!ieee80211_hw_check(&local->hw, TX_AMSDU))
		return false;

	if (!txq)
		return false;

	txqi = to_txq_info(txq);
	if (test_bit(IEEE80211_TXQ_NO_AMSDU, &txqi->flags))
		return false;

	if (sta->sta.max_rc_amsdu_len)
		max_amsdu_len = min_t(int, max_amsdu_len,
				      sta->sta.max_rc_amsdu_len);

	if (sta->sta.max_tid_amsdu_len[tid])
		max_amsdu_len = min_t(int, max_amsdu_len,
				      sta->sta.max_tid_amsdu_len[tid]);

	spin_lock_bh(&fq->lock);

	/* TODO: Ideally aggregation should be done on dequeue to remain
	 * responsive to environment changes.
	 */

	tin = &txqi->tin;
	flow = fq_flow_classify(fq, tin, skb, fq_flow_get_default_func);
	head = skb_peek_tail(&flow->queue);
	if (!head)
		goto out;

	orig_len = head->len;

	if (skb->len + head->len > max_amsdu_len)
		goto out;

	nfrags = 1 + skb_shinfo(skb)->nr_frags;
	nfrags += 1 + skb_shinfo(head)->nr_frags;
	frag_tail = &skb_shinfo(head)->frag_list;
	while (*frag_tail) {
		nfrags += 1 + skb_shinfo(*frag_tail)->nr_frags;
		frag_tail = &(*frag_tail)->next;
		n++;
	}

	if (max_subframes && n > max_subframes)
		goto out;

	if (max_frags && nfrags > max_frags)
		goto out;

<<<<<<< HEAD
=======
	if (!drv_can_aggregate_in_amsdu(local, head, skb))
		goto out;

>>>>>>> 3bf0fb6f
	if (!ieee80211_amsdu_prepare_head(sdata, fast_tx, head))
		goto out;

	/*
	 * Pad out the previous subframe to a multiple of 4 by adding the
	 * padding to the next one, that's being added. Note that head->len
	 * is the length of the full A-MSDU, but that works since each time
	 * we add a new subframe we pad out the previous one to a multiple
	 * of 4 and thus it no longer matters in the next round.
	 */
	hdrlen = fast_tx->hdr_len - sizeof(rfc1042_header);
	if ((head->len - hdrlen) & 3)
		pad = 4 - ((head->len - hdrlen) & 3);

	if (!ieee80211_amsdu_realloc_pad(local, skb, sizeof(rfc1042_header) +
						     2 + pad))
		goto out_recalc;

	ret = true;
	data = skb_push(skb, ETH_ALEN + 2);
	memmove(data, data + ETH_ALEN + 2, 2 * ETH_ALEN);

	data += 2 * ETH_ALEN;
	len = cpu_to_be16(subframe_len);
	memcpy(data, &len, 2);
	memcpy(data + 2, rfc1042_header, sizeof(rfc1042_header));

	memset(skb_push(skb, pad), 0, pad);

	head->len += skb->len;
	head->data_len += skb->len;
	*frag_tail = skb;

out_recalc:
	if (head->len != orig_len) {
		flow->backlog += head->len - orig_len;
		tin->backlog_bytes += head->len - orig_len;

		fq_recalc_backlog(fq, tin, flow);
	}
out:
	spin_unlock_bh(&fq->lock);

	return ret;
}

/*
 * Can be called while the sta lock is held. Anything that can cause packets to
 * be generated will cause deadlock!
 */
static void ieee80211_xmit_fast_finish(struct ieee80211_sub_if_data *sdata,
				       struct sta_info *sta, u8 pn_offs,
				       struct ieee80211_key *key,
				       struct sk_buff *skb)
{
	struct ieee80211_tx_info *info = IEEE80211_SKB_CB(skb);
	struct ieee80211_hdr *hdr = (void *)skb->data;
	u8 tid = IEEE80211_NUM_TIDS;

	if (key)
		info->control.hw_key = &key->conf;

	ieee80211_tx_stats(skb->dev, skb->len);

	if (hdr->frame_control & cpu_to_le16(IEEE80211_STYPE_QOS_DATA)) {
		tid = skb->priority & IEEE80211_QOS_CTL_TAG1D_MASK;
		hdr->seq_ctrl = ieee80211_tx_next_seq(sta, tid);
	} else {
		info->flags |= IEEE80211_TX_CTL_ASSIGN_SEQ;
		hdr->seq_ctrl = cpu_to_le16(sdata->sequence_number);
		sdata->sequence_number += 0x10;
	}

	if (skb_shinfo(skb)->gso_size)
		sta->tx_stats.msdu[tid] +=
			DIV_ROUND_UP(skb->len, skb_shinfo(skb)->gso_size);
	else
		sta->tx_stats.msdu[tid]++;

	info->hw_queue = sdata->vif.hw_queue[skb_get_queue_mapping(skb)];

	/* statistics normally done by ieee80211_tx_h_stats (but that
	 * has to consider fragmentation, so is more complex)
	 */
	sta->tx_stats.bytes[skb_get_queue_mapping(skb)] += skb->len;
	sta->tx_stats.packets[skb_get_queue_mapping(skb)]++;

	if (pn_offs) {
		u64 pn;
		u8 *crypto_hdr = skb->data + pn_offs;

		switch (key->conf.cipher) {
		case WLAN_CIPHER_SUITE_CCMP:
		case WLAN_CIPHER_SUITE_CCMP_256:
		case WLAN_CIPHER_SUITE_GCMP:
		case WLAN_CIPHER_SUITE_GCMP_256:
			pn = atomic64_inc_return(&key->conf.tx_pn);
			crypto_hdr[0] = pn;
			crypto_hdr[1] = pn >> 8;
			crypto_hdr[4] = pn >> 16;
			crypto_hdr[5] = pn >> 24;
			crypto_hdr[6] = pn >> 32;
			crypto_hdr[7] = pn >> 40;
			break;
		}
	}
}

static bool ieee80211_xmit_fast(struct ieee80211_sub_if_data *sdata,
				struct sta_info *sta,
				struct ieee80211_fast_tx *fast_tx,
				struct sk_buff *skb)
{
	struct ieee80211_local *local = sdata->local;
	u16 ethertype = (skb->data[12] << 8) | skb->data[13];
	int extra_head = fast_tx->hdr_len - (ETH_HLEN - 2);
	int hw_headroom = sdata->local->hw.extra_tx_headroom;
	struct ethhdr eth;
	struct ieee80211_tx_info *info;
	struct ieee80211_hdr *hdr = (void *)fast_tx->hdr;
	struct ieee80211_tx_data tx;
	ieee80211_tx_result r;
	struct tid_ampdu_tx *tid_tx = NULL;
	u8 tid = IEEE80211_NUM_TIDS;

	/* control port protocol needs a lot of special handling */
	if (cpu_to_be16(ethertype) == sdata->control_port_protocol)
		return false;

	/* only RFC 1042 SNAP */
	if (ethertype < ETH_P_802_3_MIN)
		return false;

	/* don't handle TX status request here either */
	if (skb->sk && skb_shinfo(skb)->tx_flags & SKBTX_WIFI_STATUS)
		return false;

	if (hdr->frame_control & cpu_to_le16(IEEE80211_STYPE_QOS_DATA)) {
		tid = skb->priority & IEEE80211_QOS_CTL_TAG1D_MASK;
		tid_tx = rcu_dereference(sta->ampdu_mlme.tid_tx[tid]);
		if (tid_tx) {
			if (!test_bit(HT_AGG_STATE_OPERATIONAL, &tid_tx->state))
				return false;
			if (tid_tx->timeout)
				tid_tx->last_tx = jiffies;
		}
	}

	/* after this point (skb is modified) we cannot return false */

	if (skb_shared(skb)) {
		struct sk_buff *tmp_skb = skb;

		skb = skb_clone(skb, GFP_ATOMIC);
		kfree_skb(tmp_skb);

		if (!skb)
			return true;
	}

	if ((hdr->frame_control & cpu_to_le16(IEEE80211_STYPE_QOS_DATA)) &&
	    ieee80211_amsdu_aggregate(sdata, sta, fast_tx, skb))
		return true;

	/* will not be crypto-handled beyond what we do here, so use false
	 * as the may-encrypt argument for the resize to not account for
	 * more room than we already have in 'extra_head'
	 */
	if (unlikely(ieee80211_skb_resize(sdata, skb,
					  max_t(int, extra_head + hw_headroom -
						     skb_headroom(skb), 0),
					  false))) {
		kfree_skb(skb);
		return true;
	}

	memcpy(&eth, skb->data, ETH_HLEN - 2);
	hdr = skb_push(skb, extra_head);
	memcpy(skb->data, fast_tx->hdr, fast_tx->hdr_len);
	memcpy(skb->data + fast_tx->da_offs, eth.h_dest, ETH_ALEN);
	memcpy(skb->data + fast_tx->sa_offs, eth.h_source, ETH_ALEN);

	info = IEEE80211_SKB_CB(skb);
	memset(info, 0, sizeof(*info));
	info->band = fast_tx->band;
	info->control.vif = &sdata->vif;
	info->flags = IEEE80211_TX_CTL_FIRST_FRAGMENT |
		      IEEE80211_TX_CTL_DONTFRAG |
		      (tid_tx ? IEEE80211_TX_CTL_AMPDU : 0);
	info->control.flags = IEEE80211_TX_CTRL_FAST_XMIT;

	if (hdr->frame_control & cpu_to_le16(IEEE80211_STYPE_QOS_DATA)) {
		tid = skb->priority & IEEE80211_QOS_CTL_TAG1D_MASK;
		*ieee80211_get_qos_ctl(hdr) = tid;
	}

	__skb_queue_head_init(&tx.skbs);

	tx.flags = IEEE80211_TX_UNICAST;
	tx.local = local;
	tx.sdata = sdata;
	tx.sta = sta;
	tx.key = fast_tx->key;

	if (!ieee80211_hw_check(&local->hw, HAS_RATE_CONTROL)) {
		tx.skb = skb;
		r = ieee80211_tx_h_rate_ctrl(&tx);
		skb = tx.skb;
		tx.skb = NULL;

		if (r != TX_CONTINUE) {
			if (r != TX_QUEUED)
				kfree_skb(skb);
			return true;
		}
	}

	if (ieee80211_queue_skb(local, sdata, sta, skb))
		return true;

	ieee80211_xmit_fast_finish(sdata, sta, fast_tx->pn_offs,
				   fast_tx->key, skb);

	if (sdata->vif.type == NL80211_IFTYPE_AP_VLAN)
		sdata = container_of(sdata->bss,
				     struct ieee80211_sub_if_data, u.ap);

	__skb_queue_tail(&tx.skbs, skb);
	ieee80211_tx_frags(local, &sdata->vif, &sta->sta, &tx.skbs, false);
	return true;
}

struct sk_buff *ieee80211_tx_dequeue(struct ieee80211_hw *hw,
				     struct ieee80211_txq *txq)
{
	struct ieee80211_local *local = hw_to_local(hw);
	struct txq_info *txqi = container_of(txq, struct txq_info, txq);
	struct ieee80211_hdr *hdr;
	struct sk_buff *skb = NULL;
	struct fq *fq = &local->fq;
	struct fq_tin *tin = &txqi->tin;
	struct ieee80211_tx_info *info;
	struct ieee80211_tx_data tx;
	ieee80211_tx_result r;
	struct ieee80211_vif *vif = txq->vif;

	spin_lock_bh(&fq->lock);

	if (test_bit(IEEE80211_TXQ_STOP, &txqi->flags) ||
	    test_bit(IEEE80211_TXQ_STOP_NETIF_TX, &txqi->flags))
		goto out;

	if (vif->txqs_stopped[ieee80211_ac_from_tid(txq->tid)]) {
		set_bit(IEEE80211_TXQ_STOP_NETIF_TX, &txqi->flags);
		goto out;
	}

	/* Make sure fragments stay together. */
	skb = __skb_dequeue(&txqi->frags);
	if (skb)
		goto out;

begin:
	skb = fq_tin_dequeue(fq, tin, fq_tin_dequeue_func);
	if (!skb)
		goto out;

	hdr = (struct ieee80211_hdr *)skb->data;
	info = IEEE80211_SKB_CB(skb);

	memset(&tx, 0, sizeof(tx));
	__skb_queue_head_init(&tx.skbs);
	tx.local = local;
	tx.skb = skb;
	tx.sdata = vif_to_sdata(info->control.vif);

	if (txq->sta)
		tx.sta = container_of(txq->sta, struct sta_info, sta);

	/*
	 * The key can be removed while the packet was queued, so need to call
	 * this here to get the current key.
	 */
	r = ieee80211_tx_h_select_key(&tx);
	if (r != TX_CONTINUE) {
		ieee80211_free_txskb(&local->hw, skb);
		goto begin;
	}

	if (test_bit(IEEE80211_TXQ_AMPDU, &txqi->flags))
		info->flags |= IEEE80211_TX_CTL_AMPDU;
	else
		info->flags &= ~IEEE80211_TX_CTL_AMPDU;

	if (info->control.flags & IEEE80211_TX_CTRL_FAST_XMIT) {
		struct sta_info *sta = container_of(txq->sta, struct sta_info,
						    sta);
		u8 pn_offs = 0;

		if (tx.key &&
		    (tx.key->conf.flags & IEEE80211_KEY_FLAG_GENERATE_IV))
			pn_offs = ieee80211_hdrlen(hdr->frame_control);

		ieee80211_xmit_fast_finish(sta->sdata, sta, pn_offs,
					   tx.key, skb);
	} else {
		if (invoke_tx_handlers_late(&tx))
			goto begin;

		skb = __skb_dequeue(&tx.skbs);

		if (!skb_queue_empty(&tx.skbs))
			skb_queue_splice_tail(&tx.skbs, &txqi->frags);
	}

	if (skb && skb_has_frag_list(skb) &&
	    !ieee80211_hw_check(&local->hw, TX_FRAG_LIST)) {
		if (skb_linearize(skb)) {
			ieee80211_free_txskb(&local->hw, skb);
			goto begin;
		}
	}

	switch (tx.sdata->vif.type) {
	case NL80211_IFTYPE_MONITOR:
		if (tx.sdata->u.mntr.flags & MONITOR_FLAG_ACTIVE) {
			vif = &tx.sdata->vif;
			break;
		}
		tx.sdata = rcu_dereference(local->monitor_sdata);
		if (tx.sdata) {
			vif = &tx.sdata->vif;
			info->hw_queue =
				vif->hw_queue[skb_get_queue_mapping(skb)];
		} else if (ieee80211_hw_check(&local->hw, QUEUE_CONTROL)) {
			ieee80211_free_txskb(&local->hw, skb);
			goto begin;
		} else {
			vif = NULL;
		}
		break;
	case NL80211_IFTYPE_AP_VLAN:
		tx.sdata = container_of(tx.sdata->bss,
					struct ieee80211_sub_if_data, u.ap);
		/* fall through */
	default:
		vif = &tx.sdata->vif;
		break;
	}

	IEEE80211_SKB_CB(skb)->control.vif = vif;

out:
	spin_unlock_bh(&fq->lock);

	return skb;
}
EXPORT_SYMBOL(ieee80211_tx_dequeue);

void __ieee80211_subif_start_xmit(struct sk_buff *skb,
				  struct net_device *dev,
				  u32 info_flags)
{
	struct ieee80211_sub_if_data *sdata = IEEE80211_DEV_TO_SUB_IF(dev);
	struct sta_info *sta;
	struct sk_buff *next;

	if (unlikely(skb->len < ETH_HLEN)) {
		kfree_skb(skb);
		return;
	}

	rcu_read_lock();

	if (ieee80211_lookup_ra_sta(sdata, skb, &sta))
		goto out_free;

	if (!IS_ERR_OR_NULL(sta)) {
		struct ieee80211_fast_tx *fast_tx;

		sk_pacing_shift_update(skb->sk, sdata->local->hw.tx_sk_pacing_shift);

		fast_tx = rcu_dereference(sta->fast_tx);

		if (fast_tx &&
		    ieee80211_xmit_fast(sdata, sta, fast_tx, skb))
			goto out;
	}

	if (skb_is_gso(skb)) {
		struct sk_buff *segs;

		segs = skb_gso_segment(skb, 0);
		if (IS_ERR(segs)) {
			goto out_free;
		} else if (segs) {
			consume_skb(skb);
			skb = segs;
		}
	} else {
		/* we cannot process non-linear frames on this path */
		if (skb_linearize(skb)) {
			kfree_skb(skb);
			goto out;
		}

		/* the frame could be fragmented, software-encrypted, and other
		 * things so we cannot really handle checksum offload with it -
		 * fix it up in software before we handle anything else.
		 */
		if (skb->ip_summed == CHECKSUM_PARTIAL) {
			skb_set_transport_header(skb,
						 skb_checksum_start_offset(skb));
			if (skb_checksum_help(skb))
				goto out_free;
		}
	}

	next = skb;
	while (next) {
		skb = next;
		next = skb->next;

		skb->prev = NULL;
		skb->next = NULL;

		skb = ieee80211_build_hdr(sdata, skb, info_flags, sta);
		if (IS_ERR(skb))
			goto out;

		ieee80211_tx_stats(dev, skb->len);

		ieee80211_xmit(sdata, sta, skb, 0);
	}
	goto out;
 out_free:
	kfree_skb(skb);
 out:
	rcu_read_unlock();
}

static int ieee80211_change_da(struct sk_buff *skb, struct sta_info *sta)
{
	struct ethhdr *eth;
	int err;

	err = skb_ensure_writable(skb, ETH_HLEN);
	if (unlikely(err))
		return err;

	eth = (void *)skb->data;
	ether_addr_copy(eth->h_dest, sta->sta.addr);

	return 0;
}

static bool ieee80211_multicast_to_unicast(struct sk_buff *skb,
					   struct net_device *dev)
{
	struct ieee80211_sub_if_data *sdata = IEEE80211_DEV_TO_SUB_IF(dev);
	const struct ethhdr *eth = (void *)skb->data;
	const struct vlan_ethhdr *ethvlan = (void *)skb->data;
	__be16 ethertype;

	if (likely(!is_multicast_ether_addr(eth->h_dest)))
		return false;

	switch (sdata->vif.type) {
	case NL80211_IFTYPE_AP_VLAN:
		if (sdata->u.vlan.sta)
			return false;
		if (sdata->wdev.use_4addr)
			return false;
		/* fall through */
	case NL80211_IFTYPE_AP:
		/* check runtime toggle for this bss */
		if (!sdata->bss->multicast_to_unicast)
			return false;
		break;
	default:
		return false;
	}

	/* multicast to unicast conversion only for some payload */
	ethertype = eth->h_proto;
	if (ethertype == htons(ETH_P_8021Q) && skb->len >= VLAN_ETH_HLEN)
		ethertype = ethvlan->h_vlan_encapsulated_proto;
	switch (ethertype) {
	case htons(ETH_P_ARP):
	case htons(ETH_P_IP):
	case htons(ETH_P_IPV6):
		break;
	default:
		return false;
	}

	return true;
}

static void
ieee80211_convert_to_unicast(struct sk_buff *skb, struct net_device *dev,
			     struct sk_buff_head *queue)
{
	struct ieee80211_sub_if_data *sdata = IEEE80211_DEV_TO_SUB_IF(dev);
	struct ieee80211_local *local = sdata->local;
	const struct ethhdr *eth = (struct ethhdr *)skb->data;
	struct sta_info *sta, *first = NULL;
	struct sk_buff *cloned_skb;

	rcu_read_lock();

	list_for_each_entry_rcu(sta, &local->sta_list, list) {
		if (sdata != sta->sdata)
			/* AP-VLAN mismatch */
			continue;
		if (unlikely(ether_addr_equal(eth->h_source, sta->sta.addr)))
			/* do not send back to source */
			continue;
		if (!first) {
			first = sta;
			continue;
		}
		cloned_skb = skb_clone(skb, GFP_ATOMIC);
		if (!cloned_skb)
			goto multicast;
		if (unlikely(ieee80211_change_da(cloned_skb, sta))) {
			dev_kfree_skb(cloned_skb);
			goto multicast;
		}
		__skb_queue_tail(queue, cloned_skb);
	}

	if (likely(first)) {
		if (unlikely(ieee80211_change_da(skb, first)))
			goto multicast;
		__skb_queue_tail(queue, skb);
	} else {
		/* no STA connected, drop */
		kfree_skb(skb);
		skb = NULL;
	}

	goto out;
multicast:
	__skb_queue_purge(queue);
	__skb_queue_tail(queue, skb);
out:
	rcu_read_unlock();
}

/**
 * ieee80211_subif_start_xmit - netif start_xmit function for 802.3 vifs
 * @skb: packet to be sent
 * @dev: incoming interface
 *
 * On failure skb will be freed.
 */
netdev_tx_t ieee80211_subif_start_xmit(struct sk_buff *skb,
				       struct net_device *dev)
{
	if (unlikely(ieee80211_multicast_to_unicast(skb, dev))) {
		struct sk_buff_head queue;

		__skb_queue_head_init(&queue);
		ieee80211_convert_to_unicast(skb, dev, &queue);
		while ((skb = __skb_dequeue(&queue)))
			__ieee80211_subif_start_xmit(skb, dev, 0);
	} else {
		__ieee80211_subif_start_xmit(skb, dev, 0);
	}

	return NETDEV_TX_OK;
}

struct sk_buff *
ieee80211_build_data_template(struct ieee80211_sub_if_data *sdata,
			      struct sk_buff *skb, u32 info_flags)
{
	struct ieee80211_hdr *hdr;
	struct ieee80211_tx_data tx = {
		.local = sdata->local,
		.sdata = sdata,
	};
	struct sta_info *sta;

	rcu_read_lock();

	if (ieee80211_lookup_ra_sta(sdata, skb, &sta)) {
		kfree_skb(skb);
		skb = ERR_PTR(-EINVAL);
		goto out;
	}

	skb = ieee80211_build_hdr(sdata, skb, info_flags, sta);
	if (IS_ERR(skb))
		goto out;

	hdr = (void *)skb->data;
	tx.sta = sta_info_get(sdata, hdr->addr1);
	tx.skb = skb;

	if (ieee80211_tx_h_select_key(&tx) != TX_CONTINUE) {
		rcu_read_unlock();
		kfree_skb(skb);
		return ERR_PTR(-EINVAL);
	}

out:
	rcu_read_unlock();
	return skb;
}

/*
 * ieee80211_clear_tx_pending may not be called in a context where
 * it is possible that it packets could come in again.
 */
void ieee80211_clear_tx_pending(struct ieee80211_local *local)
{
	struct sk_buff *skb;
	int i;

	for (i = 0; i < local->hw.queues; i++) {
		while ((skb = skb_dequeue(&local->pending[i])) != NULL)
			ieee80211_free_txskb(&local->hw, skb);
	}
}

/*
 * Returns false if the frame couldn't be transmitted but was queued instead,
 * which in this case means re-queued -- take as an indication to stop sending
 * more pending frames.
 */
static bool ieee80211_tx_pending_skb(struct ieee80211_local *local,
				     struct sk_buff *skb)
{
	struct ieee80211_tx_info *info = IEEE80211_SKB_CB(skb);
	struct ieee80211_sub_if_data *sdata;
	struct sta_info *sta;
	struct ieee80211_hdr *hdr;
	bool result;
	struct ieee80211_chanctx_conf *chanctx_conf;

	sdata = vif_to_sdata(info->control.vif);

	if (info->flags & IEEE80211_TX_INTFL_NEED_TXPROCESSING) {
		chanctx_conf = rcu_dereference(sdata->vif.chanctx_conf);
		if (unlikely(!chanctx_conf)) {
			dev_kfree_skb(skb);
			return true;
		}
		info->band = chanctx_conf->def.chan->band;
		result = ieee80211_tx(sdata, NULL, skb, true, 0);
	} else {
		struct sk_buff_head skbs;

		__skb_queue_head_init(&skbs);
		__skb_queue_tail(&skbs, skb);

		hdr = (struct ieee80211_hdr *)skb->data;
		sta = sta_info_get(sdata, hdr->addr1);

		result = __ieee80211_tx(local, &skbs, skb->len, sta, true);
	}

	return result;
}

/*
 * Transmit all pending packets. Called from tasklet.
 */
void ieee80211_tx_pending(unsigned long data)
{
	struct ieee80211_local *local = (struct ieee80211_local *)data;
	unsigned long flags;
	int i;
	bool txok;

	rcu_read_lock();

	spin_lock_irqsave(&local->queue_stop_reason_lock, flags);
	for (i = 0; i < local->hw.queues; i++) {
		/*
		 * If queue is stopped by something other than due to pending
		 * frames, or we have no pending frames, proceed to next queue.
		 */
		if (local->queue_stop_reasons[i] ||
		    skb_queue_empty(&local->pending[i]))
			continue;

		while (!skb_queue_empty(&local->pending[i])) {
			struct sk_buff *skb = __skb_dequeue(&local->pending[i]);
			struct ieee80211_tx_info *info = IEEE80211_SKB_CB(skb);

			if (WARN_ON(!info->control.vif)) {
				ieee80211_free_txskb(&local->hw, skb);
				continue;
			}

			spin_unlock_irqrestore(&local->queue_stop_reason_lock,
						flags);

			txok = ieee80211_tx_pending_skb(local, skb);
			spin_lock_irqsave(&local->queue_stop_reason_lock,
					  flags);
			if (!txok)
				break;
		}

		if (skb_queue_empty(&local->pending[i]))
			ieee80211_propagate_queue_wake(local, i);
	}
	spin_unlock_irqrestore(&local->queue_stop_reason_lock, flags);

	rcu_read_unlock();
}

/* functions for drivers to get certain frames */

static void __ieee80211_beacon_add_tim(struct ieee80211_sub_if_data *sdata,
				       struct ps_data *ps, struct sk_buff *skb,
				       bool is_template)
{
	u8 *pos, *tim;
	int aid0 = 0;
	int i, have_bits = 0, n1, n2;

	/* Generate bitmap for TIM only if there are any STAs in power save
	 * mode. */
	if (atomic_read(&ps->num_sta_ps) > 0)
		/* in the hope that this is faster than
		 * checking byte-for-byte */
		have_bits = !bitmap_empty((unsigned long *)ps->tim,
					  IEEE80211_MAX_AID+1);
	if (!is_template) {
		if (ps->dtim_count == 0)
			ps->dtim_count = sdata->vif.bss_conf.dtim_period - 1;
		else
			ps->dtim_count--;
	}

	tim = pos = skb_put(skb, 6);
	*pos++ = WLAN_EID_TIM;
	*pos++ = 4;
	*pos++ = ps->dtim_count;
	*pos++ = sdata->vif.bss_conf.dtim_period;

	if (ps->dtim_count == 0 && !skb_queue_empty(&ps->bc_buf))
		aid0 = 1;

	ps->dtim_bc_mc = aid0 == 1;

	if (have_bits) {
		/* Find largest even number N1 so that bits numbered 1 through
		 * (N1 x 8) - 1 in the bitmap are 0 and number N2 so that bits
		 * (N2 + 1) x 8 through 2007 are 0. */
		n1 = 0;
		for (i = 0; i < IEEE80211_MAX_TIM_LEN; i++) {
			if (ps->tim[i]) {
				n1 = i & 0xfe;
				break;
			}
		}
		n2 = n1;
		for (i = IEEE80211_MAX_TIM_LEN - 1; i >= n1; i--) {
			if (ps->tim[i]) {
				n2 = i;
				break;
			}
		}

		/* Bitmap control */
		*pos++ = n1 | aid0;
		/* Part Virt Bitmap */
		skb_put(skb, n2 - n1);
		memcpy(pos, ps->tim + n1, n2 - n1 + 1);

		tim[1] = n2 - n1 + 4;
	} else {
		*pos++ = aid0; /* Bitmap control */
		*pos++ = 0; /* Part Virt Bitmap */
	}
}

static int ieee80211_beacon_add_tim(struct ieee80211_sub_if_data *sdata,
				    struct ps_data *ps, struct sk_buff *skb,
				    bool is_template)
{
	struct ieee80211_local *local = sdata->local;

	/*
	 * Not very nice, but we want to allow the driver to call
	 * ieee80211_beacon_get() as a response to the set_tim()
	 * callback. That, however, is already invoked under the
	 * sta_lock to guarantee consistent and race-free update
	 * of the tim bitmap in mac80211 and the driver.
	 */
	if (local->tim_in_locked_section) {
		__ieee80211_beacon_add_tim(sdata, ps, skb, is_template);
	} else {
		spin_lock_bh(&local->tim_lock);
		__ieee80211_beacon_add_tim(sdata, ps, skb, is_template);
		spin_unlock_bh(&local->tim_lock);
	}

	return 0;
}

static void ieee80211_set_csa(struct ieee80211_sub_if_data *sdata,
			      struct beacon_data *beacon)
{
	struct probe_resp *resp;
	u8 *beacon_data;
	size_t beacon_data_len;
	int i;
	u8 count = beacon->csa_current_counter;

	switch (sdata->vif.type) {
	case NL80211_IFTYPE_AP:
		beacon_data = beacon->tail;
		beacon_data_len = beacon->tail_len;
		break;
	case NL80211_IFTYPE_ADHOC:
		beacon_data = beacon->head;
		beacon_data_len = beacon->head_len;
		break;
	case NL80211_IFTYPE_MESH_POINT:
		beacon_data = beacon->head;
		beacon_data_len = beacon->head_len;
		break;
	default:
		return;
	}

	rcu_read_lock();
	for (i = 0; i < IEEE80211_MAX_CSA_COUNTERS_NUM; ++i) {
		resp = rcu_dereference(sdata->u.ap.probe_resp);

		if (beacon->csa_counter_offsets[i]) {
			if (WARN_ON_ONCE(beacon->csa_counter_offsets[i] >=
					 beacon_data_len)) {
				rcu_read_unlock();
				return;
			}

			beacon_data[beacon->csa_counter_offsets[i]] = count;
		}

		if (sdata->vif.type == NL80211_IFTYPE_AP && resp)
			resp->data[resp->csa_counter_offsets[i]] = count;
	}
	rcu_read_unlock();
}

static u8 __ieee80211_csa_update_counter(struct beacon_data *beacon)
{
	beacon->csa_current_counter--;

	/* the counter should never reach 0 */
	WARN_ON_ONCE(!beacon->csa_current_counter);

	return beacon->csa_current_counter;
}

u8 ieee80211_csa_update_counter(struct ieee80211_vif *vif)
{
	struct ieee80211_sub_if_data *sdata = vif_to_sdata(vif);
	struct beacon_data *beacon = NULL;
	u8 count = 0;

	rcu_read_lock();

	if (sdata->vif.type == NL80211_IFTYPE_AP)
		beacon = rcu_dereference(sdata->u.ap.beacon);
	else if (sdata->vif.type == NL80211_IFTYPE_ADHOC)
		beacon = rcu_dereference(sdata->u.ibss.presp);
	else if (ieee80211_vif_is_mesh(&sdata->vif))
		beacon = rcu_dereference(sdata->u.mesh.beacon);

	if (!beacon)
		goto unlock;

	count = __ieee80211_csa_update_counter(beacon);

unlock:
	rcu_read_unlock();
	return count;
}
EXPORT_SYMBOL(ieee80211_csa_update_counter);

void ieee80211_csa_set_counter(struct ieee80211_vif *vif, u8 counter)
{
	struct ieee80211_sub_if_data *sdata = vif_to_sdata(vif);
	struct beacon_data *beacon = NULL;

	rcu_read_lock();

	if (sdata->vif.type == NL80211_IFTYPE_AP)
		beacon = rcu_dereference(sdata->u.ap.beacon);
	else if (sdata->vif.type == NL80211_IFTYPE_ADHOC)
		beacon = rcu_dereference(sdata->u.ibss.presp);
	else if (ieee80211_vif_is_mesh(&sdata->vif))
		beacon = rcu_dereference(sdata->u.mesh.beacon);

	if (!beacon)
		goto unlock;

	if (counter < beacon->csa_current_counter)
		beacon->csa_current_counter = counter;

unlock:
	rcu_read_unlock();
}
EXPORT_SYMBOL(ieee80211_csa_set_counter);

bool ieee80211_csa_is_complete(struct ieee80211_vif *vif)
{
	struct ieee80211_sub_if_data *sdata = vif_to_sdata(vif);
	struct beacon_data *beacon = NULL;
	u8 *beacon_data;
	size_t beacon_data_len;
	int ret = false;

	if (!ieee80211_sdata_running(sdata))
		return false;

	rcu_read_lock();
	if (vif->type == NL80211_IFTYPE_AP) {
		struct ieee80211_if_ap *ap = &sdata->u.ap;

		beacon = rcu_dereference(ap->beacon);
		if (WARN_ON(!beacon || !beacon->tail))
			goto out;
		beacon_data = beacon->tail;
		beacon_data_len = beacon->tail_len;
	} else if (vif->type == NL80211_IFTYPE_ADHOC) {
		struct ieee80211_if_ibss *ifibss = &sdata->u.ibss;

		beacon = rcu_dereference(ifibss->presp);
		if (!beacon)
			goto out;

		beacon_data = beacon->head;
		beacon_data_len = beacon->head_len;
	} else if (vif->type == NL80211_IFTYPE_MESH_POINT) {
		struct ieee80211_if_mesh *ifmsh = &sdata->u.mesh;

		beacon = rcu_dereference(ifmsh->beacon);
		if (!beacon)
			goto out;

		beacon_data = beacon->head;
		beacon_data_len = beacon->head_len;
	} else {
		WARN_ON(1);
		goto out;
	}

	if (!beacon->csa_counter_offsets[0])
		goto out;

	if (WARN_ON_ONCE(beacon->csa_counter_offsets[0] > beacon_data_len))
		goto out;

	if (beacon_data[beacon->csa_counter_offsets[0]] == 1)
		ret = true;
 out:
	rcu_read_unlock();

	return ret;
}
EXPORT_SYMBOL(ieee80211_csa_is_complete);

static struct sk_buff *
__ieee80211_beacon_get(struct ieee80211_hw *hw,
		       struct ieee80211_vif *vif,
		       struct ieee80211_mutable_offsets *offs,
		       bool is_template)
{
	struct ieee80211_local *local = hw_to_local(hw);
	struct beacon_data *beacon = NULL;
	struct sk_buff *skb = NULL;
	struct ieee80211_tx_info *info;
	struct ieee80211_sub_if_data *sdata = NULL;
	enum nl80211_band band;
	struct ieee80211_tx_rate_control txrc;
	struct ieee80211_chanctx_conf *chanctx_conf;
	int csa_off_base = 0;

	rcu_read_lock();

	sdata = vif_to_sdata(vif);
	chanctx_conf = rcu_dereference(sdata->vif.chanctx_conf);

	if (!ieee80211_sdata_running(sdata) || !chanctx_conf)
		goto out;

	if (offs)
		memset(offs, 0, sizeof(*offs));

	if (sdata->vif.type == NL80211_IFTYPE_AP) {
		struct ieee80211_if_ap *ap = &sdata->u.ap;

		beacon = rcu_dereference(ap->beacon);
		if (beacon) {
			if (beacon->csa_counter_offsets[0]) {
				if (!is_template)
					__ieee80211_csa_update_counter(beacon);

				ieee80211_set_csa(sdata, beacon);
			}

			/*
			 * headroom, head length,
			 * tail length and maximum TIM length
			 */
			skb = dev_alloc_skb(local->tx_headroom +
					    beacon->head_len +
					    beacon->tail_len + 256 +
					    local->hw.extra_beacon_tailroom);
			if (!skb)
				goto out;

			skb_reserve(skb, local->tx_headroom);
			skb_put_data(skb, beacon->head, beacon->head_len);

			ieee80211_beacon_add_tim(sdata, &ap->ps, skb,
						 is_template);

			if (offs) {
				offs->tim_offset = beacon->head_len;
				offs->tim_length = skb->len - beacon->head_len;

				/* for AP the csa offsets are from tail */
				csa_off_base = skb->len;
			}

			if (beacon->tail)
				skb_put_data(skb, beacon->tail,
					     beacon->tail_len);
		} else
			goto out;
	} else if (sdata->vif.type == NL80211_IFTYPE_ADHOC) {
		struct ieee80211_if_ibss *ifibss = &sdata->u.ibss;
		struct ieee80211_hdr *hdr;

		beacon = rcu_dereference(ifibss->presp);
		if (!beacon)
			goto out;

		if (beacon->csa_counter_offsets[0]) {
			if (!is_template)
				__ieee80211_csa_update_counter(beacon);

			ieee80211_set_csa(sdata, beacon);
		}

		skb = dev_alloc_skb(local->tx_headroom + beacon->head_len +
				    local->hw.extra_beacon_tailroom);
		if (!skb)
			goto out;
		skb_reserve(skb, local->tx_headroom);
		skb_put_data(skb, beacon->head, beacon->head_len);

		hdr = (struct ieee80211_hdr *) skb->data;
		hdr->frame_control = cpu_to_le16(IEEE80211_FTYPE_MGMT |
						 IEEE80211_STYPE_BEACON);
	} else if (ieee80211_vif_is_mesh(&sdata->vif)) {
		struct ieee80211_if_mesh *ifmsh = &sdata->u.mesh;

		beacon = rcu_dereference(ifmsh->beacon);
		if (!beacon)
			goto out;

		if (beacon->csa_counter_offsets[0]) {
			if (!is_template)
				/* TODO: For mesh csa_counter is in TU, so
				 * decrementing it by one isn't correct, but
				 * for now we leave it consistent with overall
				 * mac80211's behavior.
				 */
				__ieee80211_csa_update_counter(beacon);

			ieee80211_set_csa(sdata, beacon);
		}

		if (ifmsh->sync_ops)
			ifmsh->sync_ops->adjust_tsf(sdata, beacon);

		skb = dev_alloc_skb(local->tx_headroom +
				    beacon->head_len +
				    256 + /* TIM IE */
				    beacon->tail_len +
				    local->hw.extra_beacon_tailroom);
		if (!skb)
			goto out;
		skb_reserve(skb, local->tx_headroom);
		skb_put_data(skb, beacon->head, beacon->head_len);
		ieee80211_beacon_add_tim(sdata, &ifmsh->ps, skb, is_template);

		if (offs) {
			offs->tim_offset = beacon->head_len;
			offs->tim_length = skb->len - beacon->head_len;
		}

		skb_put_data(skb, beacon->tail, beacon->tail_len);
	} else {
		WARN_ON(1);
		goto out;
	}

	/* CSA offsets */
	if (offs && beacon) {
		int i;

		for (i = 0; i < IEEE80211_MAX_CSA_COUNTERS_NUM; i++) {
			u16 csa_off = beacon->csa_counter_offsets[i];

			if (!csa_off)
				continue;

			offs->csa_counter_offs[i] = csa_off_base + csa_off;
		}
	}

	band = chanctx_conf->def.chan->band;

	info = IEEE80211_SKB_CB(skb);

	info->flags |= IEEE80211_TX_INTFL_DONT_ENCRYPT;
	info->flags |= IEEE80211_TX_CTL_NO_ACK;
	info->band = band;

	memset(&txrc, 0, sizeof(txrc));
	txrc.hw = hw;
	txrc.sband = local->hw.wiphy->bands[band];
	txrc.bss_conf = &sdata->vif.bss_conf;
	txrc.skb = skb;
	txrc.reported_rate.idx = -1;
	txrc.rate_idx_mask = sdata->rc_rateidx_mask[band];
	txrc.bss = true;
	rate_control_get_rate(sdata, NULL, &txrc);

	info->control.vif = vif;

	info->flags |= IEEE80211_TX_CTL_CLEAR_PS_FILT |
			IEEE80211_TX_CTL_ASSIGN_SEQ |
			IEEE80211_TX_CTL_FIRST_FRAGMENT;
 out:
	rcu_read_unlock();
	return skb;

}

struct sk_buff *
ieee80211_beacon_get_template(struct ieee80211_hw *hw,
			      struct ieee80211_vif *vif,
			      struct ieee80211_mutable_offsets *offs)
{
	return __ieee80211_beacon_get(hw, vif, offs, true);
}
EXPORT_SYMBOL(ieee80211_beacon_get_template);

struct sk_buff *ieee80211_beacon_get_tim(struct ieee80211_hw *hw,
					 struct ieee80211_vif *vif,
					 u16 *tim_offset, u16 *tim_length)
{
	struct ieee80211_mutable_offsets offs = {};
	struct sk_buff *bcn = __ieee80211_beacon_get(hw, vif, &offs, false);
	struct sk_buff *copy;
	struct ieee80211_supported_band *sband;
	int shift;

	if (!bcn)
		return bcn;

	if (tim_offset)
		*tim_offset = offs.tim_offset;

	if (tim_length)
		*tim_length = offs.tim_length;

	if (ieee80211_hw_check(hw, BEACON_TX_STATUS) ||
	    !hw_to_local(hw)->monitors)
		return bcn;

	/* send a copy to monitor interfaces */
	copy = skb_copy(bcn, GFP_ATOMIC);
	if (!copy)
		return bcn;

	shift = ieee80211_vif_get_shift(vif);
	sband = ieee80211_get_sband(vif_to_sdata(vif));
	if (!sband)
		return bcn;

	ieee80211_tx_monitor(hw_to_local(hw), copy, sband, 1, shift, false);

	return bcn;
}
EXPORT_SYMBOL(ieee80211_beacon_get_tim);

struct sk_buff *ieee80211_proberesp_get(struct ieee80211_hw *hw,
					struct ieee80211_vif *vif)
{
	struct ieee80211_if_ap *ap = NULL;
	struct sk_buff *skb = NULL;
	struct probe_resp *presp = NULL;
	struct ieee80211_hdr *hdr;
	struct ieee80211_sub_if_data *sdata = vif_to_sdata(vif);

	if (sdata->vif.type != NL80211_IFTYPE_AP)
		return NULL;

	rcu_read_lock();

	ap = &sdata->u.ap;
	presp = rcu_dereference(ap->probe_resp);
	if (!presp)
		goto out;

	skb = dev_alloc_skb(presp->len);
	if (!skb)
		goto out;

	skb_put_data(skb, presp->data, presp->len);

	hdr = (struct ieee80211_hdr *) skb->data;
	memset(hdr->addr1, 0, sizeof(hdr->addr1));

out:
	rcu_read_unlock();
	return skb;
}
EXPORT_SYMBOL(ieee80211_proberesp_get);

struct sk_buff *ieee80211_pspoll_get(struct ieee80211_hw *hw,
				     struct ieee80211_vif *vif)
{
	struct ieee80211_sub_if_data *sdata;
	struct ieee80211_if_managed *ifmgd;
	struct ieee80211_pspoll *pspoll;
	struct ieee80211_local *local;
	struct sk_buff *skb;

	if (WARN_ON(vif->type != NL80211_IFTYPE_STATION))
		return NULL;

	sdata = vif_to_sdata(vif);
	ifmgd = &sdata->u.mgd;
	local = sdata->local;

	skb = dev_alloc_skb(local->hw.extra_tx_headroom + sizeof(*pspoll));
	if (!skb)
		return NULL;

	skb_reserve(skb, local->hw.extra_tx_headroom);

	pspoll = skb_put_zero(skb, sizeof(*pspoll));
	pspoll->frame_control = cpu_to_le16(IEEE80211_FTYPE_CTL |
					    IEEE80211_STYPE_PSPOLL);
	pspoll->aid = cpu_to_le16(ifmgd->aid);

	/* aid in PS-Poll has its two MSBs each set to 1 */
	pspoll->aid |= cpu_to_le16(1 << 15 | 1 << 14);

	memcpy(pspoll->bssid, ifmgd->bssid, ETH_ALEN);
	memcpy(pspoll->ta, vif->addr, ETH_ALEN);

	return skb;
}
EXPORT_SYMBOL(ieee80211_pspoll_get);

struct sk_buff *ieee80211_nullfunc_get(struct ieee80211_hw *hw,
				       struct ieee80211_vif *vif,
				       bool qos_ok)
{
	struct ieee80211_hdr_3addr *nullfunc;
	struct ieee80211_sub_if_data *sdata;
	struct ieee80211_if_managed *ifmgd;
	struct ieee80211_local *local;
	struct sk_buff *skb;
	bool qos = false;

	if (WARN_ON(vif->type != NL80211_IFTYPE_STATION))
		return NULL;

	sdata = vif_to_sdata(vif);
	ifmgd = &sdata->u.mgd;
	local = sdata->local;

	if (qos_ok) {
		struct sta_info *sta;

		rcu_read_lock();
		sta = sta_info_get(sdata, ifmgd->bssid);
		qos = sta && sta->sta.wme;
		rcu_read_unlock();
	}

	skb = dev_alloc_skb(local->hw.extra_tx_headroom +
			    sizeof(*nullfunc) + 2);
	if (!skb)
		return NULL;

	skb_reserve(skb, local->hw.extra_tx_headroom);

	nullfunc = skb_put_zero(skb, sizeof(*nullfunc));
	nullfunc->frame_control = cpu_to_le16(IEEE80211_FTYPE_DATA |
					      IEEE80211_STYPE_NULLFUNC |
					      IEEE80211_FCTL_TODS);
	if (qos) {
		__le16 qos = cpu_to_le16(7);

		BUILD_BUG_ON((IEEE80211_STYPE_QOS_NULLFUNC |
			      IEEE80211_STYPE_NULLFUNC) !=
			     IEEE80211_STYPE_QOS_NULLFUNC);
		nullfunc->frame_control |=
			cpu_to_le16(IEEE80211_STYPE_QOS_NULLFUNC);
		skb->priority = 7;
		skb_set_queue_mapping(skb, IEEE80211_AC_VO);
		skb_put_data(skb, &qos, sizeof(qos));
	}

	memcpy(nullfunc->addr1, ifmgd->bssid, ETH_ALEN);
	memcpy(nullfunc->addr2, vif->addr, ETH_ALEN);
	memcpy(nullfunc->addr3, ifmgd->bssid, ETH_ALEN);

	return skb;
}
EXPORT_SYMBOL(ieee80211_nullfunc_get);

struct sk_buff *ieee80211_probereq_get(struct ieee80211_hw *hw,
				       const u8 *src_addr,
				       const u8 *ssid, size_t ssid_len,
				       size_t tailroom)
{
	struct ieee80211_local *local = hw_to_local(hw);
	struct ieee80211_hdr_3addr *hdr;
	struct sk_buff *skb;
	size_t ie_ssid_len;
	u8 *pos;

	ie_ssid_len = 2 + ssid_len;

	skb = dev_alloc_skb(local->hw.extra_tx_headroom + sizeof(*hdr) +
			    ie_ssid_len + tailroom);
	if (!skb)
		return NULL;

	skb_reserve(skb, local->hw.extra_tx_headroom);

	hdr = skb_put_zero(skb, sizeof(*hdr));
	hdr->frame_control = cpu_to_le16(IEEE80211_FTYPE_MGMT |
					 IEEE80211_STYPE_PROBE_REQ);
	eth_broadcast_addr(hdr->addr1);
	memcpy(hdr->addr2, src_addr, ETH_ALEN);
	eth_broadcast_addr(hdr->addr3);

	pos = skb_put(skb, ie_ssid_len);
	*pos++ = WLAN_EID_SSID;
	*pos++ = ssid_len;
	if (ssid_len)
		memcpy(pos, ssid, ssid_len);
	pos += ssid_len;

	return skb;
}
EXPORT_SYMBOL(ieee80211_probereq_get);

void ieee80211_rts_get(struct ieee80211_hw *hw, struct ieee80211_vif *vif,
		       const void *frame, size_t frame_len,
		       const struct ieee80211_tx_info *frame_txctl,
		       struct ieee80211_rts *rts)
{
	const struct ieee80211_hdr *hdr = frame;

	rts->frame_control =
	    cpu_to_le16(IEEE80211_FTYPE_CTL | IEEE80211_STYPE_RTS);
	rts->duration = ieee80211_rts_duration(hw, vif, frame_len,
					       frame_txctl);
	memcpy(rts->ra, hdr->addr1, sizeof(rts->ra));
	memcpy(rts->ta, hdr->addr2, sizeof(rts->ta));
}
EXPORT_SYMBOL(ieee80211_rts_get);

void ieee80211_ctstoself_get(struct ieee80211_hw *hw, struct ieee80211_vif *vif,
			     const void *frame, size_t frame_len,
			     const struct ieee80211_tx_info *frame_txctl,
			     struct ieee80211_cts *cts)
{
	const struct ieee80211_hdr *hdr = frame;

	cts->frame_control =
	    cpu_to_le16(IEEE80211_FTYPE_CTL | IEEE80211_STYPE_CTS);
	cts->duration = ieee80211_ctstoself_duration(hw, vif,
						     frame_len, frame_txctl);
	memcpy(cts->ra, hdr->addr1, sizeof(cts->ra));
}
EXPORT_SYMBOL(ieee80211_ctstoself_get);

struct sk_buff *
ieee80211_get_buffered_bc(struct ieee80211_hw *hw,
			  struct ieee80211_vif *vif)
{
	struct ieee80211_local *local = hw_to_local(hw);
	struct sk_buff *skb = NULL;
	struct ieee80211_tx_data tx;
	struct ieee80211_sub_if_data *sdata;
	struct ps_data *ps;
	struct ieee80211_tx_info *info;
	struct ieee80211_chanctx_conf *chanctx_conf;

	sdata = vif_to_sdata(vif);

	rcu_read_lock();
	chanctx_conf = rcu_dereference(sdata->vif.chanctx_conf);

	if (!chanctx_conf)
		goto out;

	if (sdata->vif.type == NL80211_IFTYPE_AP) {
		struct beacon_data *beacon =
				rcu_dereference(sdata->u.ap.beacon);

		if (!beacon || !beacon->head)
			goto out;

		ps = &sdata->u.ap.ps;
	} else if (ieee80211_vif_is_mesh(&sdata->vif)) {
		ps = &sdata->u.mesh.ps;
	} else {
		goto out;
	}

	if (ps->dtim_count != 0 || !ps->dtim_bc_mc)
		goto out; /* send buffered bc/mc only after DTIM beacon */

	while (1) {
		skb = skb_dequeue(&ps->bc_buf);
		if (!skb)
			goto out;
		local->total_ps_buffered--;

		if (!skb_queue_empty(&ps->bc_buf) && skb->len >= 2) {
			struct ieee80211_hdr *hdr =
				(struct ieee80211_hdr *) skb->data;
			/* more buffered multicast/broadcast frames ==> set
			 * MoreData flag in IEEE 802.11 header to inform PS
			 * STAs */
			hdr->frame_control |=
				cpu_to_le16(IEEE80211_FCTL_MOREDATA);
		}

		if (sdata->vif.type == NL80211_IFTYPE_AP)
			sdata = IEEE80211_DEV_TO_SUB_IF(skb->dev);
		if (!ieee80211_tx_prepare(sdata, &tx, NULL, skb))
			break;
		ieee80211_free_txskb(hw, skb);
	}

	info = IEEE80211_SKB_CB(skb);

	tx.flags |= IEEE80211_TX_PS_BUFFERED;
	info->band = chanctx_conf->def.chan->band;

	if (invoke_tx_handlers(&tx))
		skb = NULL;
 out:
	rcu_read_unlock();

	return skb;
}
EXPORT_SYMBOL(ieee80211_get_buffered_bc);

int ieee80211_reserve_tid(struct ieee80211_sta *pubsta, u8 tid)
{
	struct sta_info *sta = container_of(pubsta, struct sta_info, sta);
	struct ieee80211_sub_if_data *sdata = sta->sdata;
	struct ieee80211_local *local = sdata->local;
	int ret;
	u32 queues;

	lockdep_assert_held(&local->sta_mtx);

	/* only some cases are supported right now */
	switch (sdata->vif.type) {
	case NL80211_IFTYPE_STATION:
	case NL80211_IFTYPE_AP:
	case NL80211_IFTYPE_AP_VLAN:
		break;
	default:
		WARN_ON(1);
		return -EINVAL;
	}

	if (WARN_ON(tid >= IEEE80211_NUM_UPS))
		return -EINVAL;

	if (sta->reserved_tid == tid) {
		ret = 0;
		goto out;
	}

	if (sta->reserved_tid != IEEE80211_TID_UNRESERVED) {
		sdata_err(sdata, "TID reservation already active\n");
		ret = -EALREADY;
		goto out;
	}

	ieee80211_stop_vif_queues(sdata->local, sdata,
				  IEEE80211_QUEUE_STOP_REASON_RESERVE_TID);

	synchronize_net();

	/* Tear down BA sessions so we stop aggregating on this TID */
	if (ieee80211_hw_check(&local->hw, AMPDU_AGGREGATION)) {
		set_sta_flag(sta, WLAN_STA_BLOCK_BA);
		__ieee80211_stop_tx_ba_session(sta, tid,
					       AGG_STOP_LOCAL_REQUEST);
	}

	queues = BIT(sdata->vif.hw_queue[ieee802_1d_to_ac[tid]]);
	__ieee80211_flush_queues(local, sdata, queues, false);

	sta->reserved_tid = tid;

	ieee80211_wake_vif_queues(local, sdata,
				  IEEE80211_QUEUE_STOP_REASON_RESERVE_TID);

	if (ieee80211_hw_check(&local->hw, AMPDU_AGGREGATION))
		clear_sta_flag(sta, WLAN_STA_BLOCK_BA);

	ret = 0;
 out:
	return ret;
}
EXPORT_SYMBOL(ieee80211_reserve_tid);

void ieee80211_unreserve_tid(struct ieee80211_sta *pubsta, u8 tid)
{
	struct sta_info *sta = container_of(pubsta, struct sta_info, sta);
	struct ieee80211_sub_if_data *sdata = sta->sdata;

	lockdep_assert_held(&sdata->local->sta_mtx);

	/* only some cases are supported right now */
	switch (sdata->vif.type) {
	case NL80211_IFTYPE_STATION:
	case NL80211_IFTYPE_AP:
	case NL80211_IFTYPE_AP_VLAN:
		break;
	default:
		WARN_ON(1);
		return;
	}

	if (tid != sta->reserved_tid) {
		sdata_err(sdata, "TID to unreserve (%d) isn't reserved\n", tid);
		return;
	}

	sta->reserved_tid = IEEE80211_TID_UNRESERVED;
}
EXPORT_SYMBOL(ieee80211_unreserve_tid);

void __ieee80211_tx_skb_tid_band(struct ieee80211_sub_if_data *sdata,
				 struct sk_buff *skb, int tid,
				 enum nl80211_band band, u32 txdata_flags)
{
	int ac = ieee80211_ac_from_tid(tid);

	skb_reset_mac_header(skb);
	skb_set_queue_mapping(skb, ac);
	skb->priority = tid;

	skb->dev = sdata->dev;

	/*
	 * The other path calling ieee80211_xmit is from the tasklet,
	 * and while we can handle concurrent transmissions locking
	 * requirements are that we do not come into tx with bhs on.
	 */
	local_bh_disable();
	IEEE80211_SKB_CB(skb)->band = band;
	ieee80211_xmit(sdata, NULL, skb, txdata_flags);
	local_bh_enable();
}

int ieee80211_tx_control_port(struct wiphy *wiphy, struct net_device *dev,
			      const u8 *buf, size_t len,
			      const u8 *dest, __be16 proto, bool unencrypted)
{
	struct ieee80211_sub_if_data *sdata = IEEE80211_DEV_TO_SUB_IF(dev);
	struct ieee80211_local *local = sdata->local;
	struct sk_buff *skb;
	struct ethhdr *ehdr;
	u32 flags;

	/* Only accept CONTROL_PORT_PROTOCOL configured in CONNECT/ASSOCIATE
	 * or Pre-Authentication
	 */
	if (proto != sdata->control_port_protocol &&
	    proto != cpu_to_be16(ETH_P_PREAUTH))
		return -EINVAL;

	if (unencrypted)
		flags = IEEE80211_TX_INTFL_DONT_ENCRYPT;
	else
		flags = 0;

	skb = dev_alloc_skb(local->hw.extra_tx_headroom +
			    sizeof(struct ethhdr) + len);
	if (!skb)
		return -ENOMEM;

	skb_reserve(skb, local->hw.extra_tx_headroom + sizeof(struct ethhdr));

	skb_put_data(skb, buf, len);

	ehdr = skb_push(skb, sizeof(struct ethhdr));
	memcpy(ehdr->h_dest, dest, ETH_ALEN);
	memcpy(ehdr->h_source, sdata->vif.addr, ETH_ALEN);
	ehdr->h_proto = proto;

	skb->dev = dev;
	skb->protocol = htons(ETH_P_802_3);
	skb_reset_network_header(skb);
	skb_reset_mac_header(skb);

	local_bh_disable();
	__ieee80211_subif_start_xmit(skb, skb->dev, flags);
	local_bh_enable();

	return 0;
}<|MERGE_RESOLUTION|>--- conflicted
+++ resolved
@@ -3265,12 +3265,9 @@
 	if (max_frags && nfrags > max_frags)
 		goto out;
 
-<<<<<<< HEAD
-=======
 	if (!drv_can_aggregate_in_amsdu(local, head, skb))
 		goto out;
 
->>>>>>> 3bf0fb6f
 	if (!ieee80211_amsdu_prepare_head(sdata, fast_tx, head))
 		goto out;
 
