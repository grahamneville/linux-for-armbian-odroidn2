--- conflicted
+++ resolved
@@ -993,10 +993,6 @@
 #ifdef CONFIG_IPV6_SUBTREES
 	rt->rt6i_src = ort->fib6_src;
 #endif
-<<<<<<< HEAD
-	rt->rt6i_prefsrc = ort->fib6_prefsrc;
-=======
->>>>>>> 3bf0fb6f
 }
 
 static struct fib6_node* fib6_backtrack(struct fib6_node *fn,
